package org.matsim.integration.daily.accessibility;

import static org.junit.Assert.assertNotNull;

import java.io.IOException;
import java.util.ArrayList;
import java.util.HashMap;
import java.util.List;
import java.util.Map;

import org.apache.log4j.Logger;
import org.junit.Rule;
import org.junit.Test;
import org.matsim.api.core.v01.Scenario;
import org.matsim.api.core.v01.TransportMode;
import org.matsim.contrib.accessibility.AccessibilityConfigGroup;
import org.matsim.contrib.accessibility.Modes4Accessibility;
import org.matsim.contrib.accessibility.utils.AccessibilityRunUtils;
import org.matsim.contrib.matrixbasedptrouter.MatrixBasedPtRouterConfigGroup;
import org.matsim.contrib.matrixbasedptrouter.PtMatrix;
import org.matsim.contrib.matrixbasedptrouter.utils.BoundingBox;
import org.matsim.core.config.Config;
import org.matsim.core.config.ConfigUtils;
import org.matsim.core.config.groups.PlansCalcRouteConfigGroup;
import org.matsim.core.config.groups.PlansCalcRouteConfigGroup.ModeRoutingParams;
import org.matsim.core.config.groups.PlansConfigGroup;
import org.matsim.core.config.groups.StrategyConfigGroup.StrategySettings;
import org.matsim.core.config.groups.VspExperimentalConfigGroup.VspDefaultsCheckingLevel;
import org.matsim.core.controler.Controler;
import org.matsim.core.controler.OutputDirectoryHierarchy.OverwriteFileSetting;
import org.matsim.core.replanning.strategies.DefaultPlanStrategiesModule;
import org.matsim.core.scenario.ScenarioUtils;
import org.matsim.core.utils.geometry.transformations.TransformationFactory;
import org.matsim.facilities.ActivityFacilities;
import org.matsim.testcases.MatsimTestUtils;

public class AccessibilityComputationNMBTest {
	public static final Logger log = Logger.getLogger( AccessibilityComputationNMBTest.class ) ;

//	private static final double cellSize = 1000.;
//	private static final Double cellSize = 10000.;
	private static final Double cellSize = 1000.;
	private static final double time = 8.*60*60;

	@Rule public MatsimTestUtils utils = new MatsimTestUtils() ;


	@Test
	public void doAccessibilityTest() throws IOException {
//		public static void main( String[] args ) {
		String folderStructure = "../../../"; // local on dz's computer
//		String folderStructure = "../../"; // server
			
		String networkFile = "matsimExamples/countries/za/nmb/network/NMBM_Network_CleanV7.xml.gz";

		PathUtils.tryANumberOfFolderStructures(folderStructure, networkFile);

		networkFile = folderStructure + networkFile ;
		String facilitiesFile = folderStructure + "matsimExamples/countries/za/nmb/facilities/20121010/facilities.xml.gz";
		
		// minibus-pt
//		String travelTimeMatrix = folderStructure + "matsimExamples/countries/za/nmbm/minibus-pt/JTLU_14i/travelTimeMatrix.csv.gz";
//		String travelDistanceMatrix = folderStructure + "matsimExamples/countries/za/nmbm/minibus-pt/JTLU_14i/travelDistanceMatrix.csv.gz";
//		String ptStops = folderStructure + "matsimExamples/countries/za/nmbm/minibus-pt/measuringPointsAsStops/stops.csv.gz";

		// regular pt
		String travelTimeMatrixFile = folderStructure + "matsimExamples/countries/za/nmb/regular-pt/travelTimeMatrix_space.csv";
		String travelDistanceMatrixFile = folderStructure + "matsimExamples/countries/za/nmb/regular-pt/travelDistanceMatrix_space.csv";
		String ptStopsFile = folderStructure + "matsimExamples/countries/za/nmb/regular-pt/ptStops.csv";
		
		// Parameters
		boolean createQGisOutput = false;
		boolean includeDensityLayer = true;
		String crs = TransformationFactory.WGS84_SA_Albers;
		String name = "za_nmb_" + cellSize.toString().split("\\.")[0];
		
		Double lowerBound = 2.;
		Double upperBound = 5.5;
		Integer range = 9;
		int symbolSize = 1010;
		int populationThreshold = (int) (200 / (1000/cellSize * 1000/cellSize));
		
		// extent of the network are (as they can looked up by using the bounding box):
		// minX = 111083.9441831379, maxX = 171098.03695045778, minY = -3715412.097693177,	maxY = -3668275.43481496
		// choose map view a bit bigger
		double[] mapViewExtent = {100000,-3720000,180000,-3675000};

		
		// config and scenario
		Config config = ConfigUtils.createConfig(new AccessibilityConfigGroup(), new MatrixBasedPtRouterConfigGroup());
		config.network().setInputFile(networkFile);
		config.facilities().setInputFile(facilitiesFile);
		config.controler().setOverwriteFileSetting(OverwriteFileSetting.overwriteExistingFiles);
		config.controler().setOutputDirectory(utils.getOutputDirectory());
		config.controler().setLastIteration(0);

		config.vspExperimental().setVspDefaultsCheckingLevel(VspDefaultsCheckingLevel.abort);

		// some (otherwise irrelevant) settings to make the vsp check happy:
		config.timeAllocationMutator().setMutationRange(7200.);
		config.timeAllocationMutator().setAffectingDuration(false);
		config.plans().setRemovingUnneccessaryPlanAttributes(true);
		config.plans().setActivityDurationInterpretation( PlansConfigGroup.ActivityDurationInterpretation.tryEndTimeThenDuration );

		{
			StrategySettings stratSets = new StrategySettings(ConfigUtils.createAvailableStrategyId(config));
			stratSets.setStrategyName(DefaultPlanStrategiesModule.DefaultSelector.ChangeExpBeta.toString());
			stratSets.setWeight(1.);
			config.strategy().addStrategySettings(stratSets);
		}
		
		
		Scenario scenario = ScenarioUtils.loadScenario( config );
		
		
		// matrix-based pt
		MatrixBasedPtRouterConfigGroup mbpcg = (MatrixBasedPtRouterConfigGroup) config.getModule(MatrixBasedPtRouterConfigGroup.GROUP_NAME);
		mbpcg.setPtStopsInputFile(ptStopsFile);
		mbpcg.setUsingTravelTimesAndDistances(true);
		mbpcg.setPtTravelDistancesInputFile(travelDistanceMatrixFile);
		mbpcg.setPtTravelTimesInputFile(travelTimeMatrixFile);
		
		
		// plansClacRoute parameters
		PlansCalcRouteConfigGroup plansCalcRoute = config.plansCalcRoute();

		// if no travel matrix (distances and times) is provided, the teleported mode speed for pt needs to be set
		// teleported mode speed for pt also required, see PtMatrix:120
//      ModeRoutingParams ptParameters = new ModeRoutingParams(TransportMode.pt);
//      ptParameters.setTeleportedModeSpeed(50./3.6);
//      plansCalcRoute.addModeRoutingParams(ptParameters);

		// by adding ModeRoutingParams (as done above for pt), the other parameters are deleted
		// the walk and bike parameters are needed, however. This is why they have to be set here again
        
		// teleported mode speed for walking also required, see PtMatrix:141
		ModeRoutingParams walkParameters = new ModeRoutingParams(TransportMode.walk);
		walkParameters.setTeleportedModeSpeed(3./3.6);
		plansCalcRoute.addModeRoutingParams(walkParameters );

		// teleported mode speed for bike also required, see AccessibilityControlerListenerImpl:168
		ModeRoutingParams bikeParameters = new ModeRoutingParams(TransportMode.bike);
		bikeParameters.setTeleportedModeSpeed(15./3.6);
		plansCalcRoute.addModeRoutingParams(bikeParameters );
		
		// pt matrix
        BoundingBox boundingBox = BoundingBox.createBoundingBox(scenario.getNetwork());
		PtMatrix ptMatrix = PtMatrix.createPtMatrix(plansCalcRoute, boundingBox, mbpcg);

		
		assertNotNull(config);

		
		// collect activity types
		List<String> activityTypes = AccessibilityRunUtils.collectAllFacilityTypes(scenario);
		log.warn( "found activity types: " + activityTypes );
		// yyyy there is some problem with activity types: in some algorithms, only the first letter is interpreted, in some
		// other algorithms, the whole string.  BEWARE!  This is not good software design and should be changed.  kai, feb'14
		
		// collect homes
		String activityFacilityType = "h";
		ActivityFacilities homes = AccessibilityRunUtils.collectActivityFacilitiesOfType(scenario, activityFacilityType);


		Map<String, ActivityFacilities> activityFacilitiesMap = new HashMap<String, ActivityFacilities>();
		
		
		Controler controler = new Controler(scenario) ;

		final GeoserverUpdater geoserverUpdater = new GeoserverUpdater(crs, name);
		geoserverUpdater.addAdditionalFacilityData(homes) ; 

		List<Modes4Accessibility> modes = new ArrayList<>() ;
		modes.add( Modes4Accessibility.freeSpeed ) ;
		modes.add( Modes4Accessibility.car ) ;
		modes.add( Modes4Accessibility.walk ) ;
		modes.add( Modes4Accessibility.bike ) ;
//		modes.add( Modes4Accessibility.pt ) ;
<<<<<<< HEAD
		
		// loop over activity types to add one GridBasedAccessibilityControlerListenerV3 for each combination
		for ( String actType : activityTypes ) {
			if ( !actType.equals("s") ) {
				log.error("skipping everything except work for debugging purposes; remove in production code. kai, feb'14") ;
				continue ;
			}

			ActivityFacilities opportunities = AccessibilityRunUtils.collectActivityFacilitiesOfType(scenario, actType);

			activityFacilitiesMap.put(actType, opportunities);
			
			

			GridBasedAccessibilityControlerListenerV3 listener = 
					new GridBasedAccessibilityControlerListenerV3(activityFacilitiesMap.get(actType), 
							ptMatrix, config, scenario.getNetwork());
			listener.setComputingAccessibilityForMode(Modes4Accessibility.freeSpeed, true);
			listener.setComputingAccessibilityForMode(Modes4Accessibility.car, true);
			listener.setComputingAccessibilityForMode(Modes4Accessibility.walk, true);
			listener.setComputingAccessibilityForMode(Modes4Accessibility.bike, true);
//			listener.setComputingAccessibilityForMode(Modes4Accessibility.pt, true);
			// yyyy replace by "set .... ModeS( modes ) "
			
			listener.setTime(time);
			
			listener.addAdditionalFacilityData(homes) ;
			listener.generateGridsAndMeasuringPointsByNetwork(cellSize);
			
			listener.writeToSubdirectoryWithName(actType);
			
			// for push to geoserver
			listener.addFacilityDataExchangeListener(geoserverUpdater);
			
			listener.setUrbansimMode(false); // avoid writing some (eventually: all) files that related to matsim4urbansim

			controler.addControlerListener(listener);
		}
=======
>>>>>>> 4b54f45c

		controler.addOverridingModule(new AccessibilityComputationTestModule(activityTypes, homes, crs, name, cellSize));
		controler.run();
		
		geoserverUpdater.setAndProcessSpatialGrids( modes ) ;

		
		if (createQGisOutput == true) {
			String osName = System.getProperty("os.name");
			String workingDirectory = config.controler().getOutputDirectory();

			for (String actType : activityTypes) {
				String actSpecificWorkingDirectory = workingDirectory + actType + "/";

				for ( Modes4Accessibility mode : Modes4Accessibility.values()) {
					if ( !actType.equals("s") ) {
						log.error("skipping everything except work for debugging purposes; remove in production code. kai, feb'14") ;
						continue ;
					}
					VisualizationUtils.createQGisOutput(actType, mode, mapViewExtent, workingDirectory, crs, includeDensityLayer,
							lowerBound, upperBound, range, symbolSize, populationThreshold);
					VisualizationUtils.createSnapshot(actSpecificWorkingDirectory, mode, osName);
				}
			}  
		}
	}
}<|MERGE_RESOLUTION|>--- conflicted
+++ resolved
@@ -1,246 +1,205 @@
-package org.matsim.integration.daily.accessibility;
-
-import static org.junit.Assert.assertNotNull;
-
-import java.io.IOException;
-import java.util.ArrayList;
-import java.util.HashMap;
-import java.util.List;
-import java.util.Map;
-
-import org.apache.log4j.Logger;
-import org.junit.Rule;
-import org.junit.Test;
-import org.matsim.api.core.v01.Scenario;
-import org.matsim.api.core.v01.TransportMode;
-import org.matsim.contrib.accessibility.AccessibilityConfigGroup;
-import org.matsim.contrib.accessibility.Modes4Accessibility;
-import org.matsim.contrib.accessibility.utils.AccessibilityRunUtils;
-import org.matsim.contrib.matrixbasedptrouter.MatrixBasedPtRouterConfigGroup;
-import org.matsim.contrib.matrixbasedptrouter.PtMatrix;
-import org.matsim.contrib.matrixbasedptrouter.utils.BoundingBox;
-import org.matsim.core.config.Config;
-import org.matsim.core.config.ConfigUtils;
-import org.matsim.core.config.groups.PlansCalcRouteConfigGroup;
-import org.matsim.core.config.groups.PlansCalcRouteConfigGroup.ModeRoutingParams;
-import org.matsim.core.config.groups.PlansConfigGroup;
-import org.matsim.core.config.groups.StrategyConfigGroup.StrategySettings;
-import org.matsim.core.config.groups.VspExperimentalConfigGroup.VspDefaultsCheckingLevel;
-import org.matsim.core.controler.Controler;
-import org.matsim.core.controler.OutputDirectoryHierarchy.OverwriteFileSetting;
-import org.matsim.core.replanning.strategies.DefaultPlanStrategiesModule;
-import org.matsim.core.scenario.ScenarioUtils;
-import org.matsim.core.utils.geometry.transformations.TransformationFactory;
-import org.matsim.facilities.ActivityFacilities;
-import org.matsim.testcases.MatsimTestUtils;
-
-public class AccessibilityComputationNMBTest {
-	public static final Logger log = Logger.getLogger( AccessibilityComputationNMBTest.class ) ;
-
-//	private static final double cellSize = 1000.;
-//	private static final Double cellSize = 10000.;
-	private static final Double cellSize = 1000.;
-	private static final double time = 8.*60*60;
-
-	@Rule public MatsimTestUtils utils = new MatsimTestUtils() ;
-
-
-	@Test
-	public void doAccessibilityTest() throws IOException {
-//		public static void main( String[] args ) {
-		String folderStructure = "../../../"; // local on dz's computer
-//		String folderStructure = "../../"; // server
-			
-		String networkFile = "matsimExamples/countries/za/nmb/network/NMBM_Network_CleanV7.xml.gz";
-
-		PathUtils.tryANumberOfFolderStructures(folderStructure, networkFile);
-
-		networkFile = folderStructure + networkFile ;
-		String facilitiesFile = folderStructure + "matsimExamples/countries/za/nmb/facilities/20121010/facilities.xml.gz";
-		
-		// minibus-pt
-//		String travelTimeMatrix = folderStructure + "matsimExamples/countries/za/nmbm/minibus-pt/JTLU_14i/travelTimeMatrix.csv.gz";
-//		String travelDistanceMatrix = folderStructure + "matsimExamples/countries/za/nmbm/minibus-pt/JTLU_14i/travelDistanceMatrix.csv.gz";
-//		String ptStops = folderStructure + "matsimExamples/countries/za/nmbm/minibus-pt/measuringPointsAsStops/stops.csv.gz";
-
-		// regular pt
-		String travelTimeMatrixFile = folderStructure + "matsimExamples/countries/za/nmb/regular-pt/travelTimeMatrix_space.csv";
-		String travelDistanceMatrixFile = folderStructure + "matsimExamples/countries/za/nmb/regular-pt/travelDistanceMatrix_space.csv";
-		String ptStopsFile = folderStructure + "matsimExamples/countries/za/nmb/regular-pt/ptStops.csv";
-		
-		// Parameters
-		boolean createQGisOutput = false;
-		boolean includeDensityLayer = true;
-		String crs = TransformationFactory.WGS84_SA_Albers;
-		String name = "za_nmb_" + cellSize.toString().split("\\.")[0];
-		
-		Double lowerBound = 2.;
-		Double upperBound = 5.5;
-		Integer range = 9;
-		int symbolSize = 1010;
-		int populationThreshold = (int) (200 / (1000/cellSize * 1000/cellSize));
-		
-		// extent of the network are (as they can looked up by using the bounding box):
-		// minX = 111083.9441831379, maxX = 171098.03695045778, minY = -3715412.097693177,	maxY = -3668275.43481496
-		// choose map view a bit bigger
-		double[] mapViewExtent = {100000,-3720000,180000,-3675000};
-
-		
-		// config and scenario
-		Config config = ConfigUtils.createConfig(new AccessibilityConfigGroup(), new MatrixBasedPtRouterConfigGroup());
-		config.network().setInputFile(networkFile);
-		config.facilities().setInputFile(facilitiesFile);
-		config.controler().setOverwriteFileSetting(OverwriteFileSetting.overwriteExistingFiles);
-		config.controler().setOutputDirectory(utils.getOutputDirectory());
-		config.controler().setLastIteration(0);
-
-		config.vspExperimental().setVspDefaultsCheckingLevel(VspDefaultsCheckingLevel.abort);
-
-		// some (otherwise irrelevant) settings to make the vsp check happy:
-		config.timeAllocationMutator().setMutationRange(7200.);
-		config.timeAllocationMutator().setAffectingDuration(false);
-		config.plans().setRemovingUnneccessaryPlanAttributes(true);
-		config.plans().setActivityDurationInterpretation( PlansConfigGroup.ActivityDurationInterpretation.tryEndTimeThenDuration );
-
-		{
-			StrategySettings stratSets = new StrategySettings(ConfigUtils.createAvailableStrategyId(config));
-			stratSets.setStrategyName(DefaultPlanStrategiesModule.DefaultSelector.ChangeExpBeta.toString());
-			stratSets.setWeight(1.);
-			config.strategy().addStrategySettings(stratSets);
-		}
-		
-		
-		Scenario scenario = ScenarioUtils.loadScenario( config );
-		
-		
-		// matrix-based pt
-		MatrixBasedPtRouterConfigGroup mbpcg = (MatrixBasedPtRouterConfigGroup) config.getModule(MatrixBasedPtRouterConfigGroup.GROUP_NAME);
-		mbpcg.setPtStopsInputFile(ptStopsFile);
-		mbpcg.setUsingTravelTimesAndDistances(true);
-		mbpcg.setPtTravelDistancesInputFile(travelDistanceMatrixFile);
-		mbpcg.setPtTravelTimesInputFile(travelTimeMatrixFile);
-		
-		
-		// plansClacRoute parameters
-		PlansCalcRouteConfigGroup plansCalcRoute = config.plansCalcRoute();
-
-		// if no travel matrix (distances and times) is provided, the teleported mode speed for pt needs to be set
-		// teleported mode speed for pt also required, see PtMatrix:120
-//      ModeRoutingParams ptParameters = new ModeRoutingParams(TransportMode.pt);
-//      ptParameters.setTeleportedModeSpeed(50./3.6);
-//      plansCalcRoute.addModeRoutingParams(ptParameters);
-
-		// by adding ModeRoutingParams (as done above for pt), the other parameters are deleted
-		// the walk and bike parameters are needed, however. This is why they have to be set here again
-        
-		// teleported mode speed for walking also required, see PtMatrix:141
-		ModeRoutingParams walkParameters = new ModeRoutingParams(TransportMode.walk);
-		walkParameters.setTeleportedModeSpeed(3./3.6);
-		plansCalcRoute.addModeRoutingParams(walkParameters );
-
-		// teleported mode speed for bike also required, see AccessibilityControlerListenerImpl:168
-		ModeRoutingParams bikeParameters = new ModeRoutingParams(TransportMode.bike);
-		bikeParameters.setTeleportedModeSpeed(15./3.6);
-		plansCalcRoute.addModeRoutingParams(bikeParameters );
-		
-		// pt matrix
-        BoundingBox boundingBox = BoundingBox.createBoundingBox(scenario.getNetwork());
-		PtMatrix ptMatrix = PtMatrix.createPtMatrix(plansCalcRoute, boundingBox, mbpcg);
-
-		
-		assertNotNull(config);
-
-		
-		// collect activity types
-		List<String> activityTypes = AccessibilityRunUtils.collectAllFacilityTypes(scenario);
-		log.warn( "found activity types: " + activityTypes );
-		// yyyy there is some problem with activity types: in some algorithms, only the first letter is interpreted, in some
-		// other algorithms, the whole string.  BEWARE!  This is not good software design and should be changed.  kai, feb'14
-		
-		// collect homes
-		String activityFacilityType = "h";
-		ActivityFacilities homes = AccessibilityRunUtils.collectActivityFacilitiesOfType(scenario, activityFacilityType);
-
-
-		Map<String, ActivityFacilities> activityFacilitiesMap = new HashMap<String, ActivityFacilities>();
-		
-		
-		Controler controler = new Controler(scenario) ;
-
-		final GeoserverUpdater geoserverUpdater = new GeoserverUpdater(crs, name);
-		geoserverUpdater.addAdditionalFacilityData(homes) ; 
-
-		List<Modes4Accessibility> modes = new ArrayList<>() ;
-		modes.add( Modes4Accessibility.freeSpeed ) ;
-		modes.add( Modes4Accessibility.car ) ;
-		modes.add( Modes4Accessibility.walk ) ;
-		modes.add( Modes4Accessibility.bike ) ;
-//		modes.add( Modes4Accessibility.pt ) ;
-<<<<<<< HEAD
-		
-		// loop over activity types to add one GridBasedAccessibilityControlerListenerV3 for each combination
-		for ( String actType : activityTypes ) {
-			if ( !actType.equals("s") ) {
-				log.error("skipping everything except work for debugging purposes; remove in production code. kai, feb'14") ;
-				continue ;
-			}
-
-			ActivityFacilities opportunities = AccessibilityRunUtils.collectActivityFacilitiesOfType(scenario, actType);
-
-			activityFacilitiesMap.put(actType, opportunities);
-			
-			
-
-			GridBasedAccessibilityControlerListenerV3 listener = 
-					new GridBasedAccessibilityControlerListenerV3(activityFacilitiesMap.get(actType), 
-							ptMatrix, config, scenario.getNetwork());
-			listener.setComputingAccessibilityForMode(Modes4Accessibility.freeSpeed, true);
-			listener.setComputingAccessibilityForMode(Modes4Accessibility.car, true);
-			listener.setComputingAccessibilityForMode(Modes4Accessibility.walk, true);
-			listener.setComputingAccessibilityForMode(Modes4Accessibility.bike, true);
-//			listener.setComputingAccessibilityForMode(Modes4Accessibility.pt, true);
-			// yyyy replace by "set .... ModeS( modes ) "
-			
-			listener.setTime(time);
-			
-			listener.addAdditionalFacilityData(homes) ;
-			listener.generateGridsAndMeasuringPointsByNetwork(cellSize);
-			
-			listener.writeToSubdirectoryWithName(actType);
-			
-			// for push to geoserver
-			listener.addFacilityDataExchangeListener(geoserverUpdater);
-			
-			listener.setUrbansimMode(false); // avoid writing some (eventually: all) files that related to matsim4urbansim
-
-			controler.addControlerListener(listener);
-		}
-=======
->>>>>>> 4b54f45c
-
-		controler.addOverridingModule(new AccessibilityComputationTestModule(activityTypes, homes, crs, name, cellSize));
-		controler.run();
-		
-		geoserverUpdater.setAndProcessSpatialGrids( modes ) ;
-
-		
-		if (createQGisOutput == true) {
-			String osName = System.getProperty("os.name");
-			String workingDirectory = config.controler().getOutputDirectory();
-
-			for (String actType : activityTypes) {
-				String actSpecificWorkingDirectory = workingDirectory + actType + "/";
-
-				for ( Modes4Accessibility mode : Modes4Accessibility.values()) {
-					if ( !actType.equals("s") ) {
-						log.error("skipping everything except work for debugging purposes; remove in production code. kai, feb'14") ;
-						continue ;
-					}
-					VisualizationUtils.createQGisOutput(actType, mode, mapViewExtent, workingDirectory, crs, includeDensityLayer,
-							lowerBound, upperBound, range, symbolSize, populationThreshold);
-					VisualizationUtils.createSnapshot(actSpecificWorkingDirectory, mode, osName);
-				}
-			}  
-		}
-	}
+package org.matsim.integration.daily.accessibility;
+
+import static org.junit.Assert.assertNotNull;
+
+import java.io.IOException;
+import java.util.ArrayList;
+import java.util.HashMap;
+import java.util.List;
+import java.util.Map;
+
+import org.apache.log4j.Logger;
+import org.junit.Rule;
+import org.junit.Test;
+import org.matsim.api.core.v01.Scenario;
+import org.matsim.api.core.v01.TransportMode;
+import org.matsim.contrib.accessibility.AccessibilityConfigGroup;
+import org.matsim.contrib.accessibility.Modes4Accessibility;
+import org.matsim.contrib.accessibility.utils.AccessibilityRunUtils;
+import org.matsim.contrib.matrixbasedptrouter.MatrixBasedPtRouterConfigGroup;
+import org.matsim.contrib.matrixbasedptrouter.PtMatrix;
+import org.matsim.contrib.matrixbasedptrouter.utils.BoundingBox;
+import org.matsim.core.config.Config;
+import org.matsim.core.config.ConfigUtils;
+import org.matsim.core.config.groups.PlansCalcRouteConfigGroup;
+import org.matsim.core.config.groups.PlansCalcRouteConfigGroup.ModeRoutingParams;
+import org.matsim.core.config.groups.PlansConfigGroup;
+import org.matsim.core.config.groups.StrategyConfigGroup.StrategySettings;
+import org.matsim.core.config.groups.VspExperimentalConfigGroup.VspDefaultsCheckingLevel;
+import org.matsim.core.controler.Controler;
+import org.matsim.core.controler.OutputDirectoryHierarchy.OverwriteFileSetting;
+import org.matsim.core.replanning.strategies.DefaultPlanStrategiesModule;
+import org.matsim.core.scenario.ScenarioUtils;
+import org.matsim.core.utils.geometry.transformations.TransformationFactory;
+import org.matsim.facilities.ActivityFacilities;
+import org.matsim.testcases.MatsimTestUtils;
+
+public class AccessibilityComputationNMBTest {
+	public static final Logger log = Logger.getLogger( AccessibilityComputationNMBTest.class ) ;
+
+//	private static final double cellSize = 1000.;
+//	private static final Double cellSize = 10000.;
+	private static final Double cellSize = 1000.;
+	private static final double time = 8.*60*60;
+
+	@Rule public MatsimTestUtils utils = new MatsimTestUtils() ;
+
+
+	@Test
+	public void doAccessibilityTest() throws IOException {
+//		public static void main( String[] args ) {
+//		String folderStructure = "../../../"; // local on dz's computer
+		String folderStructure = "../../"; // server
+			
+		String networkFile = "matsimExamples/countries/za/nmb/network/NMBM_Network_CleanV7.xml.gz";
+
+		PathUtils.tryANumberOfFolderStructures(folderStructure, networkFile);
+
+		networkFile = folderStructure + networkFile ;
+		String facilitiesFile = folderStructure + "matsimExamples/countries/za/nmb/facilities/20121010/facilities.xml.gz";
+		
+		// minibus-pt
+//		String travelTimeMatrix = folderStructure + "matsimExamples/countries/za/nmbm/minibus-pt/JTLU_14i/travelTimeMatrix.csv.gz";
+//		String travelDistanceMatrix = folderStructure + "matsimExamples/countries/za/nmbm/minibus-pt/JTLU_14i/travelDistanceMatrix.csv.gz";
+//		String ptStops = folderStructure + "matsimExamples/countries/za/nmbm/minibus-pt/measuringPointsAsStops/stops.csv.gz";
+
+		// regular pt
+		String travelTimeMatrixFile = folderStructure + "matsimExamples/countries/za/nmb/regular-pt/travelTimeMatrix_space.csv";
+		String travelDistanceMatrixFile = folderStructure + "matsimExamples/countries/za/nmb/regular-pt/travelDistanceMatrix_space.csv";
+		String ptStopsFile = folderStructure + "matsimExamples/countries/za/nmb/regular-pt/ptStops.csv";
+		
+		// Parameters
+		boolean createQGisOutput = false;
+		boolean includeDensityLayer = true;
+		String crs = TransformationFactory.WGS84_SA_Albers;
+		String name = "za_nmb_" + cellSize.toString().split("\\.")[0];
+		
+		Double lowerBound = 2.;
+		Double upperBound = 5.5;
+		Integer range = 9;
+		int symbolSize = 1010;
+		int populationThreshold = (int) (200 / (1000/cellSize * 1000/cellSize));
+		
+		// extent of the network are (as they can looked up by using the bounding box):
+		// minX = 111083.9441831379, maxX = 171098.03695045778, minY = -3715412.097693177,	maxY = -3668275.43481496
+		// choose map view a bit bigger
+		double[] mapViewExtent = {100000,-3720000,180000,-3675000};
+
+		
+		// config and scenario
+		Config config = ConfigUtils.createConfig(new AccessibilityConfigGroup(), new MatrixBasedPtRouterConfigGroup());
+		config.network().setInputFile(networkFile);
+		config.facilities().setInputFile(facilitiesFile);
+		config.controler().setOverwriteFileSetting(OverwriteFileSetting.overwriteExistingFiles);
+		config.controler().setOutputDirectory(utils.getOutputDirectory());
+		config.controler().setLastIteration(0);
+
+		config.vspExperimental().setVspDefaultsCheckingLevel(VspDefaultsCheckingLevel.abort);
+
+		// some (otherwise irrelevant) settings to make the vsp check happy:
+		config.timeAllocationMutator().setMutationRange(7200.);
+		config.timeAllocationMutator().setAffectingDuration(false);
+		config.plans().setRemovingUnneccessaryPlanAttributes(true);
+		config.plans().setActivityDurationInterpretation( PlansConfigGroup.ActivityDurationInterpretation.tryEndTimeThenDuration );
+
+		{
+			StrategySettings stratSets = new StrategySettings(ConfigUtils.createAvailableStrategyId(config));
+			stratSets.setStrategyName(DefaultPlanStrategiesModule.DefaultSelector.ChangeExpBeta.toString());
+			stratSets.setWeight(1.);
+			config.strategy().addStrategySettings(stratSets);
+		}
+		
+		
+		Scenario scenario = ScenarioUtils.loadScenario( config );
+		
+		
+		// matrix-based pt
+		MatrixBasedPtRouterConfigGroup mbpcg = (MatrixBasedPtRouterConfigGroup) config.getModule(MatrixBasedPtRouterConfigGroup.GROUP_NAME);
+		mbpcg.setPtStopsInputFile(ptStopsFile);
+		mbpcg.setUsingTravelTimesAndDistances(true);
+		mbpcg.setPtTravelDistancesInputFile(travelDistanceMatrixFile);
+		mbpcg.setPtTravelTimesInputFile(travelTimeMatrixFile);
+		
+		
+		// plansClacRoute parameters
+		PlansCalcRouteConfigGroup plansCalcRoute = config.plansCalcRoute();
+
+		// if no travel matrix (distances and times) is provided, the teleported mode speed for pt needs to be set
+		// teleported mode speed for pt also required, see PtMatrix:120
+//      ModeRoutingParams ptParameters = new ModeRoutingParams(TransportMode.pt);
+//      ptParameters.setTeleportedModeSpeed(50./3.6);
+//      plansCalcRoute.addModeRoutingParams(ptParameters);
+
+		// by adding ModeRoutingParams (as done above for pt), the other parameters are deleted
+		// the walk and bike parameters are needed, however. This is why they have to be set here again
+        
+		// teleported mode speed for walking also required, see PtMatrix:141
+		ModeRoutingParams walkParameters = new ModeRoutingParams(TransportMode.walk);
+		walkParameters.setTeleportedModeSpeed(3./3.6);
+		plansCalcRoute.addModeRoutingParams(walkParameters );
+
+		// teleported mode speed for bike also required, see AccessibilityControlerListenerImpl:168
+		ModeRoutingParams bikeParameters = new ModeRoutingParams(TransportMode.bike);
+		bikeParameters.setTeleportedModeSpeed(15./3.6);
+		plansCalcRoute.addModeRoutingParams(bikeParameters );
+		
+		// pt matrix
+        BoundingBox boundingBox = BoundingBox.createBoundingBox(scenario.getNetwork());
+		PtMatrix ptMatrix = PtMatrix.createPtMatrix(plansCalcRoute, boundingBox, mbpcg);
+
+		
+		assertNotNull(config);
+
+		
+		// collect activity types
+		List<String> activityTypes = AccessibilityRunUtils.collectAllFacilityTypes(scenario);
+		log.warn( "found activity types: " + activityTypes );
+		// yyyy there is some problem with activity types: in some algorithms, only the first letter is interpreted, in some
+		// other algorithms, the whole string.  BEWARE!  This is not good software design and should be changed.  kai, feb'14
+		
+		// collect homes
+		String activityFacilityType = "h";
+		ActivityFacilities homes = AccessibilityRunUtils.collectActivityFacilitiesOfType(scenario, activityFacilityType);
+
+
+		Map<String, ActivityFacilities> activityFacilitiesMap = new HashMap<String, ActivityFacilities>();
+		
+		
+		Controler controler = new Controler(scenario) ;
+
+		final GeoserverUpdater geoserverUpdater = new GeoserverUpdater(crs, name);
+		geoserverUpdater.addAdditionalFacilityData(homes) ; 
+
+		List<Modes4Accessibility> modes = new ArrayList<>() ;
+		modes.add( Modes4Accessibility.freeSpeed ) ;
+		modes.add( Modes4Accessibility.car ) ;
+		modes.add( Modes4Accessibility.walk ) ;
+		modes.add( Modes4Accessibility.bike ) ;
+//		modes.add( Modes4Accessibility.pt ) ;
+
+		controler.addOverridingModule(new AccessibilityComputationTestModule(activityTypes, homes, crs, name, cellSize));
+		controler.run();
+		
+		geoserverUpdater.setAndProcessSpatialGrids( modes ) ;
+
+		
+		if (createQGisOutput == true) {
+			String osName = System.getProperty("os.name");
+			String workingDirectory = config.controler().getOutputDirectory();
+
+			for (String actType : activityTypes) {
+				String actSpecificWorkingDirectory = workingDirectory + actType + "/";
+
+				for ( Modes4Accessibility mode : Modes4Accessibility.values()) {
+					if ( !actType.equals("s") ) {
+						log.error("skipping everything except work for debugging purposes; remove in production code. kai, feb'14") ;
+						continue ;
+					}
+					VisualizationUtils.createQGisOutput(actType, mode, mapViewExtent, workingDirectory, crs, includeDensityLayer,
+							lowerBound, upperBound, range, symbolSize, populationThreshold);
+					VisualizationUtils.createSnapshot(actSpecificWorkingDirectory, mode, osName);
+				}
+			}  
+		}
+	}
 }