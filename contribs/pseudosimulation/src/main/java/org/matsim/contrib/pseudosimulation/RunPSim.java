--- conflicted
+++ resolved
@@ -231,12 +231,8 @@
                 }
             });
             disutilityFactory.setSigma(0.1);
-<<<<<<< HEAD
-
-            matsimControler.addOverridingModule(new RandomizedTransitRouterModule());
-=======
             matsimControler.addOverridingModule(new RandomizingTransitRouterModule());
->>>>>>> c1e56d5b
+
         }
 
         if (TrackGenome) {
@@ -263,9 +259,9 @@
                 appendString;
         config.controler().setOutputDirectory(outputDirectory);
         matsimControler.getConfig().controler().setOverwriteFileSetting(
-                true ?
-                        OutputDirectoryHierarchy.OverwriteFileSetting.overwriteExistingFiles :
-                        OutputDirectoryHierarchy.OverwriteFileSetting.failIfDirectoryExists);
+				true ?
+						OutputDirectoryHierarchy.OverwriteFileSetting.overwriteExistingFiles :
+						OutputDirectoryHierarchy.OverwriteFileSetting.failIfDirectoryExists );
     }
 
     public static void main(String args[]) throws ParseException {
