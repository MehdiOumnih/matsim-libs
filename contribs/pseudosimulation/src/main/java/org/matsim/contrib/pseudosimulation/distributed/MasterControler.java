--- conflicted
+++ resolved
@@ -56,8 +56,6 @@
 import org.matsim.core.controler.listener.ShutdownListener;
 import org.matsim.core.controler.listener.StartupListener;
 import org.matsim.core.population.PopulationUtils;
-import org.matsim.core.population.io.StreamingPopulationWriter;
-import org.matsim.core.population.io.StreamingUtils;
 import org.matsim.core.scenario.ScenarioUtils;
 
 public class MasterControler implements AfterMobsimListener, ShutdownListener, StartupListener, IterationStartsListener {
@@ -1093,24 +1091,6 @@
             slaveScoreStats.insertEntry(currentIteration, currentPopulationSize, scenario.getPopulation().getPersons().size(), (double[]) reader.readObject());
         }
 
-<<<<<<< HEAD
-=======
-        private void dumpPlans(int iteration) throws IOException, ClassNotFoundException {
-            Population temp = (Population) PopulationUtils.createPopulation(config);
-            StreamingUtils.setIsStreaming(temp, true);
-            OutputDirectoryHierarchy controlerIO = matsimControler.getControlerIO();
-            StreamingPopulationWriter pw = new StreamingPopulationWriter(
-                    temp, scenario.getNetwork());
-            pw.startStreaming(controlerIO.getIterationFilename(iteration, "FULLplans_slave_" + myNumber + ".xml.gz"));
-            slaveLogger.warn("Dumping population of " + currentPopulationSize + " agents on slave number " + myNumber);
-            List<PersonSerializable> tempPax = (List<PersonSerializable>) reader.readObject();
-            for (PersonSerializable p : tempPax) {
-                pw.writePerson(p.getPerson());
-            }
-            pw.closeStreaming();
-            slaveLogger.warn("Done writing on slave number " + myNumber);
-        }
->>>>>>> c1e56d5b
 
         private void slaveIsOKForNextIter() throws IOException {
             this.isOkForNextIter = reader.readBoolean();
