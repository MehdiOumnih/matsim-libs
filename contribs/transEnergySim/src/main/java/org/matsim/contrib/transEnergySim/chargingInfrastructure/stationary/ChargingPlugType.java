<<<<<<< HEAD
<<<<<<< HEAD
=======
<<<<<<< HEAD

package org.matsim.contrib.transEnergySim.chargingInfrastructure.stationary;

public interface ChargingPlugType {

	double getChargingPowerInKW();
	double getDischargingPowerInKW(); 
=======
>>>>>>> merging
=======

>>>>>>> c1db4ff8
package org.matsim.contrib.transEnergySim.chargingInfrastructure.stationary;

public interface ChargingPlugType {

	double getChargingPowerInKW();
	double getDischargingPowerInKW(); 
<<<<<<< HEAD
<<<<<<< HEAD
=======
>>>>>>> c1db4ff8
	boolean isV1GCapable();
	boolean isV2GCapable();
	String getPlugTypeName();
	
<<<<<<< HEAD
}
=======
>>>>>>> updates to interfaces to match latest BEAM framework changes
	boolean isV1GCapable();
	boolean isV2GCapable();
	String getPlugTypeName();
	
<<<<<<< HEAD
}
=======
}
>>>>>>> updates to interfaces to match latest BEAM framework changes
>>>>>>> merging
=======
}
>>>>>>> c1db4ff8
<|MERGE_RESOLUTION|>--- conflicted
+++ resolved
@@ -1,7 +1,3 @@
-<<<<<<< HEAD
-<<<<<<< HEAD
-=======
-<<<<<<< HEAD
 
 package org.matsim.contrib.transEnergySim.chargingInfrastructure.stationary;
 
@@ -9,39 +5,8 @@
 
 	double getChargingPowerInKW();
 	double getDischargingPowerInKW(); 
-=======
->>>>>>> merging
-=======
-
->>>>>>> c1db4ff8
-package org.matsim.contrib.transEnergySim.chargingInfrastructure.stationary;
-
-public interface ChargingPlugType {
-
-	double getChargingPowerInKW();
-	double getDischargingPowerInKW(); 
-<<<<<<< HEAD
-<<<<<<< HEAD
-=======
->>>>>>> c1db4ff8
 	boolean isV1GCapable();
 	boolean isV2GCapable();
 	String getPlugTypeName();
 	
-<<<<<<< HEAD
-}
-=======
->>>>>>> updates to interfaces to match latest BEAM framework changes
-	boolean isV1GCapable();
-	boolean isV2GCapable();
-	String getPlugTypeName();
-	
-<<<<<<< HEAD
-}
-=======
-}
->>>>>>> updates to interfaces to match latest BEAM framework changes
->>>>>>> merging
-=======
-}
->>>>>>> c1db4ff8
+}