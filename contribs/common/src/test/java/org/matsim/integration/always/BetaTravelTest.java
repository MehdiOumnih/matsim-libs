--- conflicted
+++ resolved
@@ -20,8 +20,6 @@
 
 package org.matsim.integration.always;
 
-<<<<<<< HEAD
-=======
 import java.util.ArrayList;
 import java.util.Collections;
 import java.util.HashMap;
@@ -30,7 +28,6 @@
 import javax.inject.Inject;
 import javax.inject.Provider;
 
->>>>>>> 98b34d36
 import org.apache.log4j.Logger;
 import org.matsim.api.core.v01.Id;
 import org.matsim.api.core.v01.Scenario;
@@ -337,7 +334,6 @@
 
 		@Override
 		public void notifyStartup(final StartupEvent event) {
-<<<<<<< HEAD
             // do some test to ensure the scenario is correct
 			double beta_travel = event.getControler().getConfig().planCalcScore().getModes().get(TransportMode.car).getMarginalUtilityOfTraveling();
             if ((beta_travel != -6.0) && (beta_travel != -66.0)) {
@@ -352,22 +348,6 @@
                 System.err.println("Controler.lastIteration is currently set to " + lastIter + ". Only the first 100 iterations will be analyzed.");
             }
             this.ttAnalyzer = new BottleneckTravelTimeAnalyzer(event.getControler().getScenario().getPopulation().getPersons().size());
-=======
-			// do some test to ensure the scenario is correct
-			double beta_travel = event.getControler().getConfig().planCalcScore().getTraveling_utils_hr();
-			if ((beta_travel != -6.0) && (beta_travel != -66.0)) {
-				throw new IllegalArgumentException("Unexpected value for beta_travel. Expected -6.0 or -66.0, actual value is " + beta_travel);
-			}
-
-			int lastIter = event.getControler().getConfig().controler().getLastIteration();
-			if (lastIter < 100) {
-				throw new IllegalArgumentException("Controler.lastIteration must be at least 100. Current value is " + lastIter);
-			}
-			if (lastIter > 100) {
-				System.err.println("Controler.lastIteration is currently set to " + lastIter + ". Only the first 100 iterations will be analyzed.");
-			}
-			this.ttAnalyzer = new BottleneckTravelTimeAnalyzer(event.getControler().getScenario().getPopulation().getPersons().size());
->>>>>>> 98b34d36
 		}
 
 		@Override
