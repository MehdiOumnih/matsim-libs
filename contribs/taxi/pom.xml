--- conflicted
+++ resolved
@@ -1,4 +1,3 @@
-<<<<<<< HEAD
 <project xmlns="http://maven.apache.org/POM/4.0.0" xmlns:xsi="http://www.w3.org/2001/XMLSchema-instance"
 	xsi:schemaLocation="http://maven.apache.org/POM/4.0.0 http://maven.apache.org/maven-v4_0_0.xsd">
 	<parent>
@@ -10,17 +9,6 @@
 	<groupId>org.matsim.contrib</groupId>
 	<artifactId>taxi</artifactId>
 	<name>taxi</name>
-=======
-<project xmlns="http://maven.apache.org/POM/4.0.0" xmlns:xsi="http://www.w3.org/2001/XMLSchema-instance" xsi:schemaLocation="http://maven.apache.org/POM/4.0.0 http://maven.apache.org/maven-v4_0_0.xsd">
-  <parent>
-    <groupId>org.matsim</groupId>
-    <artifactId>contrib</artifactId>
-    <version>0.8.0</version>
-  </parent>
-  <modelVersion>4.0.0</modelVersion>
-  <groupId>org.matsim.contrib</groupId>
-  <artifactId>taxi</artifactId>
-  <name>taxi</name>
 
 	<build>
 		<plugins>
@@ -29,29 +17,20 @@
 			</plugin>
 		</plugins>
 	</build>
->>>>>>> 2c9328c4
 
 	<dependencies>
 
 		<dependency>
 			<groupId>org.matsim.contrib</groupId>
 			<artifactId>dvrp</artifactId>
-<<<<<<< HEAD
 			<version>0.9.0-SNAPSHOT</version>
-=======
-			<version>0.8.0</version>
->>>>>>> 2c9328c4
 			<scope>compile</scope>
 		</dependency>
 
 		<dependency>
 			<groupId>org.matsim.contrib</groupId>
 			<artifactId>locationchoice</artifactId>
-<<<<<<< HEAD
 			<version>0.9.0-SNAPSHOT</version>
-=======
-			<version>0.8.0</version>
->>>>>>> 2c9328c4
 			<scope>compile</scope>
 		</dependency>
 
