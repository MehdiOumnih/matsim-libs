/* *********************************************************************** *
 * project: org.matsim.*
 *                                                                         *
 * *********************************************************************** *
 *                                                                         *
 * copyright       : (C) 2016 by the members listed in the COPYING,        *
 *                   LICENSE and WARRANTY file.                            *
 * email           : info at matsim dot org                                *
 *                                                                         *
 * *********************************************************************** *
 *                                                                         *
 *   This program is free software; you can redistribute it and/or modify  *
 *   it under the terms of the GNU General Public License as published by  *
 *   the Free Software Foundation; either version 2 of the License, or     *
 *   (at your option) any later version.                                   *
 *   See also COPYING, LICENSE and WARRANTY file                           *
 *                                                                         *
 * *********************************************************************** */

package org.matsim.contrib.taxi.run;

import java.net.URL;

import org.matsim.contrib.dvrp.run.DvrpConfigGroup;
import org.matsim.core.config.Config;
import org.matsim.core.config.ConfigUtils;
import org.matsim.vis.otfvis.OTFVisConfigGroup;

public class RunTaxiScenario {
	public static void run(URL configUrl, boolean otfvis) {
		Config config = ConfigUtils.loadConfig(configUrl, new TaxiConfigGroup(), new DvrpConfigGroup(),
				new OTFVisConfigGroup());
		TaxiControlerCreator.createControlerWithSingleModeDrt(config, otfvis).run();
<<<<<<< HEAD
	}

	public static void main(String[] args) {
		if (args.length != 1) {
			throw new IllegalArgumentException("RunTaxiScenario needs one argument: path to the configuration file");
		}
		RunTaxiScenario.run(args[0], false);
=======
>>>>>>> 2fd61190
	}
}<|MERGE_RESOLUTION|>--- conflicted
+++ resolved
@@ -31,15 +31,5 @@
 		Config config = ConfigUtils.loadConfig(configUrl, new TaxiConfigGroup(), new DvrpConfigGroup(),
 				new OTFVisConfigGroup());
 		TaxiControlerCreator.createControlerWithSingleModeDrt(config, otfvis).run();
-<<<<<<< HEAD
-	}
-
-	public static void main(String[] args) {
-		if (args.length != 1) {
-			throw new IllegalArgumentException("RunTaxiScenario needs one argument: path to the configuration file");
-		}
-		RunTaxiScenario.run(args[0], false);
-=======
->>>>>>> 2fd61190
 	}
 }