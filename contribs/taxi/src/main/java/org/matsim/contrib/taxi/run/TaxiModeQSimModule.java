/*
 * *********************************************************************** *
 * project: org.matsim.*
 * *********************************************************************** *
 *                                                                         *
 * copyright       : (C) 2018 by the members listed in the COPYING,        *
 *                   LICENSE and WARRANTY file.                            *
 * email           : info at matsim dot org                                *
 *                                                                         *
 * *********************************************************************** *
 *                                                                         *
 *   This program is free software; you can redistribute it and/or modify  *
 *   it under the terms of the GNU General Public License as published by  *
 *   the Free Software Foundation; either version 2 of the License, or     *
 *   (at your option) any later version.                                   *
 *   See also COPYING, LICENSE and WARRANTY file                           *
 *                                                                         *
 * *********************************************************************** *
 */

package org.matsim.contrib.taxi.run;

import org.matsim.api.core.v01.network.Network;
import org.matsim.contrib.dvrp.fleet.Fleet;
import org.matsim.contrib.dvrp.optimizer.VrpOptimizer;
import org.matsim.contrib.dvrp.passenger.DefaultPassengerRequestValidator;
import org.matsim.contrib.dvrp.passenger.PassengerEngine;
import org.matsim.contrib.dvrp.passenger.PassengerEngineQSimModule;
import org.matsim.contrib.dvrp.passenger.PassengerRequestCreator;
import org.matsim.contrib.dvrp.passenger.PassengerRequestValidator;
import org.matsim.contrib.dvrp.run.AbstractDvrpModeQSimModule;
import org.matsim.contrib.dvrp.run.DvrpConfigGroup;
import org.matsim.contrib.dvrp.run.ModalProviders;
import org.matsim.contrib.dvrp.schedule.ScheduleTimingUpdater;
import org.matsim.contrib.dvrp.trafficmonitoring.DvrpTravelTimeModule;
import org.matsim.contrib.dvrp.vrpagent.VrpAgentLogic.DynActionCreator;
import org.matsim.contrib.dvrp.vrpagent.VrpAgentSourceQSimModule;
import org.matsim.contrib.taxi.optimizer.DefaultTaxiOptimizerProvider;
import org.matsim.contrib.taxi.optimizer.TaxiOptimizer;
import org.matsim.contrib.taxi.passenger.SubmittedTaxiRequestsCollector;
import org.matsim.contrib.taxi.passenger.TaxiRequestCreator;
import org.matsim.contrib.taxi.scheduler.TaxiScheduler;
import org.matsim.contrib.taxi.scheduler.TaxiStayTaskEndTimeCalculator;
import org.matsim.contrib.taxi.util.TaxiSimulationConsistencyChecker;
import org.matsim.contrib.taxi.util.stats.TaxiStatusTimeProfileCollectorProvider;
import org.matsim.contrib.taxi.vrpagent.TaxiActionCreator;
import org.matsim.core.api.experimental.events.EventsManager;
import org.matsim.core.controler.IterationScoped;
import org.matsim.core.controler.MatsimServices;
import org.matsim.core.mobsim.framework.MobsimTimer;
import org.matsim.core.router.costcalculators.TravelDisutilityFactory;
import org.matsim.core.router.util.TravelDisutility;
import org.matsim.core.router.util.TravelTime;

import com.google.inject.Inject;
import com.google.inject.name.Named;

import javax.inject.Provider;

/**
 * @author michalm
 */
public class TaxiModeQSimModule extends AbstractDvrpModeQSimModule {
	private final TaxiConfigGroup taxiCfg;

	public TaxiModeQSimModule(TaxiConfigGroup taxiCfg) {
		super(taxiCfg.getMode());
		this.taxiCfg = taxiCfg;
	}

	@Override
	protected void configureQSim() {
		install(new VrpAgentSourceQSimModule(getMode()));
		install(new PassengerEngineQSimModule(getMode()));

		addModalComponent(TaxiOptimizer.class, new ModalProviders.AbstractProvider<TaxiOptimizer>(taxiCfg.getMode()) {
			@Inject
			private Provider<MobsimTimer> timer;

			@Inject
			@Named(DvrpTravelTimeModule.DVRP_ESTIMATED)
			private TravelTime travelTime;

			@Inject
			private EventsManager events;

			@Override
			public TaxiOptimizer get() {
				Fleet fleet = getModalInstance(Fleet.class);
				Network network = getModalInstance(Network.class);
				TaxiScheduler taxiScheduler = getModalInstance(TaxiScheduler.class);
				TravelDisutility travelDisutility = getModalInstance(
						TravelDisutilityFactory.class).createTravelDisutility(travelTime);
<<<<<<< HEAD
				return new DefaultTaxiOptimizerProvider(events, taxiCfg, fleet, network, timer.get(), travelTime,
						travelDisutility, taxiScheduler, getConfig().getContext()).get();
=======

				ScheduleTimingUpdater scheduleTimingUpdater = getModalInstance(ScheduleTimingUpdater.class);
				return new DefaultTaxiOptimizerProvider(events, taxiCfg, fleet, network, timer, travelTime,
						travelDisutility, taxiScheduler, scheduleTimingUpdater, getConfig().getContext()).get();
>>>>>>> 74b0912e
			}
		});

		bindModal(TaxiScheduler.class).toProvider(
				new ModalProviders.AbstractProvider<TaxiScheduler>(taxiCfg.getMode()) {
					@Inject
					private Provider<MobsimTimer> timer;

					@Inject
					@Named(DvrpTravelTimeModule.DVRP_ESTIMATED)
					private TravelTime travelTime;

					@Override
					public TaxiScheduler get() {
						Fleet fleet = getModalInstance(Fleet.class);
						Network network = getModalInstance(Network.class);
						TravelDisutility travelDisutility = getModalInstance(
								TravelDisutilityFactory.class).createTravelDisutility(travelTime);
						return new TaxiScheduler(taxiCfg, fleet, network, timer.get(), travelTime, travelDisutility);
					}
				}).in(IterationScoped.class);

		bindModal(ScheduleTimingUpdater.class).toProvider(modalProvider(
				getter -> new ScheduleTimingUpdater(getter.get(MobsimTimer.class),
						new TaxiStayTaskEndTimeCalculator(taxiCfg)))).asEagerSingleton();

		bindModal(DynActionCreator.class).toProvider(
				new ModalProviders.AbstractProvider<TaxiActionCreator>(taxiCfg.getMode()) {
					@Inject
					private Provider<MobsimTimer> timer;

					@Inject
					private DvrpConfigGroup dvrpCfg;

					@Override
					public TaxiActionCreator get() {
						PassengerEngine passengerEngine = getModalInstance(PassengerEngine.class);
						return new TaxiActionCreator(passengerEngine, taxiCfg, timer.get(), dvrpCfg);
					}
				}).in(IterationScoped.class);

		bindModal(PassengerRequestCreator.class).toProvider(modalProvider(
				getter -> new TaxiRequestCreator(getMode(), getter.getModal(SubmittedTaxiRequestsCollector.class))))
				.in(IterationScoped.class);

		bindModal(PassengerRequestValidator.class).to(DefaultPassengerRequestValidator.class).in(IterationScoped.class);

		bindModal(SubmittedTaxiRequestsCollector.class).to(SubmittedTaxiRequestsCollector.class).in(IterationScoped.class);

		addModalQSimComponentBinding().toProvider(modalProvider(
				getter -> new TaxiSimulationConsistencyChecker(getter.getModal(SubmittedTaxiRequestsCollector.class),
						taxiCfg)));

		if (taxiCfg.getTimeProfiles()) {
			addModalQSimComponentBinding().toProvider(modalProvider(
					getter -> new TaxiStatusTimeProfileCollectorProvider(getter.getModal(Fleet.class),
							getter.get(MatsimServices.class), getter.getModal(SubmittedTaxiRequestsCollector.class),
							taxiCfg).get()));
		}

		bindModal(VrpOptimizer.class).to(modalKey(TaxiOptimizer.class));
	}
}<|MERGE_RESOLUTION|>--- conflicted
+++ resolved
@@ -91,15 +91,10 @@
 				TaxiScheduler taxiScheduler = getModalInstance(TaxiScheduler.class);
 				TravelDisutility travelDisutility = getModalInstance(
 						TravelDisutilityFactory.class).createTravelDisutility(travelTime);
-<<<<<<< HEAD
-				return new DefaultTaxiOptimizerProvider(events, taxiCfg, fleet, network, timer.get(), travelTime,
-						travelDisutility, taxiScheduler, getConfig().getContext()).get();
-=======
 
 				ScheduleTimingUpdater scheduleTimingUpdater = getModalInstance(ScheduleTimingUpdater.class);
-				return new DefaultTaxiOptimizerProvider(events, taxiCfg, fleet, network, timer, travelTime,
+				return new DefaultTaxiOptimizerProvider(events, taxiCfg, fleet, network, timer.get(), travelTime,
 						travelDisutility, taxiScheduler, scheduleTimingUpdater, getConfig().getContext()).get();
->>>>>>> 74b0912e
 			}
 		});
 
