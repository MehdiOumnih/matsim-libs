--- conflicted
+++ resolved
@@ -1,446 +1,438 @@
-/* *********************************************************************** *
- /* ********************************************************************** *
- * project: org.matsim.*												   *
- * WarmEmissionAnalysisModule.java									       *
- *                                                                         *
- * *********************************************************************** *
- *                                                                         *
- * copyright       : (C) 2009 by the members listed in the COPYING,        *
- *                   LICENSE and WARRANTY file.                            *
- * email           : info at matsim dot org                                *
- *                                                                         *
- * *********************************************************************** *
- *                                                                         *
- *   This program is free software; you can redistribute it and/or modify  *
- *   it under the terms of the GNU General Public License as published by  *
- *   the Free Software Foundation; either version 2 of the License, or     *
- *   (at your option) any later version.                                   *
- *   See also COPYING, LICENSE and WARRANTY file                           *
- *                                                                         *
- *                                                                         *
- * *********************************************************************** */
-package org.matsim.contrib.emissions;
-
-import java.util.HashMap;
-import java.util.List;
-import java.util.Map;
-<<<<<<< HEAD
-import java.util.Set;
-import java.util.stream.Collectors;
-=======
->>>>>>> 5341e514
-
-import org.apache.log4j.Logger;
-import org.matsim.api.core.v01.Id;
-import org.matsim.api.core.v01.events.Event;
-import org.matsim.api.core.v01.network.Link;
-import org.matsim.contrib.emissions.events.WarmEmissionEvent;
-import org.matsim.contrib.emissions.types.*;
-import org.matsim.contrib.emissions.utils.EmissionSpecificationMarker;
-import org.matsim.contrib.emissions.utils.EmissionUtils;
-import org.matsim.contrib.emissions.utils.EmissionsConfigGroup;
-import org.matsim.core.api.experimental.events.EventsManager;
-import org.matsim.core.gbl.Gbl;
-import org.matsim.core.utils.collections.Tuple;
-import org.matsim.vehicles.Vehicle;
-<<<<<<< HEAD
-
-import static org.matsim.contrib.emissions.types.HbefaTrafficSituation.*;
-=======
->>>>>>> 5341e514
-
-
-/**
- * @author benjamin
- *
- */
-public class WarmEmissionAnalysisModule {
-	private static final Logger logger = Logger.getLogger(WarmEmissionAnalysisModule.class);
-
-	private final Map<HbefaWarmEmissionFactorKey, HbefaWarmEmissionFactor>  avgHbefaWarmTable;
-	private final Map<HbefaWarmEmissionFactorKey, HbefaWarmEmissionFactor> detailedHbefaWarmTable;
-	private final Map<HbefaRoadVehicleCategoryKey, Map<HbefaTrafficSituation, Double>> hbefaRoadTrafficSpeeds;
-	private final Set<String> warmPollutants;
-
-	private final EventsManager eventsManager;
-	private final Double emissionEfficiencyFactor;
-	private final EmissionsConfigGroup ecg;
-
-	private int vehAttributesNotSpecifiedCnt = 0;
-
-    // The following was tested to slow down significantly, therefore counters were commented out:
-//	Set<Id> vehAttributesNotSpecified = Collections.synchronizedSet(new HashSet<Id>());
-//	Set<Id> vehicleIdSet = Collections.synchronizedSet(new HashSet<Id>());
-
-	private int freeFlowCounter = 0;
-	private int saturatedCounter = 0;
-	private int heavyFlowCounter = 0;
-	private int stopGoCounter = 0;
-	private int emissionEventCounter = 0;
-	
-	private double kmCounter = 0.0;
-	private double freeFlowKmCounter = 0.0;
-	private double heavyFlowKmCounter = 0.0;
-	private double saturatedKmCounter = 0.0;
-	private double stopGoKmCounter = 0.0;
-
-	public static class WarmEmissionAnalysisModuleParameter {
-
-		public final Map<HbefaWarmEmissionFactorKey,  HbefaWarmEmissionFactor> avgHbefaWarmTable;
-		public final Map<HbefaWarmEmissionFactorKey, HbefaWarmEmissionFactor> detailedHbefaWarmTable;
-		private final Map<HbefaRoadVehicleCategoryKey, Map<HbefaTrafficSituation, Double>> hbefaRoadTrafficSpeeds;
-		private final EmissionsConfigGroup ecg;
-		private final Set<String> warmPollutants;
-
-		public WarmEmissionAnalysisModuleParameter(
-				Map<HbefaWarmEmissionFactorKey,  HbefaWarmEmissionFactor> avgHbefaWarmTable,
-				Map<HbefaWarmEmissionFactorKey,  HbefaWarmEmissionFactor> detailedHbefaWarmTable,
-				Map<HbefaRoadVehicleCategoryKey, Map<HbefaTrafficSituation, Double>> hbefaRoadTrafficSpeeds,
-				Set<String> warmPollutants,
-				EmissionsConfigGroup emissionsConfigGroup) {
-			this.avgHbefaWarmTable = avgHbefaWarmTable;
-			this.detailedHbefaWarmTable = detailedHbefaWarmTable;
-			this.hbefaRoadTrafficSpeeds = hbefaRoadTrafficSpeeds;
-			this.warmPollutants = warmPollutants;
-
-			this.ecg = emissionsConfigGroup;
-			// check if all needed tables are non-null
-
-			if(avgHbefaWarmTable == null && detailedHbefaWarmTable == null){
-				 logger.error("Neither average nor detailed table vor Hbefa warm emissions set. Aborting...");
-				 System.exit(0);
-			}
-		}
-	}
-
-	public WarmEmissionAnalysisModule(
-			WarmEmissionAnalysisModuleParameter parameterObject,
-			EventsManager emissionEventsManager, Double emissionEfficiencyFactor) {
-
-		if(parameterObject == null){
-			logger.error("No warm emission analysis module parameter set. Aborting...");
-			System.exit(0);
-		}
-		if(emissionEventsManager == null){
-			logger.error("Event manager not set. Please check the configuration of your scenario. Aborting..." );
-			System.exit(0);
-		}
-		this.avgHbefaWarmTable = parameterObject.avgHbefaWarmTable;
-		this.detailedHbefaWarmTable = parameterObject.detailedHbefaWarmTable;
-		this.hbefaRoadTrafficSpeeds = parameterObject.hbefaRoadTrafficSpeeds;
-		this.warmPollutants = parameterObject.warmPollutants;
-		this.eventsManager = emissionEventsManager;
-		this.emissionEfficiencyFactor = emissionEfficiencyFactor;
-		this.ecg = parameterObject.ecg;
-	}
-
-	public void reset() {
-		logger.info("resetting counters...");
-		vehAttributesNotSpecifiedCnt = 0;
-
-		freeFlowCounter = 0;
-		saturatedCounter = 0;
-		heavyFlowCounter = 0;
-		stopGoCounter = 0;
-		emissionEventCounter = 0;
-		
-		kmCounter = 0.0;
-		freeFlowKmCounter = 0.0;
-		heavyFlowKmCounter = 0.0;
-		saturatedKmCounter = 0.0;
-		stopGoKmCounter = 0.0;
-	}
-
-	public void throwWarmEmissionEvent(double leaveTime, Id<Link> linkId, Id<Vehicle> vehicleId, Map<String, Double> warmEmissions){
-		Event warmEmissionEvent = new WarmEmissionEvent(leaveTime, linkId, vehicleId, warmEmissions);
-		this.eventsManager.processEvent(warmEmissionEvent);
-	}
-
-	public Map<String, Double> checkVehicleInfoAndCalculateWarmEmissions(
-			Vehicle vehicle,
-			Link link,
-			double travelTime) {
-
-		if(this.ecg.isUsingVehicleTypeIdAsVehicleDescription() ) {
-			if(vehicle.getType().getDescription()==null) { // emission specification is in vehicle type id
-				vehicle.getType().setDescription(EmissionSpecificationMarker.BEGIN_EMISSIONS
-						+vehicle.getType().getId().toString()+ EmissionSpecificationMarker.END_EMISSIONS);
-			} else if( vehicle.getType().getDescription().contains(EmissionSpecificationMarker.BEGIN_EMISSIONS.toString()) ) {
-				// emission specification is in vehicle type id and in vehicle description too.
-			} else {
-				String vehicleDescription = vehicle.getType().getDescription() + EmissionSpecificationMarker.BEGIN_EMISSIONS
-						+ vehicle.getType().getId().toString()+ EmissionSpecificationMarker.END_EMISSIONS;
-				vehicle.getType().setDescription(vehicleDescription);
-			}
-		}
-
-		Map<String, Double> warmEmissions = new HashMap<>();
-		if(vehicle == null ||
-				(vehicle.getType() == null && vehicle.getType().getDescription() == null) // if both are null together; no vehicle type information.
-				) {
-			throw new RuntimeException("Vehicle type description for vehicle " + vehicle + " is missing. " +
-					"Please make sure that requirements for emission vehicles in "
-					+ EmissionsConfigGroup.GROUP_NAME + " config group are met. Aborting...");
-		}
-
-		String vehicleDescription = vehicle.getType().getDescription();
-
-		Tuple<HbefaVehicleCategory, HbefaVehicleAttributes> vehicleInformationTuple = convertVehicleTypeId2VehicleInformationTuple(vehicleDescription);
-		if (vehicleInformationTuple.getFirst() == null){
-			throw new RuntimeException("Vehicle category for vehicle " + vehicle + " is not valid. " +
-					"Please make sure that requirements for emission vehicles in " + 
-					EmissionsConfigGroup.GROUP_NAME + " config group are met. Aborting...");
-		}
-
-		double freeVelocity = link.getFreespeed(); //TODO: what about time dependence
-		double linkLength = link.getLength();
-		String roadType = EmissionUtils.getHbefaRoadType(link);
-
-		warmEmissions = calculateWarmEmissions(vehicle.getId(), travelTime, roadType, freeVelocity, linkLength, vehicleInformationTuple);
-
-		// a basic apporach to introduce emission reduced cars:
-		if(emissionEfficiencyFactor != null){
-			warmEmissions = rescaleWarmEmissions(warmEmissions);
-		}
-		return warmEmissions;
-	}
-	
-	private Map<String, Double> rescaleWarmEmissions(Map<String, Double> warmEmissions) {
-		Map<String, Double> rescaledWarmEmissions = new HashMap<>();
-		
-		for(String wp : warmEmissions.keySet()){
-			Double orgValue = warmEmissions.get(wp);
-			Double rescaledValue = emissionEfficiencyFactor * orgValue;
-			rescaledWarmEmissions.put(wp, rescaledValue);
-		}
-		return rescaledWarmEmissions;
-	}
-
-	private Map<String, Double> calculateWarmEmissions(
-			Id<Vehicle> vehicleId,
-			double travelTime,
-			String roadType,
-			double freeVelocity,
-			double linkLength,
-			Tuple<HbefaVehicleCategory, HbefaVehicleAttributes> vehicleInformationTuple) {
-
-		Map<String, Double> warmEmissionsOfEvent = new HashMap<>();
-
-		final String hbefaRoadTypeName ;
-			hbefaRoadTypeName = roadType;
-
-		HbefaWarmEmissionFactorKey efkey = new HbefaWarmEmissionFactorKey();
-
-		if(vehicleInformationTuple.getFirst().equals(HbefaVehicleCategory.HEAVY_GOODS_VEHICLE)){
-			efkey.setHbefaVehicleCategory(HbefaVehicleCategory.HEAVY_GOODS_VEHICLE);
-		} else if (vehicleInformationTuple.getFirst().equals(HbefaVehicleCategory.MOTORCYCLE)) {
-			efkey.setHbefaVehicleCategory(HbefaVehicleCategory.MOTORCYCLE);
-		} else if(vehicleInformationTuple.getFirst().equals(HbefaVehicleCategory.ZERO_EMISSION_VEHICLE)) {
-			for (String warmPollutant : warmPollutants) {
-				warmEmissionsOfEvent.put( warmPollutant, 0.0 );
-			}
-			return warmEmissionsOfEvent;
-		} else {
-			efkey.setHbefaVehicleCategory(HbefaVehicleCategory.PASSENGER_CAR);
-		}
-
-		efkey.setHbefaRoadCategory(hbefaRoadTypeName);
-
-		if(this.detailedHbefaWarmTable != null){ // check if detailed emission factors file is set in config
-			HbefaVehicleAttributes hbefaVehicleAttributes = new HbefaVehicleAttributes();
-			hbefaVehicleAttributes.setHbefaTechnology(vehicleInformationTuple.getSecond().getHbefaTechnology());
-			hbefaVehicleAttributes.setHbefaSizeClass(vehicleInformationTuple.getSecond().getHbefaSizeClass());
-			hbefaVehicleAttributes.setHbefaEmConcept(vehicleInformationTuple.getSecond().getHbefaEmConcept());
-			efkey.setHbefaVehicleAttributes(hbefaVehicleAttributes);
-		}
-		
-		double linkLength_km = linkLength / 1000;
-		double travelTime_h = travelTime / 3600;
-		double freeFlowSpeed_kmh = freeVelocity * 3.6;
-		double averageSpeed_kmh = linkLength_km / travelTime_h;
-		
-		double ef_gpkm;
-
-		if(averageSpeed_kmh <= 0.0){
-			throw new RuntimeException("Average speed has been calculated to 0.0 or a negative value. Aborting...");
-		}
-		if ((averageSpeed_kmh - freeFlowSpeed_kmh) > 1.0){
-			if (ecg.handlesHighAverageSpeeds()) {
-				logger.warn("averageSpeed was capped from " + averageSpeed_kmh + " to" + freeFlowSpeed_kmh);
-				averageSpeed_kmh = freeFlowSpeed_kmh;
-			} else {
-				throw new RuntimeException("Average speed has been calculated to be greater than free flow speed; this might produce negative warm emissions. Aborting...");
-			}
-		}
-
-		HbefaTrafficSituation trafficSituation = getTrafficSituation(efkey, averageSpeed_kmh, freeFlowSpeed_kmh);
-		efkey.setHbefaTrafficSituation(trafficSituation);
-
-		for (String warmPollutant : warmPollutants) {
-			double generatedEmissions;
-
-			efkey.setHbefaComponent(warmPollutant);
-
-			//TODO: opportunity for refactor of logic here jm oct '18
-			//The logic has changed here, now it will fall back to aggregate factors per traffic scenario, instead of if any scenarios are missing.
-			if(this.detailedHbefaWarmTable != null && this.detailedHbefaWarmTable.get(efkey) != null){
-					ef_gpkm = this.detailedHbefaWarmTable.get(efkey).getWarmEmissionFactor();
-
-			} else {
-				vehAttributesNotSpecifiedCnt++;
-				efkey.setHbefaVehicleAttributes(new HbefaVehicleAttributes()); //want to check for average vehicle
-				ef_gpkm = this.avgHbefaWarmTable.get(efkey).getWarmEmissionFactor();
-
-				int maxWarnCnt = 3;
-				if(this.detailedHbefaWarmTable != null && vehAttributesNotSpecifiedCnt <= maxWarnCnt) {
-					logger.warn("Detailed vehicle attributes are not specified correctly for vehicle " + vehicleId + ": " +
-							"`" + vehicleInformationTuple.getSecond() + "'. Using fleet average values instead.");
-					if(vehAttributesNotSpecifiedCnt == maxWarnCnt) logger.warn(Gbl.FUTURE_SUPPRESSED);
-				}
-			}
-
-			generatedEmissions = linkLength_km * ef_gpkm;
-			warmEmissionsOfEvent.put(warmPollutant, generatedEmissions);
-		}
-		incrementCounters(trafficSituation, linkLength_km);
-//		vehicleIdSet.add(personId);
-		return warmEmissionsOfEvent;
-	}
-
-	//TODO: this is based on looking at the speeds in the HBEFA files, using an MFP, maybe from A.Loder would be nicer, jm  oct'18
-	private HbefaTrafficSituation getTrafficSituation(HbefaWarmEmissionFactorKey efkey, double averageSpeed_kmh, double freeFlowSpeed_kmh) {
-		//TODO: should this be generated only once much earlier?
-		HbefaRoadVehicleCategoryKey roadTrafficKey = new HbefaRoadVehicleCategoryKey(efkey);
-		Map<HbefaTrafficSituation, Double> trafficSpeeds = this.hbefaRoadTrafficSpeeds.get(roadTrafficKey);
-
-		if (trafficSpeeds == null || !trafficSpeeds.containsKey(FREEFLOW)) {
-			throw new RuntimeException("At least the FREEFLOW condition must be specifed for all emission factor keys. " +
-					"It was not found for " + efkey);
-		}
-
-		HbefaTrafficSituation trafficSituation  = FREEFLOW;
-		if (trafficSpeeds.containsKey(HEAVY) && averageSpeed_kmh <= trafficSpeeds.get(HEAVY)) {
-			trafficSituation = HEAVY;
-		}
-		if (trafficSpeeds.containsKey(SATURATED) && averageSpeed_kmh <= trafficSpeeds.get(SATURATED)) {
-			trafficSituation = SATURATED;
-		}
-		if (trafficSpeeds.containsKey(STOPANDGO) && averageSpeed_kmh <= trafficSpeeds.get(STOPANDGO)) {
-			if (averageSpeed_kmh != trafficSpeeds.get(FREEFLOW)) { //handle case testCheckVehicleInfoAndCalculateWarmEmissions_and_throwWarmEmissionEvent6
-				trafficSituation = STOPANDGO;
-			}
-		}
-		return trafficSituation;
-	}
-
-	private void incrementCounters(HbefaTrafficSituation trafficSituation, double linkLength_km) {
-
-		kmCounter = kmCounter + linkLength_km;
-		emissionEventCounter++;
-
-		switch(trafficSituation) { // both speeds are assumed to be not very different > only freeFlow on link
-			case FREEFLOW: {
-				freeFlowCounter++;
-				freeFlowKmCounter += linkLength_km;
-				break;
-			}
-			case HEAVY: {
-				saturatedCounter++;
-				saturatedKmCounter += linkLength_km;
-				break;
-			}
-			case SATURATED: {
-				heavyFlowCounter++;
-				heavyFlowKmCounter += linkLength_km;
-				break;
-			}
-			case STOPANDGO: {
-				stopGoCounter++;
-				stopGoKmCounter += linkLength_km;
-				break;
-			}
-
-		}
-	}
-
-	private Tuple<HbefaVehicleCategory, HbefaVehicleAttributes> convertVehicleTypeId2VehicleInformationTuple(String vehicleDescription) {
-		Tuple<HbefaVehicleCategory, HbefaVehicleAttributes> vehicleInformationTuple;
-		HbefaVehicleCategory hbefaVehicleCategory = null;
-		HbefaVehicleAttributes hbefaVehicleAttributes = new HbefaVehicleAttributes();
-
-		int startIndex = vehicleDescription.indexOf(EmissionSpecificationMarker.BEGIN_EMISSIONS.toString()) + EmissionSpecificationMarker.BEGIN_EMISSIONS.toString().length();
-		int endIndex = vehicleDescription.lastIndexOf(EmissionSpecificationMarker.END_EMISSIONS.toString());
-
-		String[] vehicleInformationArray = vehicleDescription.substring(startIndex, endIndex).split(";");
-
-		for(HbefaVehicleCategory vehCat : HbefaVehicleCategory.values()){
-			if(vehCat.toString().equals(vehicleInformationArray[0])){
-				hbefaVehicleCategory = vehCat;
-			}
-		}
-
-		if(vehicleInformationArray.length == 4){
-			hbefaVehicleAttributes.setHbefaTechnology(vehicleInformationArray[1]);
-			hbefaVehicleAttributes.setHbefaSizeClass(vehicleInformationArray[2]);
-			hbefaVehicleAttributes.setHbefaEmConcept(vehicleInformationArray[3]);
-		} // else interpretation as "average vehicle"
-
-		vehicleInformationTuple = new Tuple<>(hbefaVehicleCategory, hbefaVehicleAttributes);
-		return vehicleInformationTuple;
-	}
-
-	public int getFreeFlowOccurences() {
-		return freeFlowCounter;
-	}
-
-	public int getHeavyOccurences() {
-		return heavyFlowCounter;
-	}
-
-	public int getSaturatedOccurences() {
-		return saturatedCounter;
-	}
-	
-	public int getStopGoOccurences() {
-		return stopGoCounter;
-	}
-
-	public double getKmCounter() {
-		return kmCounter;
-	}
-
-	public double getFreeFlowKmCounter() {
-		return freeFlowKmCounter;
-	}
-
-	public double getHeavyFlowKmCounter() {
-		return heavyFlowKmCounter;
-	}
-
-	public double getSaturatedKmCounter() {
-		return saturatedKmCounter;
-	}
-
-	public double getStopGoKmCounter() {
-		return stopGoKmCounter;
-	}
-
-	public int getWarmEmissionEventCounter() {
-		return emissionEventCounter;
-	}
-
-<<<<<<< HEAD
-	@Deprecated
-	public int getFractionOccurences() {
-		return getSaturatedOccurences() + getHeavyOccurences();
-	}
-	@Deprecated
-	public double getFractionKmCounter() {
-		return getSaturatedKmCounter() + getHeavyFlowKmCounter();
-=======
-	public EmissionsConfigGroup getEcg() {
-		return ecg;
->>>>>>> 5341e514
-	}
-	
+/* *********************************************************************** *
+ /* ********************************************************************** *
+ * project: org.matsim.*												   *
+ * WarmEmissionAnalysisModule.java									       *
+ *                                                                         *
+ * *********************************************************************** *
+ *                                                                         *
+ * copyright       : (C) 2009 by the members listed in the COPYING,        *
+ *                   LICENSE and WARRANTY file.                            *
+ * email           : info at matsim dot org                                *
+ *                                                                         *
+ * *********************************************************************** *
+ *                                                                         *
+ *   This program is free software; you can redistribute it and/or modify  *
+ *   it under the terms of the GNU General Public License as published by  *
+ *   the Free Software Foundation; either version 2 of the License, or     *
+ *   (at your option) any later version.                                   *
+ *   See also COPYING, LICENSE and WARRANTY file                           *
+ *                                                                         *
+ *                                                                         *
+ * *********************************************************************** */
+package org.matsim.contrib.emissions;
+
+import java.util.HashMap;
+import java.util.List;
+import java.util.Map;
+import java.util.Set;
+import java.util.stream.Collectors;
+
+import org.apache.log4j.Logger;
+import org.matsim.api.core.v01.Id;
+import org.matsim.api.core.v01.events.Event;
+import org.matsim.api.core.v01.network.Link;
+import org.matsim.contrib.emissions.events.WarmEmissionEvent;
+import org.matsim.contrib.emissions.types.*;
+import org.matsim.contrib.emissions.utils.EmissionSpecificationMarker;
+import org.matsim.contrib.emissions.utils.EmissionUtils;
+import org.matsim.contrib.emissions.utils.EmissionsConfigGroup;
+import org.matsim.core.api.experimental.events.EventsManager;
+import org.matsim.core.gbl.Gbl;
+import org.matsim.core.utils.collections.Tuple;
+import org.matsim.vehicles.Vehicle;
+
+import static org.matsim.contrib.emissions.types.HbefaTrafficSituation.*;
+
+
+/**
+ * @author benjamin
+ *
+ */
+public class WarmEmissionAnalysisModule {
+	private static final Logger logger = Logger.getLogger(WarmEmissionAnalysisModule.class);
+
+	private final Map<HbefaWarmEmissionFactorKey, HbefaWarmEmissionFactor>  avgHbefaWarmTable;
+	private final Map<HbefaWarmEmissionFactorKey, HbefaWarmEmissionFactor> detailedHbefaWarmTable;
+	private final Map<HbefaRoadVehicleCategoryKey, Map<HbefaTrafficSituation, Double>> hbefaRoadTrafficSpeeds;
+	private final Set<String> warmPollutants;
+
+	private final EventsManager eventsManager;
+	private final Double emissionEfficiencyFactor;
+	private final EmissionsConfigGroup ecg;
+
+	private int vehAttributesNotSpecifiedCnt = 0;
+
+    // The following was tested to slow down significantly, therefore counters were commented out:
+//	Set<Id> vehAttributesNotSpecified = Collections.synchronizedSet(new HashSet<Id>());
+//	Set<Id> vehicleIdSet = Collections.synchronizedSet(new HashSet<Id>());
+
+	private int freeFlowCounter = 0;
+	private int saturatedCounter = 0;
+	private int heavyFlowCounter = 0;
+	private int stopGoCounter = 0;
+	private int emissionEventCounter = 0;
+	
+	private double kmCounter = 0.0;
+	private double freeFlowKmCounter = 0.0;
+	private double heavyFlowKmCounter = 0.0;
+	private double saturatedKmCounter = 0.0;
+	private double stopGoKmCounter = 0.0;
+
+	public static class WarmEmissionAnalysisModuleParameter {
+
+		public final Map<HbefaWarmEmissionFactorKey,  HbefaWarmEmissionFactor> avgHbefaWarmTable;
+		public final Map<HbefaWarmEmissionFactorKey, HbefaWarmEmissionFactor> detailedHbefaWarmTable;
+		private final Map<HbefaRoadVehicleCategoryKey, Map<HbefaTrafficSituation, Double>> hbefaRoadTrafficSpeeds;
+		private final EmissionsConfigGroup ecg;
+		private final Set<String> warmPollutants;
+
+		public WarmEmissionAnalysisModuleParameter(
+				Map<HbefaWarmEmissionFactorKey,  HbefaWarmEmissionFactor> avgHbefaWarmTable,
+				Map<HbefaWarmEmissionFactorKey,  HbefaWarmEmissionFactor> detailedHbefaWarmTable,
+				Map<HbefaRoadVehicleCategoryKey, Map<HbefaTrafficSituation, Double>> hbefaRoadTrafficSpeeds,
+				Set<String> warmPollutants,
+				EmissionsConfigGroup emissionsConfigGroup) {
+			this.avgHbefaWarmTable = avgHbefaWarmTable;
+			this.detailedHbefaWarmTable = detailedHbefaWarmTable;
+			this.hbefaRoadTrafficSpeeds = hbefaRoadTrafficSpeeds;
+			this.warmPollutants = warmPollutants;
+
+			this.ecg = emissionsConfigGroup;
+			// check if all needed tables are non-null
+
+			if(avgHbefaWarmTable == null && detailedHbefaWarmTable == null){
+				 logger.error("Neither average nor detailed table vor Hbefa warm emissions set. Aborting...");
+				 System.exit(0);
+			}
+		}
+	}
+
+	public WarmEmissionAnalysisModule(
+			WarmEmissionAnalysisModuleParameter parameterObject,
+			EventsManager emissionEventsManager, Double emissionEfficiencyFactor) {
+
+		if(parameterObject == null){
+			logger.error("No warm emission analysis module parameter set. Aborting...");
+			System.exit(0);
+		}
+		if(emissionEventsManager == null){
+			logger.error("Event manager not set. Please check the configuration of your scenario. Aborting..." );
+			System.exit(0);
+		}
+		this.avgHbefaWarmTable = parameterObject.avgHbefaWarmTable;
+		this.detailedHbefaWarmTable = parameterObject.detailedHbefaWarmTable;
+		this.hbefaRoadTrafficSpeeds = parameterObject.hbefaRoadTrafficSpeeds;
+		this.warmPollutants = parameterObject.warmPollutants;
+		this.eventsManager = emissionEventsManager;
+		this.emissionEfficiencyFactor = emissionEfficiencyFactor;
+		this.ecg = parameterObject.ecg;
+	}
+
+	public void reset() {
+		logger.info("resetting counters...");
+		vehAttributesNotSpecifiedCnt = 0;
+
+		freeFlowCounter = 0;
+		saturatedCounter = 0;
+		heavyFlowCounter = 0;
+		stopGoCounter = 0;
+		emissionEventCounter = 0;
+		
+		kmCounter = 0.0;
+		freeFlowKmCounter = 0.0;
+		heavyFlowKmCounter = 0.0;
+		saturatedKmCounter = 0.0;
+		stopGoKmCounter = 0.0;
+	}
+
+	public void throwWarmEmissionEvent(double leaveTime, Id<Link> linkId, Id<Vehicle> vehicleId, Map<String, Double> warmEmissions){
+		Event warmEmissionEvent = new WarmEmissionEvent(leaveTime, linkId, vehicleId, warmEmissions);
+		this.eventsManager.processEvent(warmEmissionEvent);
+	}
+
+	public Map<String, Double> checkVehicleInfoAndCalculateWarmEmissions(
+			Vehicle vehicle,
+			Link link,
+			double travelTime) {
+
+		if(this.ecg.isUsingVehicleTypeIdAsVehicleDescription() ) {
+			if(vehicle.getType().getDescription()==null) { // emission specification is in vehicle type id
+				vehicle.getType().setDescription(EmissionSpecificationMarker.BEGIN_EMISSIONS
+						+vehicle.getType().getId().toString()+ EmissionSpecificationMarker.END_EMISSIONS);
+			} else if( vehicle.getType().getDescription().contains(EmissionSpecificationMarker.BEGIN_EMISSIONS.toString()) ) {
+				// emission specification is in vehicle type id and in vehicle description too.
+			} else {
+				String vehicleDescription = vehicle.getType().getDescription() + EmissionSpecificationMarker.BEGIN_EMISSIONS
+						+ vehicle.getType().getId().toString()+ EmissionSpecificationMarker.END_EMISSIONS;
+				vehicle.getType().setDescription(vehicleDescription);
+			}
+		}
+
+		Map<String, Double> warmEmissions = new HashMap<>();
+		if(vehicle == null ||
+				(vehicle.getType() == null && vehicle.getType().getDescription() == null) // if both are null together; no vehicle type information.
+				) {
+			throw new RuntimeException("Vehicle type description for vehicle " + vehicle + " is missing. " +
+					"Please make sure that requirements for emission vehicles in "
+					+ EmissionsConfigGroup.GROUP_NAME + " config group are met. Aborting...");
+		}
+
+		String vehicleDescription = vehicle.getType().getDescription();
+
+		Tuple<HbefaVehicleCategory, HbefaVehicleAttributes> vehicleInformationTuple = convertVehicleTypeId2VehicleInformationTuple(vehicleDescription);
+		if (vehicleInformationTuple.getFirst() == null){
+			throw new RuntimeException("Vehicle category for vehicle " + vehicle + " is not valid. " +
+					"Please make sure that requirements for emission vehicles in " + 
+					EmissionsConfigGroup.GROUP_NAME + " config group are met. Aborting...");
+		}
+
+		double freeVelocity = link.getFreespeed(); //TODO: what about time dependence
+		double linkLength = link.getLength();
+		String roadType = EmissionUtils.getHbefaRoadType(link);
+
+		warmEmissions = calculateWarmEmissions(vehicle.getId(), travelTime, roadType, freeVelocity, linkLength, vehicleInformationTuple);
+
+		// a basic apporach to introduce emission reduced cars:
+		if(emissionEfficiencyFactor != null){
+			warmEmissions = rescaleWarmEmissions(warmEmissions);
+		}
+		return warmEmissions;
+	}
+	
+	private Map<String, Double> rescaleWarmEmissions(Map<String, Double> warmEmissions) {
+		Map<String, Double> rescaledWarmEmissions = new HashMap<>();
+		
+		for(String wp : warmEmissions.keySet()){
+			Double orgValue = warmEmissions.get(wp);
+			Double rescaledValue = emissionEfficiencyFactor * orgValue;
+			rescaledWarmEmissions.put(wp, rescaledValue);
+		}
+		return rescaledWarmEmissions;
+	}
+
+	private Map<String, Double> calculateWarmEmissions(
+			Id<Vehicle> vehicleId,
+			double travelTime,
+			String roadType,
+			double freeVelocity,
+			double linkLength,
+			Tuple<HbefaVehicleCategory, HbefaVehicleAttributes> vehicleInformationTuple) {
+
+		Map<String, Double> warmEmissionsOfEvent = new HashMap<>();
+
+		final String hbefaRoadTypeName ;
+			hbefaRoadTypeName = roadType;
+
+		HbefaWarmEmissionFactorKey efkey = new HbefaWarmEmissionFactorKey();
+
+		if(vehicleInformationTuple.getFirst().equals(HbefaVehicleCategory.HEAVY_GOODS_VEHICLE)){
+			efkey.setHbefaVehicleCategory(HbefaVehicleCategory.HEAVY_GOODS_VEHICLE);
+		} else if (vehicleInformationTuple.getFirst().equals(HbefaVehicleCategory.MOTORCYCLE)) {
+			efkey.setHbefaVehicleCategory(HbefaVehicleCategory.MOTORCYCLE);
+		} else if(vehicleInformationTuple.getFirst().equals(HbefaVehicleCategory.ZERO_EMISSION_VEHICLE)) {
+			for (String warmPollutant : warmPollutants) {
+				warmEmissionsOfEvent.put( warmPollutant, 0.0 );
+			}
+			return warmEmissionsOfEvent;
+		} else {
+			efkey.setHbefaVehicleCategory(HbefaVehicleCategory.PASSENGER_CAR);
+		}
+
+		efkey.setHbefaRoadCategory(hbefaRoadTypeName);
+
+		if(this.detailedHbefaWarmTable != null){ // check if detailed emission factors file is set in config
+			HbefaVehicleAttributes hbefaVehicleAttributes = new HbefaVehicleAttributes();
+			hbefaVehicleAttributes.setHbefaTechnology(vehicleInformationTuple.getSecond().getHbefaTechnology());
+			hbefaVehicleAttributes.setHbefaSizeClass(vehicleInformationTuple.getSecond().getHbefaSizeClass());
+			hbefaVehicleAttributes.setHbefaEmConcept(vehicleInformationTuple.getSecond().getHbefaEmConcept());
+			efkey.setHbefaVehicleAttributes(hbefaVehicleAttributes);
+		}
+		
+		double linkLength_km = linkLength / 1000;
+		double travelTime_h = travelTime / 3600;
+		double freeFlowSpeed_kmh = freeVelocity * 3.6;
+		double averageSpeed_kmh = linkLength_km / travelTime_h;
+		
+		double ef_gpkm;
+
+		if(averageSpeed_kmh <= 0.0){
+			throw new RuntimeException("Average speed has been calculated to 0.0 or a negative value. Aborting...");
+		}
+		if ((averageSpeed_kmh - freeFlowSpeed_kmh) > 1.0){
+			if (ecg.handlesHighAverageSpeeds()) {
+				logger.warn("averageSpeed was capped from " + averageSpeed_kmh + " to" + freeFlowSpeed_kmh);
+				averageSpeed_kmh = freeFlowSpeed_kmh;
+			} else {
+				throw new RuntimeException("Average speed has been calculated to be greater than free flow speed; this might produce negative warm emissions. Aborting...");
+			}
+		}
+
+		HbefaTrafficSituation trafficSituation = getTrafficSituation(efkey, averageSpeed_kmh, freeFlowSpeed_kmh);
+		efkey.setHbefaTrafficSituation(trafficSituation);
+
+		for (String warmPollutant : warmPollutants) {
+			double generatedEmissions;
+
+			efkey.setHbefaComponent(warmPollutant);
+
+			//TODO: opportunity for refactor of logic here jm oct '18
+			//The logic has changed here, now it will fall back to aggregate factors per traffic scenario, instead of if any scenarios are missing.
+			if(this.detailedHbefaWarmTable != null && this.detailedHbefaWarmTable.get(efkey) != null){
+					ef_gpkm = this.detailedHbefaWarmTable.get(efkey).getWarmEmissionFactor();
+
+			} else {
+				vehAttributesNotSpecifiedCnt++;
+				efkey.setHbefaVehicleAttributes(new HbefaVehicleAttributes()); //want to check for average vehicle
+				ef_gpkm = this.avgHbefaWarmTable.get(efkey).getWarmEmissionFactor();
+
+				int maxWarnCnt = 3;
+				if(this.detailedHbefaWarmTable != null && vehAttributesNotSpecifiedCnt <= maxWarnCnt) {
+					logger.warn("Detailed vehicle attributes are not specified correctly for vehicle " + vehicleId + ": " +
+							"`" + vehicleInformationTuple.getSecond() + "'. Using fleet average values instead.");
+					if(vehAttributesNotSpecifiedCnt == maxWarnCnt) logger.warn(Gbl.FUTURE_SUPPRESSED);
+				}
+			}
+
+			generatedEmissions = linkLength_km * ef_gpkm;
+			warmEmissionsOfEvent.put(warmPollutant, generatedEmissions);
+		}
+		incrementCounters(trafficSituation, linkLength_km);
+//		vehicleIdSet.add(personId);
+		return warmEmissionsOfEvent;
+	}
+
+	//TODO: this is based on looking at the speeds in the HBEFA files, using an MFP, maybe from A.Loder would be nicer, jm  oct'18
+	private HbefaTrafficSituation getTrafficSituation(HbefaWarmEmissionFactorKey efkey, double averageSpeed_kmh, double freeFlowSpeed_kmh) {
+		//TODO: should this be generated only once much earlier?
+		HbefaRoadVehicleCategoryKey roadTrafficKey = new HbefaRoadVehicleCategoryKey(efkey);
+		Map<HbefaTrafficSituation, Double> trafficSpeeds = this.hbefaRoadTrafficSpeeds.get(roadTrafficKey);
+
+		if (trafficSpeeds == null || !trafficSpeeds.containsKey(FREEFLOW)) {
+			throw new RuntimeException("At least the FREEFLOW condition must be specifed for all emission factor keys. " +
+					"It was not found for " + efkey);
+		}
+
+		HbefaTrafficSituation trafficSituation  = FREEFLOW;
+		if (trafficSpeeds.containsKey(HEAVY) && averageSpeed_kmh <= trafficSpeeds.get(HEAVY)) {
+			trafficSituation = HEAVY;
+		}
+		if (trafficSpeeds.containsKey(SATURATED) && averageSpeed_kmh <= trafficSpeeds.get(SATURATED)) {
+			trafficSituation = SATURATED;
+		}
+		if (trafficSpeeds.containsKey(STOPANDGO) && averageSpeed_kmh <= trafficSpeeds.get(STOPANDGO)) {
+			if (averageSpeed_kmh != trafficSpeeds.get(FREEFLOW)) { //handle case testCheckVehicleInfoAndCalculateWarmEmissions_and_throwWarmEmissionEvent6
+				trafficSituation = STOPANDGO;
+			}
+		}
+		return trafficSituation;
+	}
+
+	private void incrementCounters(HbefaTrafficSituation trafficSituation, double linkLength_km) {
+
+		kmCounter = kmCounter + linkLength_km;
+		emissionEventCounter++;
+
+		switch(trafficSituation) { // both speeds are assumed to be not very different > only freeFlow on link
+			case FREEFLOW: {
+				freeFlowCounter++;
+				freeFlowKmCounter += linkLength_km;
+				break;
+			}
+			case HEAVY: {
+				saturatedCounter++;
+				saturatedKmCounter += linkLength_km;
+				break;
+			}
+			case SATURATED: {
+				heavyFlowCounter++;
+				heavyFlowKmCounter += linkLength_km;
+				break;
+			}
+			case STOPANDGO: {
+				stopGoCounter++;
+				stopGoKmCounter += linkLength_km;
+				break;
+			}
+
+		}
+	}
+
+	private Tuple<HbefaVehicleCategory, HbefaVehicleAttributes> convertVehicleTypeId2VehicleInformationTuple(String vehicleDescription) {
+		Tuple<HbefaVehicleCategory, HbefaVehicleAttributes> vehicleInformationTuple;
+		HbefaVehicleCategory hbefaVehicleCategory = null;
+		HbefaVehicleAttributes hbefaVehicleAttributes = new HbefaVehicleAttributes();
+
+		int startIndex = vehicleDescription.indexOf(EmissionSpecificationMarker.BEGIN_EMISSIONS.toString()) + EmissionSpecificationMarker.BEGIN_EMISSIONS.toString().length();
+		int endIndex = vehicleDescription.lastIndexOf(EmissionSpecificationMarker.END_EMISSIONS.toString());
+
+		String[] vehicleInformationArray = vehicleDescription.substring(startIndex, endIndex).split(";");
+
+		for(HbefaVehicleCategory vehCat : HbefaVehicleCategory.values()){
+			if(vehCat.toString().equals(vehicleInformationArray[0])){
+				hbefaVehicleCategory = vehCat;
+			}
+		}
+
+		if(vehicleInformationArray.length == 4){
+			hbefaVehicleAttributes.setHbefaTechnology(vehicleInformationArray[1]);
+			hbefaVehicleAttributes.setHbefaSizeClass(vehicleInformationArray[2]);
+			hbefaVehicleAttributes.setHbefaEmConcept(vehicleInformationArray[3]);
+		} // else interpretation as "average vehicle"
+
+		vehicleInformationTuple = new Tuple<>(hbefaVehicleCategory, hbefaVehicleAttributes);
+		return vehicleInformationTuple;
+	}
+
+	public int getFreeFlowOccurences() {
+		return freeFlowCounter;
+	}
+
+	public int getHeavyOccurences() {
+		return heavyFlowCounter;
+	}
+
+	public int getSaturatedOccurences() {
+		return saturatedCounter;
+	}
+	
+	public int getStopGoOccurences() {
+		return stopGoCounter;
+	}
+
+	public double getKmCounter() {
+		return kmCounter;
+	}
+
+	public double getFreeFlowKmCounter() {
+		return freeFlowKmCounter;
+	}
+
+	public double getHeavyFlowKmCounter() {
+		return heavyFlowKmCounter;
+	}
+
+	public double getSaturatedKmCounter() {
+		return saturatedKmCounter;
+	}
+
+	public double getStopGoKmCounter() {
+		return stopGoKmCounter;
+	}
+
+	public int getWarmEmissionEventCounter() {
+		return emissionEventCounter;
+	}
+
+	@Deprecated
+	public int getFractionOccurences() {
+		return getSaturatedOccurences() + getHeavyOccurences();
+	}
+	@Deprecated
+	public double getFractionKmCounter() {
+		return getSaturatedKmCounter() + getHeavyFlowKmCounter();
+
+  public EmissionsConfigGroup getEcg() {
+		return ecg;
+	}
+	
 }