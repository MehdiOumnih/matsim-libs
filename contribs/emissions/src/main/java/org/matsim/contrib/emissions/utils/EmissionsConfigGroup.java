/* *********************************************************************** *
 * project: org.matsim.*
 *                                                                         *
 * *********************************************************************** *
 *                                                                         *
 * copyright       : (C) 2012 by the members listed in the COPYING,        *
 *                   LICENSE and WARRANTY file.                            *
 * email           : info at matsim dot org                                *
 *                                                                         *
 * *********************************************************************** *
 *                                                                         *
 *   This program is free software; you can redistribute it and/or modify  *
 *   it under the terms of the GNU General Public License as published by  *
 *   the Free Software Foundation; either version 2 of the License, or     *
 *   (at your option) any later version.                                   *
 *   See also COPYING, LICENSE and WARRANTY file                           *
 *                                                                         *
 * *********************************************************************** */

package org.matsim.contrib.emissions.utils;

import java.net.URL;
import java.util.Arrays;
import java.util.Map;
import java.util.stream.Collectors;

import org.matsim.core.config.ConfigGroup;
import org.matsim.core.config.ReflectiveConfigGroup;
import roadTypeMapping.OsmHbefaMapping;

public class EmissionsConfigGroup
extends ReflectiveConfigGroup
{
	public static final String GROUP_NAME = "emissions";

	private static final String EMISSION_ROADTYPE_MAPPING_FILE = "emissionRoadTypeMappingFile";
	private String emissionRoadTypeMappingFile = null;

	private static final String EMISSION_FACTORS_WARM_FILE_AVERAGE = "averageFleetWarmEmissionFactorsFile";
	private String averageFleetWarmEmissionFactorsFile = null;

	private static final String EMISSION_FACTORS_COLD_FILE_AVERAGE = "averageFleetColdEmissionFactorsFile";
	private String averageFleetColdEmissionFactorsFile = null;

	private static final String USING_DETAILED_EMISSION_CALCULATION = "usingDetailedEmissionCalculation";
	private boolean isUsingDetailedEmissionCalculation = false;

	private static final String EMISSION_FACTORS_WARM_FILE_DETAILED = "detailedWarmEmissionFactorsFile" ;
	private String detailedWarmEmissionFactorsFile = null;

	private static final String EMISSION_FACTORS_COLD_FILE_DETAILED = "detailedColdEmissionFactorsFile";
	private String detailedColdEmissionFactorsFile;

	private static final String USING_VEHICLE_TYPE_ID_AS_VEHICLE_DESCRIPTION = "isUsingVehicleTypeIdAsVehicleDescription";
	private boolean isUsingVehicleIdAsVehicleDescription = false;

	private static final String WRITING_EMISSIONS_EVENTS = "isWritingEmissionsEvents";
	private boolean isWritingEmissionsEvents = true;

	private static final String EMISSION_EFFICIENCY_FACTOR = "emissionEfficiencyFactor";
	private double emissionEfficiencyFactor = 1.0;

	private static final String EMISSION_COST_MULTIPLICATION_FACTOR = "emissionCostMultiplicationFactor";
	private double emissionCostMultiplicationFactor = 1.0;

	private static final String CONSIDERING_CO2_COSTS = "consideringCO2Costs";
	private boolean consideringCO2Costs = false;

<<<<<<< HEAD
	private static final String EMISSION_ROADTYPE_MAPPING_FILE_CMT = "REQUIRED: mapping from input road types to HBEFA 3.1 road type strings";
	private static final String EMISSION_FACTORS_WARM_FILE_AVERAGE_CMT = "REQUIRED: file with HBEFA 3.1 fleet average warm emission factors";
	private static final String EMISSION_FACTORS_COLD_FILE_AVERAGE_CMT = "REQUIRED: file with HBEFA 3.1 fleet average cold emission factors";
	private static final String USING_DETAILED_EMISSION_CALCULATION_CMT = "if true then detailed emission factor files must be provided!";
	private static final String EMISSION_FACTORS_WARM_FILE_DETAILED_CMT = "OPTIONAL: file with HBEFA 3.1 detailed warm emission factors";
	private static final String EMISSION_FACTORS_COLD_FILE_DETAILED_CMT = "OPTIONAL: file with HBEFA 3.1 detailed cold emission factors";
	private static final String USING_VEHICLE_TYPE_ID_AS_VEHICLE_DESCRIPTION_CMT = "The vehicle information (or vehicles file) should be passed to the scenario." +
=======
	public enum HbefaRoadTypeSource { fromFile, fromLinkAttributes}
	private static final String Hbefa_ROADTYPE_SOURCE = "hbefaRoadTypeSource";
	private HbefaRoadTypeSource hbefaRoadTypeSource = HbefaRoadTypeSource.fromFile; // fromFile is to support backward compatibility

	static final String EMISSION_ROADTYPE_MAPPING_FILE_CMT = "REQUIRED if source of the HBEFA road type is set to "+HbefaRoadTypeSource.fromFile +". It maps from input road types to HBEFA 3.1 road type strings";
	static final String EMISSION_FACTORS_WARM_FILE_AVERAGE_CMT = "REQUIRED: file with HBEFA 3.1 fleet average warm emission factors";
	static final String EMISSION_FACTORS_COLD_FILE_AVERAGE_CMT = "REQUIRED: file with HBEFA 3.1 fleet average cold emission factors";
	static final String USING_DETAILED_EMISSION_CALCULATION_CMT = "if true then detailed emission factor files must be provided!";
	static final String EMISSION_FACTORS_WARM_FILE_DETAILED_CMT = "OPTIONAL: file with HBEFA 3.1 detailed warm emission factors";
	static final String EMISSION_FACTORS_COLD_FILE_DETAILED_CMT = "OPTIONAL: file with HBEFA 3.1 detailed cold emission factors";
	static final String USING_VEHICLE_TYPE_ID_AS_VEHICLE_DESCRIPTION_CMT = "The vehicle information (or vehicles file) should be passed to the scenario." +
>>>>>>> c5727f04
			"The definition of emission specifications:" +  "\n\t\t" +
			" - REQUIRED: it must start with the respective HbefaVehicleCategory followed by `;'" + "\n\t\t" +
			" - OPTIONAL: if detailed emission calculation is switched on, the emission specifications should aditionally contain" +
			" HbefaVehicleAttributes (`Technology;SizeClasse;EmConcept'), corresponding to the strings in " + EMISSION_FACTORS_WARM_FILE_DETAILED+"."+
			"\n\t\t" +
			"TRUE: for backward compatibility; vehicle type id is used for the emission specifications. " + "\n\t\t"+
			"FALSE: vehicle description is used for the emission specifications." +
			"The emission specifications of a vehicle type should be surrounded by emission specification markers i.e."+
			EmissionSpecificationMarker.BEGIN_EMISSIONS + " and " + EmissionSpecificationMarker.END_EMISSIONS + "." ;

	private static final String WRITING_EMISSIONS_EVENTS_CMT = "if false, emission events will not appear in the events file.";

	private static final String EMISSION_EFFICIENCY_FACTOR_CMT = "A factor to include efficiency of the vehicles; the factor is applied to the whole fleet. ";

	private static final String EMISSION_COST_MULTIPLICATION_FACTOR_CMT = "A factor, by which the emission cost factors from literature (Maibach et al. (2008)) are increased.";

	private static final String CONSIDERING_CO2_COSTS_CMT = "if true, only flat emissions will be considered irrespective of pricing either flat air pollution or exposure of air pollution.";


	@Override
	public Map<String, String> getComments() {
		Map<String,String> map = super.getComments();

		map.put(EMISSION_ROADTYPE_MAPPING_FILE, EMISSION_ROADTYPE_MAPPING_FILE_CMT);

		{
			String Hbefa_ROADTYPE_SOURCE_CMT = "Source of the HBEFFA road type. The options are:"+ Arrays.stream(HbefaRoadTypeSource.values())
																							 .map(source -> " " + source.toString())
																							 .collect(Collectors.joining()) +"."+
			"\n"+HbefaRoadTypeSource.fromLinkAttributes+" is default i.e. put HBEFA road type directly to the link attributes.";

			map.put(Hbefa_ROADTYPE_SOURCE, Hbefa_ROADTYPE_SOURCE_CMT);
		}


		map.put(EMISSION_FACTORS_WARM_FILE_AVERAGE, EMISSION_FACTORS_WARM_FILE_AVERAGE_CMT);

		map.put(EMISSION_FACTORS_COLD_FILE_AVERAGE, EMISSION_FACTORS_COLD_FILE_AVERAGE_CMT);

		map.put(USING_DETAILED_EMISSION_CALCULATION, USING_DETAILED_EMISSION_CALCULATION_CMT);

		map.put(EMISSION_FACTORS_WARM_FILE_DETAILED, EMISSION_FACTORS_WARM_FILE_DETAILED_CMT) ;

		map.put(EMISSION_FACTORS_COLD_FILE_DETAILED, EMISSION_FACTORS_COLD_FILE_DETAILED_CMT);

		map.put(USING_VEHICLE_TYPE_ID_AS_VEHICLE_DESCRIPTION, USING_VEHICLE_TYPE_ID_AS_VEHICLE_DESCRIPTION_CMT);

		map.put(WRITING_EMISSIONS_EVENTS, WRITING_EMISSIONS_EVENTS_CMT);

		map.put(EMISSION_EFFICIENCY_FACTOR, EMISSION_EFFICIENCY_FACTOR_CMT);

		map.put(EMISSION_COST_MULTIPLICATION_FACTOR, EMISSION_COST_MULTIPLICATION_FACTOR_CMT);

		map.put(CONSIDERING_CO2_COSTS, CONSIDERING_CO2_COSTS_CMT);

		return map;
	}

	/**
	 * @param roadTypeMappingFile -- {@value #EMISSION_ROADTYPE_MAPPING_FILE_CMT}
	 */
	@StringSetter(EMISSION_ROADTYPE_MAPPING_FILE)
	public void setEmissionRoadTypeMappingFile(String roadTypeMappingFile) {
		this.emissionRoadTypeMappingFile = roadTypeMappingFile;
	}
	@StringGetter(EMISSION_ROADTYPE_MAPPING_FILE)
	public String getEmissionRoadTypeMappingFile() {
		return this.emissionRoadTypeMappingFile;
	}

	public URL getEmissionRoadTypeMappingFileURL(URL context) {
		return ConfigGroup.getInputFileURL(context, this.emissionRoadTypeMappingFile);
	}

	/**
	 * @param averageFleetWarmEmissionFactorsFile -- {@value #EMISSION_FACTORS_WARM_FILE_AVERAGE_CMT}
	 */
	@StringSetter(EMISSION_FACTORS_WARM_FILE_AVERAGE)
	public void setAverageWarmEmissionFactorsFile(String averageFleetWarmEmissionFactorsFile) {
		this.averageFleetWarmEmissionFactorsFile = averageFleetWarmEmissionFactorsFile;
	}
	@StringGetter(EMISSION_FACTORS_WARM_FILE_AVERAGE)
	public String getAverageWarmEmissionFactorsFile() {
		return this.averageFleetWarmEmissionFactorsFile;
	}

	public URL getAverageWarmEmissionFactorsFileURL(URL context) {
		return ConfigGroup.getInputFileURL(context, this.averageFleetWarmEmissionFactorsFile);
	}

	/**
	 * @param averageFleetColdEmissionFactorsFile -- {@value #EMISSION_FACTORS_COLD_FILE_AVERAGE_CMT}
	 */
	@StringSetter(EMISSION_FACTORS_COLD_FILE_AVERAGE)
	public void setAverageColdEmissionFactorsFile(String averageFleetColdEmissionFactorsFile) {
		this.averageFleetColdEmissionFactorsFile = averageFleetColdEmissionFactorsFile;
	}
	@StringGetter(EMISSION_FACTORS_COLD_FILE_AVERAGE)
	public String getAverageColdEmissionFactorsFile() {
		return this.averageFleetColdEmissionFactorsFile;
	}

	public URL getAverageColdEmissionFactorsFileURL(URL context) {
		return ConfigGroup.getInputFileURL(context, this.averageFleetColdEmissionFactorsFile);
	}

	@StringGetter(USING_DETAILED_EMISSION_CALCULATION)
	public boolean isUsingDetailedEmissionCalculation(){
		return this.isUsingDetailedEmissionCalculation;
	}
	/**
	 * @param isUsingDetailedEmissionCalculation -- {@value #USING_DETAILED_EMISSION_CALCULATION_CMT}
	 */
	@StringSetter(USING_DETAILED_EMISSION_CALCULATION)
	public void setUsingDetailedEmissionCalculation(final boolean isUsingDetailedEmissionCalculation) {
		this.isUsingDetailedEmissionCalculation = isUsingDetailedEmissionCalculation;
	}
	/**
	 * @param detailedWarmEmissionFactorsFile -- {@value #EMISSION_FACTORS_WARM_FILE_DETAILED_CMT}
	 */
	@StringSetter(EMISSION_FACTORS_WARM_FILE_DETAILED)
	public void setDetailedWarmEmissionFactorsFile(String detailedWarmEmissionFactorsFile) {
		this.detailedWarmEmissionFactorsFile = detailedWarmEmissionFactorsFile;
	}
	@StringGetter(EMISSION_FACTORS_WARM_FILE_DETAILED)
	public String getDetailedWarmEmissionFactorsFile() {
		return this.detailedWarmEmissionFactorsFile;
	}

	public URL getDetailedWarmEmissionFactorsFileURL(URL context) {
		return ConfigGroup.getInputFileURL(context, this.detailedWarmEmissionFactorsFile);
	}

	/**
	 * @param detailedColdEmissionFactorsFile -- {@value #EMISSION_FACTORS_COLD_FILE_DETAILED_CMT}
	 */
	@StringSetter(EMISSION_FACTORS_COLD_FILE_DETAILED)
	public void setDetailedColdEmissionFactorsFile(String detailedColdEmissionFactorsFile) {
		this.detailedColdEmissionFactorsFile = detailedColdEmissionFactorsFile;
	}
	@StringGetter(EMISSION_FACTORS_COLD_FILE_DETAILED)
	public String getDetailedColdEmissionFactorsFile(){
		return this.detailedColdEmissionFactorsFile;
	}

	public URL getDetailedColdEmissionFactorsFileURL(URL context) {
		return ConfigGroup.getInputFileURL(context, this.detailedColdEmissionFactorsFile);
	}

	public EmissionsConfigGroup()
	{
		super(GROUP_NAME);
	}

	@StringGetter(USING_VEHICLE_TYPE_ID_AS_VEHICLE_DESCRIPTION)
	public boolean isUsingVehicleTypeIdAsVehicleDescription() {
		return isUsingVehicleIdAsVehicleDescription;
	}

	/**
	 * @param usingVehicleIdAsVehicleDescription -- {@value #USING_VEHICLE_TYPE_ID_AS_VEHICLE_DESCRIPTION_CMT}
	 */
	@StringSetter(USING_VEHICLE_TYPE_ID_AS_VEHICLE_DESCRIPTION)
	public void setUsingVehicleTypeIdAsVehicleDescription(boolean usingVehicleIdAsVehicleDescription) {
		isUsingVehicleIdAsVehicleDescription = usingVehicleIdAsVehicleDescription;
	}

	@StringGetter(WRITING_EMISSIONS_EVENTS)
	public boolean isWritingEmissionsEvents() {
		return isWritingEmissionsEvents;
	}

	/**
	 * @param isWritingEmissionsEvents -- {@value #WRITING_EMISSIONS_EVENTS_CMT}
	 */
	@StringSetter(WRITING_EMISSIONS_EVENTS)
	public void setWritingEmissionsEvents(boolean writingEmissionsEvents) {
		isWritingEmissionsEvents = writingEmissionsEvents;
	}

	@StringGetter(EMISSION_EFFICIENCY_FACTOR)
	public double getEmissionEfficiencyFactor() {
		return emissionEfficiencyFactor;
	}
	/**
	 * @param emissionEfficiencyFactor -- {@value #EMISSION_EFFICIENCY_FACTOR_CMT}
	 */
	@StringSetter(EMISSION_EFFICIENCY_FACTOR)
	public void setEmissionEfficiencyFactor(double emissionEfficiencyFactor) {
		this.emissionEfficiencyFactor = emissionEfficiencyFactor;
	}
	@StringGetter(EMISSION_COST_MULTIPLICATION_FACTOR)
	public double getEmissionCostMultiplicationFactor() {
		return emissionCostMultiplicationFactor;
	}
	/**
	 * @param emissionCostMultiplicationFactor -- {@value #EMISSION_COST_MULTIPLICATION_FACTOR_CMT}
	 */
	@StringSetter(EMISSION_COST_MULTIPLICATION_FACTOR)
	public void setEmissionCostMultiplicationFactor(double emissionCostMultiplicationFactor) {
		this.emissionCostMultiplicationFactor = emissionCostMultiplicationFactor;
	}
	@StringGetter(CONSIDERING_CO2_COSTS)
	public boolean isConsideringCO2Costs() {
		return consideringCO2Costs;
	}
	/**
	 * @param consideringCO2Costs -- {@value #CONSIDERING_CO2_COSTS_CMT}
	 */
	@StringSetter(CONSIDERING_CO2_COSTS)
	public void setConsideringCO2Costs(boolean consideringCO2Costs) {
		this.consideringCO2Costs = consideringCO2Costs;
	}

	@StringGetter(Hbefa_ROADTYPE_SOURCE)
	public HbefaRoadTypeSource getHbefaRoadTypeSource() {
		return hbefaRoadTypeSource;
	}

	@StringSetter(Hbefa_ROADTYPE_SOURCE)
	public void setHbefaRoadTypeSource(HbefaRoadTypeSource hbefaRoadTypeSource) {
		this.hbefaRoadTypeSource = hbefaRoadTypeSource;
	}
}
<|MERGE_RESOLUTION|>--- conflicted
+++ resolved
@@ -66,15 +66,6 @@
 	private static final String CONSIDERING_CO2_COSTS = "consideringCO2Costs";
 	private boolean consideringCO2Costs = false;
 
-<<<<<<< HEAD
-	private static final String EMISSION_ROADTYPE_MAPPING_FILE_CMT = "REQUIRED: mapping from input road types to HBEFA 3.1 road type strings";
-	private static final String EMISSION_FACTORS_WARM_FILE_AVERAGE_CMT = "REQUIRED: file with HBEFA 3.1 fleet average warm emission factors";
-	private static final String EMISSION_FACTORS_COLD_FILE_AVERAGE_CMT = "REQUIRED: file with HBEFA 3.1 fleet average cold emission factors";
-	private static final String USING_DETAILED_EMISSION_CALCULATION_CMT = "if true then detailed emission factor files must be provided!";
-	private static final String EMISSION_FACTORS_WARM_FILE_DETAILED_CMT = "OPTIONAL: file with HBEFA 3.1 detailed warm emission factors";
-	private static final String EMISSION_FACTORS_COLD_FILE_DETAILED_CMT = "OPTIONAL: file with HBEFA 3.1 detailed cold emission factors";
-	private static final String USING_VEHICLE_TYPE_ID_AS_VEHICLE_DESCRIPTION_CMT = "The vehicle information (or vehicles file) should be passed to the scenario." +
-=======
 	public enum HbefaRoadTypeSource { fromFile, fromLinkAttributes}
 	private static final String Hbefa_ROADTYPE_SOURCE = "hbefaRoadTypeSource";
 	private HbefaRoadTypeSource hbefaRoadTypeSource = HbefaRoadTypeSource.fromFile; // fromFile is to support backward compatibility
@@ -86,7 +77,6 @@
 	static final String EMISSION_FACTORS_WARM_FILE_DETAILED_CMT = "OPTIONAL: file with HBEFA 3.1 detailed warm emission factors";
 	static final String EMISSION_FACTORS_COLD_FILE_DETAILED_CMT = "OPTIONAL: file with HBEFA 3.1 detailed cold emission factors";
 	static final String USING_VEHICLE_TYPE_ID_AS_VEHICLE_DESCRIPTION_CMT = "The vehicle information (or vehicles file) should be passed to the scenario." +
->>>>>>> c5727f04
 			"The definition of emission specifications:" +  "\n\t\t" +
 			" - REQUIRED: it must start with the respective HbefaVehicleCategory followed by `;'" + "\n\t\t" +
 			" - OPTIONAL: if detailed emission calculation is switched on, the emission specifications should aditionally contain" +
@@ -310,4 +300,4 @@
 	public void setHbefaRoadTypeSource(HbefaRoadTypeSource hbefaRoadTypeSource) {
 		this.hbefaRoadTypeSource = hbefaRoadTypeSource;
 	}
-}
+}