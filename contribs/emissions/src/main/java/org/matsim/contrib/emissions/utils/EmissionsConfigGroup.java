--- conflicted
+++ resolved
@@ -1,157 +1,153 @@
-/* *********************************************************************** *
- * project: org.matsim.*
- *                                                                         *
- * *********************************************************************** *
- *                                                                         *
- * copyright       : (C) 2012 by the members listed in the COPYING,        *
- *                   LICENSE and WARRANTY file.                            *
- * email           : info at matsim dot org                                *
- *                                                                         *
- * *********************************************************************** *
- *                                                                         *
- *   This program is free software; you can redistribute it and/or modify  *
- *   it under the terms of the GNU General Public License as published by  *
- *   the Free Software Foundation; either version 2 of the License, or     *
- *   (at your option) any later version.                                   *
- *   See also COPYING, LICENSE and WARRANTY file                           *
- *                                                                         *
- * *********************************************************************** */
-
-package org.matsim.contrib.emissions.utils;
-
-import java.util.Map;
-import org.matsim.core.config.ReflectiveConfigGroup;
-
-public class EmissionsConfigGroup
-    extends ReflectiveConfigGroup
-{
-    public static final String GROUP_NAME = "emissions";
-
-    private static final String EMISSION_ROADTYPE_MAPPING_FILE = "emissionRoadTypeMappingFile";
-    private String emissionRoadTypeMappingFile = null;
-
-    private static final String EMISSION_VEHICLE_FILE = "emissionVehicleFile";
-    private String emissionVehicleFile = null;
-
-    private static final String EMISSION_FACTORS_WARM_FILE_AVERAGE = "averageFleetWarmEmissionFactorsFile";
-    private String averageFleetWarmEmissionFactorsFile = null;
-
-    private static final String EMISSION_FACTORS_COLD_FILE_AVERAGE = "averageFleetColdEmissionFactorsFile";
-    private String averageFleetColdEmissionFactorsFile = null;
-
-    private static final String USING_DETAILED_EMISSION_CALCULATION = "usingDetailedEmissionCalculation";
-    private boolean isUsingDetailedEmissionCalculation = false;
-
-    private static final String EMISSION_FACTORS_WARM_FILE_DETAILED = "detailedWarmEmissionFactorsFile" ;
-    private String detailedWarmEmissionFactorsFile = null;
-
-    private static final String EMISSION_FACTORS_COLD_FILE_DETAILED = "detailedColdEmissionFactorsFile";
-    private String detailedColdEmissionFactorsFile;
-
-    private static final String IS_USING_VEHICLE_ID_AS_VEHICLE_DESCRIPTION = "isUsingVehicleIdAsVehicleDescription";
-    private boolean isUsingVehicleIdAsVehicleDescription = false;
-
-    @Override
-    public Map<String, String> getComments() {
-        Map<String,String> map = super.getComments();
-
-
-        map.put(EMISSION_ROADTYPE_MAPPING_FILE, "REQUIRED: mapping from input road types to HBEFA 3.1 road type strings");
-
-//        map.put(EMISSION_VEHICLE_FILE, "definition of a vehicle for every person (who is allowed to choose a vehicle in the simulation):" + "\n\t\t" +
-//                " - REQUIRED: vehicle type Id must start with the respective HbefaVehicleCategory followed by `;'" + "\n\t\t" +
-//                " - OPTIONAL: if detailed emission calculation is switched on, vehicle type Id should aditionally contain" +
-//                " HbefaVehicleAttributes (`Technology;SizeClasse;EmConcept'), corresponding to the strings in " + EMISSION_FACTORS_WARM_FILE_DETAILED+"" +
-//                "This must be set in the vehicles container.");
-
-        map.put(EMISSION_FACTORS_WARM_FILE_AVERAGE, "REQUIRED: file with HBEFA 3.1 fleet average warm emission factors");
-
-        map.put(EMISSION_FACTORS_COLD_FILE_AVERAGE, "REQUIRED: file with HBEFA 3.1 fleet average cold emission factors");
-
-        map.put(USING_DETAILED_EMISSION_CALCULATION, "if true then detailed emission factor files must be provided!");
-
-        map.put(EMISSION_FACTORS_WARM_FILE_DETAILED, "OPTIONAL: file with HBEFA 3.1 detailed warm emission factors") ;
-
-        map.put(EMISSION_FACTORS_COLD_FILE_DETAILED, "OPTIONAL: file with HBEFA 3.1 detailed cold emission factors");
-
-        map.put(IS_USING_VEHICLE_ID_AS_VEHICLE_DESCRIPTION, "OPTIONAL: vehicle id is used for the description. " +
-                "The vehicle information (or vehicles file) should be passed to the scenario."+
-<<<<<<< HEAD
-                "The description of a vehicle for every person (who is allowed to choose a vehicle in the simulation):" + "\n\t\t" +
-=======
-                "The description of a vehicle for every person (who is allowed to choose a vehicle in the simulation) should be " +
-                "surrounded by emission descrption markers i.e. "+EmissionDescriptionMarker.BEGIN_EMISSIONS+" and +" +
-                EmissionDescriptionMarker.END_EMISSIONS+"." + "\n\t\t" +
->>>>>>> a19250a0
-                " - REQUIRED: it must start with the respective HbefaVehicleCategory followed by `;'" + "\n\t\t" +
-                " - OPTIONAL: if detailed emission calculation is switched on, vehicle type Id should aditionally contain" +
-                " HbefaVehicleAttributes (`Technology;SizeClasse;EmConcept'), corresponding to the strings in " + EMISSION_FACTORS_WARM_FILE_DETAILED+".");
-
-        return map;
-    }
-    
-    @StringSetter(EMISSION_ROADTYPE_MAPPING_FILE)
-    public void setEmissionRoadTypeMappingFile(String roadTypeMappingFile) {
-        this.emissionRoadTypeMappingFile = roadTypeMappingFile;
-    }
-    @StringGetter(EMISSION_ROADTYPE_MAPPING_FILE)
-    public String getEmissionRoadTypeMappingFile() {
-        return this.emissionRoadTypeMappingFile;
-    }
-
-    @StringSetter(EMISSION_FACTORS_WARM_FILE_AVERAGE)
-    public void setAverageWarmEmissionFactorsFile(String averageFleetWarmEmissionFactorsFile) {
-        this.averageFleetWarmEmissionFactorsFile = averageFleetWarmEmissionFactorsFile;
-    }
-    @StringGetter(EMISSION_FACTORS_WARM_FILE_AVERAGE)
-    public String getAverageWarmEmissionFactorsFile() {
-        return this.averageFleetWarmEmissionFactorsFile;
-    }
-    @StringSetter(EMISSION_FACTORS_COLD_FILE_AVERAGE)
-    public void setAverageColdEmissionFactorsFile(String averageFleetColdEmissionFactorsFile) {
-        this.averageFleetColdEmissionFactorsFile = averageFleetColdEmissionFactorsFile;
-    }
-    @StringGetter(EMISSION_FACTORS_COLD_FILE_AVERAGE)
-    public String getAverageColdEmissionFactorsFile() {
-        return this.averageFleetColdEmissionFactorsFile;
-    }
-    @StringGetter(USING_DETAILED_EMISSION_CALCULATION)
-    public boolean isUsingDetailedEmissionCalculation(){
-        return this.isUsingDetailedEmissionCalculation;
-    }
-    @StringSetter(USING_DETAILED_EMISSION_CALCULATION)
-    public void setUsingDetailedEmissionCalculation(final boolean isUsingDetailedEmissionCalculation) {
-        this.isUsingDetailedEmissionCalculation = isUsingDetailedEmissionCalculation;
-    }
-    @StringSetter(EMISSION_FACTORS_WARM_FILE_DETAILED)
-    public void setDetailedWarmEmissionFactorsFile(String detailedWarmEmissionFactorsFile) {
-        this.detailedWarmEmissionFactorsFile = detailedWarmEmissionFactorsFile;
-    }
-    @StringGetter(EMISSION_FACTORS_WARM_FILE_DETAILED)
-    public String getDetailedWarmEmissionFactorsFile() {
-        return this.detailedWarmEmissionFactorsFile;
-    }
-    @StringSetter(EMISSION_FACTORS_COLD_FILE_DETAILED)
-    public void setDetailedColdEmissionFactorsFile(String detailedColdEmissionFactorsFile) {
-        this.detailedColdEmissionFactorsFile = detailedColdEmissionFactorsFile;
-    }
-    @StringGetter(EMISSION_FACTORS_COLD_FILE_DETAILED)
-    public String getDetailedColdEmissionFactorsFile(){
-        return this.detailedColdEmissionFactorsFile;
-    }
-    
-    public EmissionsConfigGroup()
-    {
-        super(GROUP_NAME);
-    }
-
-    @StringGetter(IS_USING_VEHICLE_ID_AS_VEHICLE_DESCRIPTION)
-    public boolean isUsingVehicleIdAsVehicleDescription() {
-        return isUsingVehicleIdAsVehicleDescription;
-    }
-
-    @StringSetter(IS_USING_VEHICLE_ID_AS_VEHICLE_DESCRIPTION)
-    public void setUsingVehicleIdAsVehicleDescription(boolean usingVehicleIdAsVehicleDescription) {
-        isUsingVehicleIdAsVehicleDescription = usingVehicleIdAsVehicleDescription;
-    }
-}
+/* *********************************************************************** *
+ * project: org.matsim.*
+ *                                                                         *
+ * *********************************************************************** *
+ *                                                                         *
+ * copyright       : (C) 2012 by the members listed in the COPYING,        *
+ *                   LICENSE and WARRANTY file.                            *
+ * email           : info at matsim dot org                                *
+ *                                                                         *
+ * *********************************************************************** *
+ *                                                                         *
+ *   This program is free software; you can redistribute it and/or modify  *
+ *   it under the terms of the GNU General Public License as published by  *
+ *   the Free Software Foundation; either version 2 of the License, or     *
+ *   (at your option) any later version.                                   *
+ *   See also COPYING, LICENSE and WARRANTY file                           *
+ *                                                                         *
+ * *********************************************************************** */
+
+package org.matsim.contrib.emissions.utils;
+
+import java.util.Map;
+import org.matsim.core.config.ReflectiveConfigGroup;
+
+public class EmissionsConfigGroup
+    extends ReflectiveConfigGroup
+{
+    public static final String GROUP_NAME = "emissions";
+
+    private static final String EMISSION_ROADTYPE_MAPPING_FILE = "emissionRoadTypeMappingFile";
+    private String emissionRoadTypeMappingFile = null;
+
+    private static final String EMISSION_VEHICLE_FILE = "emissionVehicleFile";
+    private String emissionVehicleFile = null;
+
+    private static final String EMISSION_FACTORS_WARM_FILE_AVERAGE = "averageFleetWarmEmissionFactorsFile";
+    private String averageFleetWarmEmissionFactorsFile = null;
+
+    private static final String EMISSION_FACTORS_COLD_FILE_AVERAGE = "averageFleetColdEmissionFactorsFile";
+    private String averageFleetColdEmissionFactorsFile = null;
+
+    private static final String USING_DETAILED_EMISSION_CALCULATION = "usingDetailedEmissionCalculation";
+    private boolean isUsingDetailedEmissionCalculation = false;
+
+    private static final String EMISSION_FACTORS_WARM_FILE_DETAILED = "detailedWarmEmissionFactorsFile" ;
+    private String detailedWarmEmissionFactorsFile = null;
+
+    private static final String EMISSION_FACTORS_COLD_FILE_DETAILED = "detailedColdEmissionFactorsFile";
+    private String detailedColdEmissionFactorsFile;
+
+    private static final String IS_USING_VEHICLE_ID_AS_VEHICLE_DESCRIPTION = "isUsingVehicleIdAsVehicleDescription";
+    private boolean isUsingVehicleIdAsVehicleDescription = false;
+
+    @Override
+    public Map<String, String> getComments() {
+        Map<String,String> map = super.getComments();
+
+
+        map.put(EMISSION_ROADTYPE_MAPPING_FILE, "REQUIRED: mapping from input road types to HBEFA 3.1 road type strings");
+
+//        map.put(EMISSION_VEHICLE_FILE, "definition of a vehicle for every person (who is allowed to choose a vehicle in the simulation):" + "\n\t\t" +
+//                " - REQUIRED: vehicle type Id must start with the respective HbefaVehicleCategory followed by `;'" + "\n\t\t" +
+//                " - OPTIONAL: if detailed emission calculation is switched on, vehicle type Id should aditionally contain" +
+//                " HbefaVehicleAttributes (`Technology;SizeClasse;EmConcept'), corresponding to the strings in " + EMISSION_FACTORS_WARM_FILE_DETAILED+"" +
+//                "This must be set in the vehicles container.");
+
+        map.put(EMISSION_FACTORS_WARM_FILE_AVERAGE, "REQUIRED: file with HBEFA 3.1 fleet average warm emission factors");
+
+        map.put(EMISSION_FACTORS_COLD_FILE_AVERAGE, "REQUIRED: file with HBEFA 3.1 fleet average cold emission factors");
+
+        map.put(USING_DETAILED_EMISSION_CALCULATION, "if true then detailed emission factor files must be provided!");
+
+        map.put(EMISSION_FACTORS_WARM_FILE_DETAILED, "OPTIONAL: file with HBEFA 3.1 detailed warm emission factors") ;
+
+        map.put(EMISSION_FACTORS_COLD_FILE_DETAILED, "OPTIONAL: file with HBEFA 3.1 detailed cold emission factors");
+
+        map.put(IS_USING_VEHICLE_ID_AS_VEHICLE_DESCRIPTION, "OPTIONAL: vehicle id is used for the description. " +
+                "The vehicle information (or vehicles file) should be passed to the scenario."+
+                "The description of a vehicle for every person (who is allowed to choose a vehicle in the simulation) should be " +
+                "surrounded by emission descrption markers i.e. "+EmissionDescriptionMarker.BEGIN_EMISSIONS+" and +" +
+                EmissionDescriptionMarker.END_EMISSIONS+"." + "\n\t\t" +
+                " - REQUIRED: it must start with the respective HbefaVehicleCategory followed by `;'" + "\n\t\t" +
+                " - OPTIONAL: if detailed emission calculation is switched on, vehicle type Id should aditionally contain" +
+                " HbefaVehicleAttributes (`Technology;SizeClasse;EmConcept'), corresponding to the strings in " + EMISSION_FACTORS_WARM_FILE_DETAILED+".");
+
+        return map;
+    }
+    
+    @StringSetter(EMISSION_ROADTYPE_MAPPING_FILE)
+    public void setEmissionRoadTypeMappingFile(String roadTypeMappingFile) {
+        this.emissionRoadTypeMappingFile = roadTypeMappingFile;
+    }
+    @StringGetter(EMISSION_ROADTYPE_MAPPING_FILE)
+    public String getEmissionRoadTypeMappingFile() {
+        return this.emissionRoadTypeMappingFile;
+    }
+
+    @StringSetter(EMISSION_FACTORS_WARM_FILE_AVERAGE)
+    public void setAverageWarmEmissionFactorsFile(String averageFleetWarmEmissionFactorsFile) {
+        this.averageFleetWarmEmissionFactorsFile = averageFleetWarmEmissionFactorsFile;
+    }
+    @StringGetter(EMISSION_FACTORS_WARM_FILE_AVERAGE)
+    public String getAverageWarmEmissionFactorsFile() {
+        return this.averageFleetWarmEmissionFactorsFile;
+    }
+    @StringSetter(EMISSION_FACTORS_COLD_FILE_AVERAGE)
+    public void setAverageColdEmissionFactorsFile(String averageFleetColdEmissionFactorsFile) {
+        this.averageFleetColdEmissionFactorsFile = averageFleetColdEmissionFactorsFile;
+    }
+    @StringGetter(EMISSION_FACTORS_COLD_FILE_AVERAGE)
+    public String getAverageColdEmissionFactorsFile() {
+        return this.averageFleetColdEmissionFactorsFile;
+    }
+    @StringGetter(USING_DETAILED_EMISSION_CALCULATION)
+    public boolean isUsingDetailedEmissionCalculation(){
+        return this.isUsingDetailedEmissionCalculation;
+    }
+    @StringSetter(USING_DETAILED_EMISSION_CALCULATION)
+    public void setUsingDetailedEmissionCalculation(final boolean isUsingDetailedEmissionCalculation) {
+        this.isUsingDetailedEmissionCalculation = isUsingDetailedEmissionCalculation;
+    }
+    @StringSetter(EMISSION_FACTORS_WARM_FILE_DETAILED)
+    public void setDetailedWarmEmissionFactorsFile(String detailedWarmEmissionFactorsFile) {
+        this.detailedWarmEmissionFactorsFile = detailedWarmEmissionFactorsFile;
+    }
+    @StringGetter(EMISSION_FACTORS_WARM_FILE_DETAILED)
+    public String getDetailedWarmEmissionFactorsFile() {
+        return this.detailedWarmEmissionFactorsFile;
+    }
+    @StringSetter(EMISSION_FACTORS_COLD_FILE_DETAILED)
+    public void setDetailedColdEmissionFactorsFile(String detailedColdEmissionFactorsFile) {
+        this.detailedColdEmissionFactorsFile = detailedColdEmissionFactorsFile;
+    }
+    @StringGetter(EMISSION_FACTORS_COLD_FILE_DETAILED)
+    public String getDetailedColdEmissionFactorsFile(){
+        return this.detailedColdEmissionFactorsFile;
+    }
+    
+    public EmissionsConfigGroup()
+    {
+        super(GROUP_NAME);
+    }
+
+    @StringGetter(IS_USING_VEHICLE_ID_AS_VEHICLE_DESCRIPTION)
+    public boolean isUsingVehicleIdAsVehicleDescription() {
+        return isUsingVehicleIdAsVehicleDescription;
+    }
+
+    @StringSetter(IS_USING_VEHICLE_ID_AS_VEHICLE_DESCRIPTION)
+    public void setUsingVehicleIdAsVehicleDescription(boolean usingVehicleIdAsVehicleDescription) {
+        isUsingVehicleIdAsVehicleDescription = usingVehicleIdAsVehicleDescription;
+    }
+}