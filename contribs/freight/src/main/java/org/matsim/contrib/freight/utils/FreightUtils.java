/* *********************************************************************** *
 * project: org.matsim.*
 * *********************************************************************** *
 *                                                                         *
 * copyright       : (C) 2018 by the members listed in the COPYING,        *
 *                   LICENSE and WARRANTY file.                            *
 * email           : info at matsim dot org                                *
 *                                                                         *
 * *********************************************************************** *
 *                                                                         *
 *   This program is free software; you can redistribute it and/or modify  *
 *   it under the terms of the GNU General Public License as published by  *
 *   the Free Software Foundation; either version 2 of the License, or     *
 *   (at your option) any later version.                                   *
 *   See also COPYING, LICENSE and WARRANTY file                           *
 *                                                                         *
 * *********************************************************************** */

package org.matsim.contrib.freight.utils;

import com.graphhopper.jsprit.analysis.toolbox.StopWatch;
import com.graphhopper.jsprit.core.algorithm.VehicleRoutingAlgorithm;
<<<<<<< HEAD
=======
import com.graphhopper.jsprit.core.algorithm.box.SchrimpfFactory;
>>>>>>> 5531e1ea
import com.graphhopper.jsprit.core.algorithm.listener.VehicleRoutingAlgorithmListeners;
import com.graphhopper.jsprit.core.problem.VehicleRoutingProblem;
import com.graphhopper.jsprit.core.problem.solution.VehicleRoutingProblemSolution;
import com.graphhopper.jsprit.core.util.Solutions;
import org.apache.log4j.Logger;
import org.matsim.api.core.v01.Id;
import org.matsim.api.core.v01.Scenario;
import org.matsim.api.core.v01.network.Link;
import org.matsim.contrib.freight.FreightConfigGroup;
import org.matsim.contrib.freight.carrier.*;
import org.matsim.contrib.freight.carrier.Tour.ServiceActivity;
import org.matsim.contrib.freight.carrier.Tour.TourElement;
import org.matsim.contrib.freight.jsprit.MatsimJspritFactory;
import org.matsim.contrib.freight.jsprit.NetworkBasedTransportCosts;
import org.matsim.contrib.freight.jsprit.NetworkRouter;
import org.matsim.core.config.ConfigUtils;
import org.matsim.core.utils.io.IOUtils;
import org.matsim.utils.objectattributes.attributable.Attributes;
import org.matsim.vehicles.VehicleType;

import javax.management.InvalidAttributeValueException;
import java.util.*;

/**
 * Utils for the work with the freight contrib
 * 
 * @author kturner
 *
 */
public class FreightUtils {

	/**
	 * From the outside, rather use {@link FreightUtils#getCarriers(Scenario)} .
	 * This string constant will eventually become private.
	 */
	@Deprecated
	public static final String CARRIERS = "carriers";
	private static final String CARRIERVEHICLETYPES = "carrierVehicleTypes";
	private static final Logger log = Logger.getLogger(FreightUtils.class);

	private static final String ATTR_SKILLS = "skills";

	/**
	 * Runs jsprit and so solves the VehicleRoutingProblem (VRP) for all
	 * {@link Carriers}, doing the following steps: - creating NetbasedCosts based
	 * on the network - building and solving the VRP for all carriers using jsprit -
	 * take the (best) solution, route and add it as {@link CarrierPlan} to the
	 * {@link Carrier}.
	 *
	 *
	 * @param scenario
	 * @param freightConfigGroup
	 * @throws InvalidAttributeValueException
	 */
<<<<<<< HEAD
	public static void runJsprit(Controler controler) throws InvalidAttributeValueException {

		FreightConfigGroup freightConfig = ConfigUtils.addOrGetModule(controler.getConfig(), FreightConfigGroup.class);

		NetworkBasedTransportCosts.Builder netBuilder = NetworkBasedTransportCosts.Builder.newInstance(
				controler.getScenario().getNetwork(),
				FreightUtils.getCarrierVehicleTypes(controler.getScenario()).getVehicleTypes().values());
		final NetworkBasedTransportCosts netBasedCosts = netBuilder.build();
=======
	public static void runJsprit(Scenario scenario, FreightConfigGroup freightConfigGroup) throws InvalidAttributeValueException {

		NetworkBasedTransportCosts.Builder netBuilder = NetworkBasedTransportCosts.Builder.newInstance(
				scenario.getNetwork(), FreightUtils.getCarrierVehicleTypes(scenario).getVehicleTypes().values() );
		final NetworkBasedTransportCosts netBasedCosts = netBuilder.build() ;
>>>>>>> 5531e1ea

		Carriers carriers = FreightUtils.getCarriers(scenario);

<<<<<<< HEAD
		for (Carrier carrier : carriers.getCarriers().values()) {
			VehicleRoutingProblem problem = MatsimJspritFactory
					.createRoutingProblemBuilder(carrier, controler.getScenario().getNetwork())
					.setRoutingCost(netBasedCosts).build();
			VehicleRoutingAlgorithm algorithm;
=======
		for (Carrier carrier : carriers.getCarriers().values()){
				VehicleRoutingProblem problem = MatsimJspritFactory.createRoutingProblemBuilder(carrier, scenario.getNetwork())
					.setRoutingCost(netBasedCosts)
					.build();

			VehicleRoutingAlgorithm algorithm;
			final String vehicleRoutingAlgorithmFile = freightConfigGroup.getVehicleRoutingAlgortihmFile();
			if(vehicleRoutingAlgorithmFile != null && !vehicleRoutingAlgorithmFile.equals(""))	{
				log.info("Will read in VehicleRoutingAlgorithm from " + vehicleRoutingAlgorithmFile);
				URL vraURL;
				try {
					vraURL = IOUtils.resolveFileOrResource(vehicleRoutingAlgorithmFile);
				} catch (Exception e){
					throw new RuntimeException(e);
				}
				algorithm = VehicleRoutingAlgorithms.readAndCreateAlgorithm(problem, vraURL);
			} else {
				log.info("Use a VehicleRoutingAlgorithm out of the box.");
				algorithm = new SchrimpfFactory().createAlgorithm(problem);
			}
>>>>>>> 5531e1ea

			algorithm = MatsimJspritFactory.loadOrCreateVehicleRoutingAlgorithm(controler.getScenario(), freightConfig, netBasedCosts, problem);

			algorithm.getAlgorithmListeners().addListener(new StopWatch(),
					VehicleRoutingAlgorithmListeners.Priority.HIGH);
			int jspritIterations = CarrierUtils.getJspritIterations(carrier);
<<<<<<< HEAD
			if (jspritIterations > 0) {
				algorithm.setMaxIterations(jspritIterations);
			} else {
				throw new InvalidAttributeValueException(
						"Carrier has invalid number of jsprit iterations. They must be positive."
								+ carrier.getId().toString());
=======
			if(jspritIterations > 0) {
				algorithm.setMaxIterations(jspritIterations);
			} else {
				throw new InvalidAttributeValueException ("Carrier has invalid number of jsprit iterations. It must be positive." + carrier.getId().toString());
>>>>>>> 5531e1ea
			}

			VehicleRoutingProblemSolution solution = Solutions.bestOf(algorithm.searchSolutions());

			CarrierPlan newPlan = MatsimJspritFactory.createPlan(carrier, solution);

			NetworkRouter.routePlan(newPlan, netBasedCosts);

			carrier.setSelectedPlan(newPlan);
		}
	}

	/**
	 * Creates a new {@link Carriers} container only with {@link CarrierShipment}s
	 * for creating a new VRP. As consequence of the transformation of
	 * {@link CarrierService}s to {@link CarrierShipment}s the solution of the VRP
	 * can have tours with vehicles returning to the depot and load for another tour
	 * instead of creating another vehicle with additional (fix) costs. <br/>
	 * The method is meant for multi-depot problems. Here, the original "services"
	 * input does not have an assignment of services to depots. The solution to the
	 * problem, however, does. So the assignment is taken from that solution, and
	 * each returned {@link Carrier} has that depot as pickup location in each
	 * shipment.
	 *
	 * @param carriers carriers with a Solution (result of solving the VRP).
	 * @return Carriers carriersWithShipments
	 */
	public static Carriers createShipmentVRPCarrierFromServiceVRPSolution(Carriers carriers) {
		Carriers carriersWithShipments = new Carriers();
		for (Carrier carrier : carriers.getCarriers().values()) {
			Carrier carrierWS = CarrierUtils.createCarrier(carrier.getId());
			if (carrier.getShipments().size() > 0) {
				copyShipments(carrierWS, carrier);
			}
			// copyPickups(carrierWS, carrier); //Not implemented yet due to missing
			// CarrierPickup in freight contrib, kmt Sep18
			// copyDeliveries(carrierWS, carrier); //Not implemented yet due to missing
			// CarrierDelivery in freight contrib, kmt Sep18
			if (carrier.getServices().size() > 0) {
				createShipmentsFromServices(carrierWS, carrier);
			}
			carrierWS.setCarrierCapabilities(carrier.getCarrierCapabilities()); // vehicles and other carrierCapabilites
			carriersWithShipments.addCarrier(carrierWS);
		}
		return carriersWithShipments;
	}

	public static Carriers getOrCreateCarriers(Scenario scenario) {
		// I have separated getOrCreateCarriers and getCarriers, since when the
		// controler is started, it is better to fail if the carriers are not found.
		// kai, oct'19
		Carriers carriers = (Carriers) scenario.getScenarioElement(CARRIERS);
		if (carriers == null) {
			carriers = new Carriers();
			scenario.addScenarioElement(CARRIERS, carriers);
		}
		return carriers;
	}

	public static Carriers getCarriers(Scenario scenario) {
		// I have separated getOrCreateCarriers and getCarriers, since when the
		// controler is started, it is better to fail if the carriers are not found.
		// kai, oct'19
		return (Carriers) scenario.getScenarioElement(CARRIERS);
	}

	public static CarrierVehicleTypes getCarrierVehicleTypes(Scenario scenario) {
		CarrierVehicleTypes types = (CarrierVehicleTypes) scenario.getScenarioElement(CARRIERVEHICLETYPES);
		if (types == null) {
			types = new CarrierVehicleTypes();
			scenario.addScenarioElement(CARRIERVEHICLETYPES, types);
		}
		return types;
	}

	/**
	 * Use if carriers and carrierVehicleTypes are set by input file
	 * 
	 * @param scenario
	 */
	public static void loadCarriersAccordingToFreightConfig(Scenario scenario) {
		FreightConfigGroup freightConfigGroup = ConfigUtils.addOrGetModule(scenario.getConfig(),
				FreightConfigGroup.class);

		Carriers carriers = getOrCreateCarriers(scenario); // also registers with scenario
		new CarrierPlanXmlReader(carriers)
				.readURL(IOUtils.extendUrl(scenario.getConfig().getContext(), freightConfigGroup.getCarriersFile()));
		CarrierVehicleTypes vehTypes = getCarrierVehicleTypes(scenario);
		new CarrierVehicleTypeReader(vehTypes).readURL(
				IOUtils.extendUrl(scenario.getConfig().getContext(), freightConfigGroup.getCarriersVehicleTypesFile()));
		new CarrierVehicleTypeLoader(carriers).loadVehicleTypes(vehTypes);
	}

	/**
	 * NOT implemented yet due to missing CarrierDelivery in freight contrib, kmt
	 * Sep18
	 * 
	 * @param carrierWS
	 * @param carrier
	 */
	private void copyDeliveries(Carrier carrierWS, Carrier carrier) {
		log.error("Coping of Deliveries is NOT implemented yet due to missing CarrierDelivery in freight contrib");
	}

	/**
	 * NOT implemented yet due to missing CarrierPickup in freight contrib, kmt
	 * Sep18
	 * 
	 * @param carrierWS
	 * @param carrier
	 */
	private void copyPickups(Carrier carrierWS, Carrier carrier) {
		log.error("Coping of Pickup is NOT implemented yet due to missing CarrierPickup in freight contrib");
	}

	/**
	 * Copy all shipments from the existing carrier to the new carrier with
	 * shipments.
	 * 
	 * @param carrierWS the "new" carrier with Shipments
	 * @param carrier   the already existing carrier
	 */
	private static void copyShipments(Carrier carrierWS, Carrier carrier) {
		for (CarrierShipment carrierShipment : carrier.getShipments().values()) {
			log.debug("Copy CarrierShipment: " + carrierShipment.toString());
			CarrierUtils.addShipment(carrierWS, carrierShipment);
		}

	}

	/**
	 * Transform all services from the existing carrier to the new carrier with
	 * shipments. The location of the depot from which the "old" carrier starts the
	 * tour to the service is used as fromLocation for the new Shipment.
	 * 
	 * @param carrierWS the "new" carrier with Shipments
	 * @param carrier   the already existing carrier
	 */
	private static void createShipmentsFromServices(Carrier carrierWS, Carrier carrier) {
		TreeMap<Id<CarrierService>, Id<Link>> depotServiceIsdeliveredFrom = new TreeMap<>();
		try {
			carrier.getSelectedPlan();
		} catch (Exception e) {
			throw new RuntimeException("Carrier " + carrier.getId()
					+ " has NO selectedPlan. --> CanNOT create a new carrier from solution");
		}
		Collection<ScheduledTour> tours;
		try {
			tours = carrier.getSelectedPlan().getScheduledTours();
		} catch (Exception e) {
			throw new RuntimeException("Carrier " + carrier.getId()
					+ " has NO ScheduledTours. --> CanNOT create a new carrier from solution");
		}
		for (ScheduledTour tour : tours) {
			Id<Link> depotForTour = tour.getVehicle().getLocation();
			for (TourElement te : tour.getTour().getTourElements()) {
				if (te instanceof ServiceActivity) {
					ServiceActivity act = (ServiceActivity) te;
					depotServiceIsdeliveredFrom.put(act.getService().getId(), depotForTour);
				}
			}
		}
		for (CarrierService carrierService : carrier.getServices().values()) {
			log.debug("Converting CarrierService to CarrierShipment: " + carrierService.getId());
			CarrierShipment carrierShipment = CarrierShipment.Builder
					.newInstance(Id.create(carrierService.getId().toString(), CarrierShipment.class),
							depotServiceIsdeliveredFrom.get(carrierService.getId()), carrierService.getLocationLinkId(),
							carrierService.getCapacityDemand())
					.setDeliveryServiceTime(carrierService.getServiceDuration())
					// .setPickupServiceTime(pickupServiceTime) //Not set yet, because in service we
					// have now time for that. Maybe change it later, kmt sep18
					.setDeliveryTimeWindow(carrierService.getServiceStartTimeWindow())
					.setPickupTimeWindow(
							TimeWindow.newInstance(0.0, carrierService.getServiceStartTimeWindow().getEnd())) // limited
																												// to
																												// end
																												// of
																												// delivery
																												// timeWindow
																												// (pickup
																												// later
																												// as
																												// latest
																												// delivery
																												// is
																												// not
																												// usefull)
					.build();
			CarrierUtils.addShipment(carrierWS, carrierShipment);
		}
	}

	/**
	 * Adds a skill to the vehicle's {@link org.matsim.vehicles.VehicleType}.
	 * 
	 * @param vehicleType the vehicle type to change;
	 * @param skill       the skill.
	 */
	public static void addSkill(VehicleType vehicleType, String skill) {
		addSkill(vehicleType.getAttributes(), skill);
	}

	/**
	 * Checks if a given skill is available in the given attributes.
	 * 
	 * @param type  the {@link VehicleType};
	 * @param skill the free-form type skill.
	 * @return <code>true</code> if the skill is in the skill set; or
	 *         <code>false</code> if the skill is not in the skill set, or there is
	 *         no skill set available/set.
	 */
	public static boolean hasSkill(VehicleType type, String skill) {
		return hasSkill(type.getAttributes(), skill);
	}

	/**
	 * Sets the given skills as an attribute. If prior skills were set, they will be
	 * overwritten.
	 * 
	 * @param type   for which skills are set;
	 * @param skills that are converted to an attribute.
	 */
	public static void setSkills(VehicleType type, Set<String> skills) {
		setSkills(type.getAttributes(), skills);
	}

	/**
	 * Get all the skills in the argument's {@link Attributes}. You should not try
	 * and modify the returned list. If you want to add a skill, use the method
	 * {@link #addSkill(VehicleType, String)}.
	 *
	 * @param type for which skills are sought;
	 * @return an unmodifiable {@link List} of the skills.
	 */
	public static List<String> getSkills(VehicleType type) {
		return Collections.unmodifiableList(convertSkillsAttributeToList(type.getAttributes()));
	}

	/**
	 * Adds a skill to the {@link com.graphhopper.jsprit.core.problem.job.Shipment}.
	 * 
	 * @param shipment the vehicle type to change;
	 * @param skill    the skill.
	 */
	public static void addSkill(CarrierShipment shipment, String skill) {
		addSkill(shipment.getAttributes(), skill);
	}

	/**
	 * Checks if a given skill is available in the given attributes.
	 * 
	 * @param shipment the {@link CarrierShipment};
	 * @param skill    the free-form type skill.
	 * @return <code>true</code> if the skill is in the skill set; or
	 *         <code>false</code> if the skill is not in the skill set, or there is
	 *         no skill set available/set.
	 */
	public static boolean hasSkill(CarrierShipment shipment, String skill) {
		return hasSkill(shipment.getAttributes(), skill);
	}

	/**
	 * Sets the given skills as an attribute. If prior skills were set, they will be
	 * overwritten.
	 * 
	 * @param shipment for which skills are set;
	 * @param skills   that are converted to an attribute.
	 */
	public static void setSkills(CarrierShipment shipment, Set<String> skills) {
		setSkills(shipment.getAttributes(), skills);
	}

	/**
	 * Get all the skills in the argument's {@link Attributes}. You should not try
	 * and modify the returned list. If you want to add a skill, use the method
	 * {@link #addSkill(CarrierShipment, String)}.
	 *
	 * @param shipment for which skills are sought;
	 * @return an unmodifiable {@link List} of the skills.
	 */
	public static List<String> getSkills(CarrierShipment shipment) {
		return Collections.unmodifiableList(convertSkillsAttributeToList(shipment.getAttributes()));
	}

	/**
	 * Adds a skill to the {@link CarrierService}.
	 * 
	 * @param service the vehicle type to change;
	 * @param skill   the skill.
	 */
	public static void addSkill(CarrierService service, String skill) {
		addSkill(service.getAttributes(), skill);
	}

	/**
	 * Checks if a given skill is available in the given attributes.
	 * 
	 * @param service the {@link CarrierService};
	 * @param skill   the free-form type skill.
	 * @return <code>true</code> if the skill is in the skill set; or
	 *         <code>false</code> if the skill is not in the skill set, or there is
	 *         no skill set available/set.
	 */
	public static boolean hasSkill(CarrierService service, String skill) {
		return hasSkill(service.getAttributes(), skill);
	}

	/**
	 * Sets the given skills as an attribute. If prior skills were set, they will be
	 * overwritten.
	 * 
	 * @param service for which skills are set;
	 * @param skills  that are converted to an attribute.
	 */
	public static void setSkills(CarrierService service, Set<String> skills) {
		setSkills(service.getAttributes(), skills);
	}

	/**
	 * Get all the skills in the argument's {@link Attributes}. You should not try
	 * and modify the returned list. If you want to add a skill, use the method
	 * {@link #addSkill(CarrierService, String)}.
	 *
	 * @param service for which skills are sought;
	 * @return an unmodifiable {@link List} of the skills.
	 */
	public static List<String> getSkills(CarrierService service) {
		return Collections.unmodifiableList(convertSkillsAttributeToList(service.getAttributes()));
	}

	/**
	 * A general method to add a skill to any {@link Attributes} object.
	 * 
	 * @param attributes where skill is added, if it doesn't already exist;
	 * @param skill      to be added.
	 */
	private static void addSkill(Attributes attributes, String skill) {
		List<String> skills = convertSkillsAttributeToList(attributes);
		if (!skills.contains(skill)) {
			String skillString;
			if (skills.size() == 0) {
				skillString = skill;
			} else {
				skillString = attributes.getAttribute(ATTR_SKILLS) + "," + skill;
			}
			attributes.putAttribute(ATTR_SKILLS, skillString);
		}
	}

	/**
	 * Checks if a given skill is available in the given attributes.
	 * 
	 * @param attributes the {@link Attributes} container to check for the skill;
	 * @param skill      the free-form type skill.
	 * @return <code>true</code> if the skill is in the skill set; or
	 *         <code>false</code> if the skill is not in the skill set, or there is
	 *         no skill set available/set.
	 */
	private static boolean hasSkill(Attributes attributes, String skill) {
		if (attributes.getAttribute(ATTR_SKILLS) == null) {
			return false;
		}
		List<String> skills = convertSkillsAttributeToList(attributes);
		return skills.contains(skill);
	}

	/**
	 * Converts the 'skills' attribute to a list of strings.
	 * 
	 * @param attributes the {@link Attributes} container that is checked for the
	 *                   skill(s) to be converted.
	 * @return the {@link List} of skills, possibly empty, as parsed from the
	 *         attribute.
	 */
	private static List<String> convertSkillsAttributeToList(Attributes attributes) {
		if (attributes.getAttribute(ATTR_SKILLS) == null) {
			return new ArrayList<>();
		} else {
			return Arrays.asList(Objects.requireNonNull(attributes.getAttribute(ATTR_SKILLS)).toString().split(","));
		}
	}

	private static void setSkills(Attributes attributes, Set<String> skills) {
		if (skills.size() != 0) {
			Iterator<String> skillIterator = skills.iterator();
			String skillString = skillIterator.next();
			while (skillIterator.hasNext()) {
				skillString += ",";
				skillString += skillIterator.next();
			}
			attributes.putAttribute(ATTR_SKILLS, skillString);
		}
	}
}<|MERGE_RESOLUTION|>--- conflicted
+++ resolved
@@ -20,10 +20,6 @@
 
 import com.graphhopper.jsprit.analysis.toolbox.StopWatch;
 import com.graphhopper.jsprit.core.algorithm.VehicleRoutingAlgorithm;
-<<<<<<< HEAD
-=======
-import com.graphhopper.jsprit.core.algorithm.box.SchrimpfFactory;
->>>>>>> 5531e1ea
 import com.graphhopper.jsprit.core.algorithm.listener.VehicleRoutingAlgorithmListeners;
 import com.graphhopper.jsprit.core.problem.VehicleRoutingProblem;
 import com.graphhopper.jsprit.core.problem.solution.VehicleRoutingProblemSolution;
@@ -67,83 +63,42 @@
 	private static final String ATTR_SKILLS = "skills";
 
 	/**
-	 * Runs jsprit and so solves the VehicleRoutingProblem (VRP) for all
-	 * {@link Carriers}, doing the following steps: - creating NetbasedCosts based
-	 * on the network - building and solving the VRP for all carriers using jsprit -
-	 * take the (best) solution, route and add it as {@link CarrierPlan} to the
-	 * {@link Carrier}.
+	 * Runs jsprit and so solves the VehicleRoutingProblem (VRP) for all {@link Carriers}, doing the following steps:
+	 * 	- creating NetbasedCosts based on the network
+	 * 	- building and solving the VRP for all carriers using jsprit
+	 * 	- take the (best) solution, route and add it as {@link CarrierPlan} to the {@link Carrier}.
 	 *
 	 *
 	 * @param scenario
 	 * @param freightConfigGroup
 	 * @throws InvalidAttributeValueException
 	 */
-<<<<<<< HEAD
-	public static void runJsprit(Controler controler) throws InvalidAttributeValueException {
-
-		FreightConfigGroup freightConfig = ConfigUtils.addOrGetModule(controler.getConfig(), FreightConfigGroup.class);
-
-		NetworkBasedTransportCosts.Builder netBuilder = NetworkBasedTransportCosts.Builder.newInstance(
-				controler.getScenario().getNetwork(),
-				FreightUtils.getCarrierVehicleTypes(controler.getScenario()).getVehicleTypes().values());
-		final NetworkBasedTransportCosts netBasedCosts = netBuilder.build();
-=======
 	public static void runJsprit(Scenario scenario, FreightConfigGroup freightConfigGroup) throws InvalidAttributeValueException {
 
 		NetworkBasedTransportCosts.Builder netBuilder = NetworkBasedTransportCosts.Builder.newInstance(
 				scenario.getNetwork(), FreightUtils.getCarrierVehicleTypes(scenario).getVehicleTypes().values() );
 		final NetworkBasedTransportCosts netBasedCosts = netBuilder.build() ;
->>>>>>> 5531e1ea
 
 		Carriers carriers = FreightUtils.getCarriers(scenario);
 
-<<<<<<< HEAD
-		for (Carrier carrier : carriers.getCarriers().values()) {
-			VehicleRoutingProblem problem = MatsimJspritFactory
-					.createRoutingProblemBuilder(carrier, controler.getScenario().getNetwork())
-					.setRoutingCost(netBasedCosts).build();
-			VehicleRoutingAlgorithm algorithm;
-=======
 		for (Carrier carrier : carriers.getCarriers().values()){
 				VehicleRoutingProblem problem = MatsimJspritFactory.createRoutingProblemBuilder(carrier, scenario.getNetwork())
 					.setRoutingCost(netBasedCosts)
 					.build();
 
 			VehicleRoutingAlgorithm algorithm;
-			final String vehicleRoutingAlgorithmFile = freightConfigGroup.getVehicleRoutingAlgortihmFile();
-			if(vehicleRoutingAlgorithmFile != null && !vehicleRoutingAlgorithmFile.equals(""))	{
-				log.info("Will read in VehicleRoutingAlgorithm from " + vehicleRoutingAlgorithmFile);
-				URL vraURL;
-				try {
-					vraURL = IOUtils.resolveFileOrResource(vehicleRoutingAlgorithmFile);
-				} catch (Exception e){
-					throw new RuntimeException(e);
-				}
-				algorithm = VehicleRoutingAlgorithms.readAndCreateAlgorithm(problem, vraURL);
-			} else {
-				log.info("Use a VehicleRoutingAlgorithm out of the box.");
-				algorithm = new SchrimpfFactory().createAlgorithm(problem);
-			}
->>>>>>> 5531e1ea
-
-			algorithm = MatsimJspritFactory.loadOrCreateVehicleRoutingAlgorithm(controler.getScenario(), freightConfig, netBasedCosts, problem);
+
+			algorithm = MatsimJspritFactory.loadOrCreateVehicleRoutingAlgorithm(scenario, freightConfigGroup, netBasedCosts, problem);
 
 			algorithm.getAlgorithmListeners().addListener(new StopWatch(),
 					VehicleRoutingAlgorithmListeners.Priority.HIGH);
 			int jspritIterations = CarrierUtils.getJspritIterations(carrier);
-<<<<<<< HEAD
 			if (jspritIterations > 0) {
 				algorithm.setMaxIterations(jspritIterations);
 			} else {
 				throw new InvalidAttributeValueException(
 						"Carrier has invalid number of jsprit iterations. They must be positive."
 								+ carrier.getId().toString());
-=======
-			if(jspritIterations > 0) {
-				algorithm.setMaxIterations(jspritIterations);
-			} else {
-				throw new InvalidAttributeValueException ("Carrier has invalid number of jsprit iterations. It must be positive." + carrier.getId().toString());
->>>>>>> 5531e1ea
 			}
 
 			VehicleRoutingProblemSolution solution = Solutions.bestOf(algorithm.searchSolutions());
@@ -178,10 +133,8 @@
 			if (carrier.getShipments().size() > 0) {
 				copyShipments(carrierWS, carrier);
 			}
-			// copyPickups(carrierWS, carrier); //Not implemented yet due to missing
-			// CarrierPickup in freight contrib, kmt Sep18
-			// copyDeliveries(carrierWS, carrier); //Not implemented yet due to missing
-			// CarrierDelivery in freight contrib, kmt Sep18
+			//			copyPickups(carrierWS, carrier);	//Not implemented yet due to missing CarrierPickup in freight contrib, kmt Sep18
+			//			copyDeliveries(carrierWS, carrier); //Not implemented yet due to missing CarrierDelivery in freight contrib, kmt Sep18
 			if (carrier.getServices().size() > 0) {
 				createShipmentsFromServices(carrierWS, carrier);
 			}
@@ -221,26 +174,24 @@
 
 	/**
 	 * Use if carriers and carrierVehicleTypes are set by input file
-	 * 
+	 *
 	 * @param scenario
 	 */
 	public static void loadCarriersAccordingToFreightConfig(Scenario scenario) {
 		FreightConfigGroup freightConfigGroup = ConfigUtils.addOrGetModule(scenario.getConfig(),
 				FreightConfigGroup.class);
 
-		Carriers carriers = getOrCreateCarriers(scenario); // also registers with scenario
-		new CarrierPlanXmlReader(carriers)
-				.readURL(IOUtils.extendUrl(scenario.getConfig().getContext(), freightConfigGroup.getCarriersFile()));
+		Carriers carriers = getOrCreateCarriers( scenario ); // also registers with scenario
+		new CarrierPlanXmlReader( carriers ).readURL( IOUtils.extendUrl(scenario.getConfig().getContext(), freightConfigGroup.getCarriersFile()) );
 		CarrierVehicleTypes vehTypes = getCarrierVehicleTypes(scenario);
-		new CarrierVehicleTypeReader(vehTypes).readURL(
-				IOUtils.extendUrl(scenario.getConfig().getContext(), freightConfigGroup.getCarriersVehicleTypesFile()));
-		new CarrierVehicleTypeLoader(carriers).loadVehicleTypes(vehTypes);
+		new CarrierVehicleTypeReader( vehTypes ).readURL( IOUtils.extendUrl(scenario.getConfig().getContext(), freightConfigGroup.getCarriersVehicleTypesFile()) );
+		new CarrierVehicleTypeLoader( carriers ).loadVehicleTypes( vehTypes );
 	}
 
 	/**
 	 * NOT implemented yet due to missing CarrierDelivery in freight contrib, kmt
 	 * Sep18
-	 * 
+	 *
 	 * @param carrierWS
 	 * @param carrier
 	 */
@@ -251,7 +202,7 @@
 	/**
 	 * NOT implemented yet due to missing CarrierPickup in freight contrib, kmt
 	 * Sep18
-	 * 
+	 *
 	 * @param carrierWS
 	 * @param carrier
 	 */
@@ -262,7 +213,7 @@
 	/**
 	 * Copy all shipments from the existing carrier to the new carrier with
 	 * shipments.
-	 * 
+	 *
 	 * @param carrierWS the "new" carrier with Shipments
 	 * @param carrier   the already existing carrier
 	 */
@@ -271,14 +222,13 @@
 			log.debug("Copy CarrierShipment: " + carrierShipment.toString());
 			CarrierUtils.addShipment(carrierWS, carrierShipment);
 		}
-
 	}
 
 	/**
 	 * Transform all services from the existing carrier to the new carrier with
 	 * shipments. The location of the depot from which the "old" carrier starts the
 	 * tour to the service is used as fromLocation for the new Shipment.
-	 * 
+	 *
 	 * @param carrierWS the "new" carrier with Shipments
 	 * @param carrier   the already existing carrier
 	 */
@@ -287,15 +237,13 @@
 		try {
 			carrier.getSelectedPlan();
 		} catch (Exception e) {
-			throw new RuntimeException("Carrier " + carrier.getId()
-					+ " has NO selectedPlan. --> CanNOT create a new carrier from solution");
+			throw new RuntimeException("Carrier " + carrier.getId() + " has NO selectedPlan. --> CanNOT create a new carrier from solution");
 		}
 		Collection<ScheduledTour> tours;
 		try {
 			tours = carrier.getSelectedPlan().getScheduledTours();
 		} catch (Exception e) {
-			throw new RuntimeException("Carrier " + carrier.getId()
-					+ " has NO ScheduledTours. --> CanNOT create a new carrier from solution");
+			throw new RuntimeException("Carrier " + carrier.getId() + " has NO ScheduledTours. --> CanNOT create a new carrier from solution");
 		}
 		for (ScheduledTour tour : tours) {
 			Id<Link> depotForTour = tour.getVehicle().getLocation();
@@ -316,21 +264,7 @@
 					// .setPickupServiceTime(pickupServiceTime) //Not set yet, because in service we
 					// have now time for that. Maybe change it later, kmt sep18
 					.setDeliveryTimeWindow(carrierService.getServiceStartTimeWindow())
-					.setPickupTimeWindow(
-							TimeWindow.newInstance(0.0, carrierService.getServiceStartTimeWindow().getEnd())) // limited
-																												// to
-																												// end
-																												// of
-																												// delivery
-																												// timeWindow
-																												// (pickup
-																												// later
-																												// as
-																												// latest
-																												// delivery
-																												// is
-																												// not
-																												// usefull)
+					.setPickupTimeWindow(TimeWindow.newInstance(0.0, carrierService.getServiceStartTimeWindow().getEnd()))			// limited to end of delivery timeWindow (pickup later as latest delivery is not usefull)
 					.build();
 			CarrierUtils.addShipment(carrierWS, carrierShipment);
 		}
@@ -338,7 +272,7 @@
 
 	/**
 	 * Adds a skill to the vehicle's {@link org.matsim.vehicles.VehicleType}.
-	 * 
+	 *
 	 * @param vehicleType the vehicle type to change;
 	 * @param skill       the skill.
 	 */
@@ -348,7 +282,7 @@
 
 	/**
 	 * Checks if a given skill is available in the given attributes.
-	 * 
+	 *
 	 * @param type  the {@link VehicleType};
 	 * @param skill the free-form type skill.
 	 * @return <code>true</code> if the skill is in the skill set; or
@@ -362,7 +296,7 @@
 	/**
 	 * Sets the given skills as an attribute. If prior skills were set, they will be
 	 * overwritten.
-	 * 
+	 *
 	 * @param type   for which skills are set;
 	 * @param skills that are converted to an attribute.
 	 */
@@ -384,7 +318,7 @@
 
 	/**
 	 * Adds a skill to the {@link com.graphhopper.jsprit.core.problem.job.Shipment}.
-	 * 
+	 *
 	 * @param shipment the vehicle type to change;
 	 * @param skill    the skill.
 	 */
@@ -394,7 +328,7 @@
 
 	/**
 	 * Checks if a given skill is available in the given attributes.
-	 * 
+	 *
 	 * @param shipment the {@link CarrierShipment};
 	 * @param skill    the free-form type skill.
 	 * @return <code>true</code> if the skill is in the skill set; or
@@ -408,7 +342,7 @@
 	/**
 	 * Sets the given skills as an attribute. If prior skills were set, they will be
 	 * overwritten.
-	 * 
+	 *
 	 * @param shipment for which skills are set;
 	 * @param skills   that are converted to an attribute.
 	 */
@@ -428,9 +362,10 @@
 		return Collections.unmodifiableList(convertSkillsAttributeToList(shipment.getAttributes()));
 	}
 
+
 	/**
 	 * Adds a skill to the {@link CarrierService}.
-	 * 
+	 *
 	 * @param service the vehicle type to change;
 	 * @param skill   the skill.
 	 */
@@ -440,7 +375,7 @@
 
 	/**
 	 * Checks if a given skill is available in the given attributes.
-	 * 
+	 *
 	 * @param service the {@link CarrierService};
 	 * @param skill   the free-form type skill.
 	 * @return <code>true</code> if the skill is in the skill set; or
@@ -454,7 +389,7 @@
 	/**
 	 * Sets the given skills as an attribute. If prior skills were set, they will be
 	 * overwritten.
-	 * 
+	 *
 	 * @param service for which skills are set;
 	 * @param skills  that are converted to an attribute.
 	 */
@@ -474,9 +409,11 @@
 		return Collections.unmodifiableList(convertSkillsAttributeToList(service.getAttributes()));
 	}
 
+
+
 	/**
 	 * A general method to add a skill to any {@link Attributes} object.
-	 * 
+	 *
 	 * @param attributes where skill is added, if it doesn't already exist;
 	 * @param skill      to be added.
 	 */
@@ -495,7 +432,7 @@
 
 	/**
 	 * Checks if a given skill is available in the given attributes.
-	 * 
+	 *
 	 * @param attributes the {@link Attributes} container to check for the skill;
 	 * @param skill      the free-form type skill.
 	 * @return <code>true</code> if the skill is in the skill set; or
@@ -512,7 +449,7 @@
 
 	/**
 	 * Converts the 'skills' attribute to a list of strings.
-	 * 
+	 *
 	 * @param attributes the {@link Attributes} container that is checked for the
 	 *                   skill(s) to be converted.
 	 * @return the {@link List} of skills, possibly empty, as parsed from the
