/* *********************************************************************** *
 * project: org.matsim.*
 *                                                                         *
 * *********************************************************************** *
 *                                                                         *
 * copyright       : (C) 2016 by the members listed in the COPYING,        *
 *                   LICENSE and WARRANTY file.                            *
 * email           : info at matsim dot org                                *
 *                                                                         *
 * *********************************************************************** *
 *                                                                         *
 *   This program is free software; you can redistribute it and/or modify  *
 *   it under the terms of the GNU General Public License as published by  *
 *   the Free Software Foundation; either version 2 of the License, or     *
 *   (at your option) any later version.                                   *
 *   See also COPYING, LICENSE and WARRANTY file                           *
 *                                                                         *
 * *********************************************************************** */

package org.matsim.contrib.drt.routing;

import com.google.inject.name.Named;
import org.apache.log4j.Level;
import org.apache.log4j.Logger;
import org.matsim.api.core.v01.Scenario;
import org.matsim.api.core.v01.TransportMode;
import org.matsim.api.core.v01.network.Link;
import org.matsim.api.core.v01.network.Network;
import org.matsim.api.core.v01.population.Leg;
import org.matsim.api.core.v01.population.Person;
import org.matsim.api.core.v01.population.PlanElement;
import org.matsim.api.core.v01.population.PopulationFactory;
import org.matsim.contrib.drt.run.DrtConfigGroup;
import org.matsim.contrib.dvrp.path.VrpPathWithTravelData;
import org.matsim.contrib.dvrp.path.VrpPaths;
import org.matsim.contrib.dvrp.trafficmonitoring.DvrpTravelTimeModule;
import org.matsim.core.config.ConfigUtils;
import org.matsim.core.config.groups.PlansCalcRouteConfigGroup;
import org.matsim.core.gbl.Gbl;
import org.matsim.core.router.*;
import org.matsim.core.router.costcalculators.TravelDisutilityFactory;
import org.matsim.core.router.util.LeastCostPathCalculator;
import org.matsim.core.router.util.TravelTime;
import org.matsim.facilities.FacilitiesUtils;
import org.matsim.facilities.Facility;

import java.util.ArrayList;
import java.util.Collections;
import java.util.List;

import static org.matsim.core.router.NetworkRoutingInclAccessEgressModule.*;

/**
 * @author jbischoff
 * @author michalm (Michal Maciejewski)
 * @author Kai Nagel
 */
public class DrtRoutingModule implements RoutingModule {
	private static final Logger LOGGER = Logger.getLogger( DrtRoutingModule.class );

	private final DrtConfigGroup drtCfg;
	private final Network network;
	private final TravelTime travelTime;
	private final LeastCostPathCalculator router;
	private final PopulationFactory populationFactory;
	private final RoutingModule walkRouter;
	private final DrtStageActivityType drtStageActivityType;
	private final PlansCalcRouteConfigGroup plansCalcRouteConfig;

	public DrtRoutingModule( DrtConfigGroup drtCfg, @Named(DvrpRoutingNetworkProvider.DVRP_ROUTING) Network network,
					 @Named(DvrpTravelTimeModule.DVRP_ESTIMATED) TravelTime travelTime,
					 TravelDisutilityFactory travelDisutilityFactory,
					 @Named(TransportMode.walk) RoutingModule walkRouter, Scenario scenario ) {
		// constructor was public when I found this, and has to remain public.  --> Now passing scenario as an argument so that
		// we have at least some flexibility without having to change the argument list.  kai, jul'19

<<<<<<< HEAD
		LOGGER.setLevel( Level.DEBUG );

		this.drtCfg = drtCfg ; // can't take out of normal config; don't know why.  kai, jul'19
		this.plansCalcRouteConfig = ConfigUtils.addOrGetModule( scenario.getConfig(), PlansCalcRouteConfigGroup.class ) ;
=======
	public DrtRoutingModule(DrtConfigGroup drtCfg, Network network,
			@Named(DvrpTravelTimeModule.DVRP_ESTIMATED) TravelTime travelTime,
			TravelDisutilityFactory travelDisutilityFactory, PopulationFactory populationFactory,
			@Named(TransportMode.walk) RoutingModule walkRouter) {
		this.drtCfg = drtCfg;
>>>>>>> 14f6773c
		this.network = network;
		this.travelTime = travelTime;
		this.populationFactory = scenario.getPopulation().getFactory() ;
		this.walkRouter = walkRouter;
		this.drtStageActivityType = new DrtStageActivityType(drtCfg.getMode());

		// Euclidean with overdoFactor > 1.0 could lead to 'experiencedTT < unsharedRideTT',
		// while the benefit would be a marginal reduction of computation time ==> so stick to 1.0
		router = new FastAStarEuclideanFactory().createPathCalculator(network,
				travelDisutilityFactory.createTravelDisutility(travelTime), travelTime);
	}

	@Override
	public List<? extends PlanElement> calcRoute(Facility fromFacility, Facility toFacility, double departureTime, Person person) {
		LOGGER.debug( "entering calcRoute ..." );
		LOGGER.debug("fromFacility=" + fromFacility.toString() ) ;
		LOGGER.debug( "toFacility=" + toFacility.toString() );

		Gbl.assertNotNull( fromFacility );
		Gbl.assertNotNull( toFacility );

		Link accessActLink = FacilitiesUtils.decideOnLink( fromFacility, network ) ;
		Link egressActLink = FacilitiesUtils.decideOnLink( toFacility, network ) ;

		double now = departureTime ;

		if (accessActLink == egressActLink){
			if( drtCfg.isPrintDetailedWarnings() ){
				LOGGER.error( "Start and end stop are the same, agent will walk using mode "
							    + drtStageActivityType.drtWalk
							    + ". Agent Id:\t"
							    + person.getId() );
			}
			Leg leg = (Leg) walkRouter.calcRoute( fromFacility, toFacility, departureTime, person ).get( 0 );
			leg.setDepartureTime( now );
			leg.setMode( drtStageActivityType.drtWalk );
			LOGGER.debug( "travel time on walk leg=" + leg.getTravelTime() );
			return Collections.singletonList( leg ) ;
		}
		// yyyy I think that our life will become easier if we don't do direct walk.  kai, jul'19

		List<PlanElement> result = new ArrayList<>() ;

		// === access:
		if ( plansCalcRouteConfig.isInsertingAccessEgressWalk() ){
			now = addBushwhackingLegFromFacilityToLinkIfNecessary( fromFacility, person, accessActLink, now, result, populationFactory, drtStageActivityType.drtStageActivity ) ;
		}

		// === drt proper:
		{
			VrpPathWithTravelData unsharedPath = VrpPaths.calcAndCreatePath( accessActLink, egressActLink, departureTime, router, travelTime );
			double unsharedRideTime = unsharedPath.getTravelTime();//includes first & last link
			double maxTravelTime = getMaxTravelTime( drtCfg, unsharedRideTime );
			double unsharedDistance = VrpPaths.calcDistance( unsharedPath );//includes last link

			DrtRoute route = populationFactory.getRouteFactories().createRoute( DrtRoute.class, accessActLink.getId(), egressActLink.getId() );
			route.setDistance( unsharedDistance );
			route.setTravelTime( maxTravelTime );
			route.setUnsharedRideTime( unsharedRideTime );
			route.setMaxWaitTime( drtCfg.getMaxWaitTime() );

			Leg leg = populationFactory.createLeg( drtCfg.getMode() );
			leg.setDepartureTime( departureTime );
			leg.setTravelTime( maxTravelTime );
			leg.setRoute( route );

			result.add( leg ) ;
			now += maxTravelTime ;
		}

		// === egress:
		if ( plansCalcRouteConfig.isInsertingAccessEgressWalk() ){
			addBushwhackingLegFromLinkToFacilityIfNecessary( toFacility, person, egressActLink, now, result, populationFactory, drtStageActivityType.drtStageActivity) ;
		}

		return result ;
	}

	@Override
	public StageActivityTypes getStageActivityTypes() {
		return EmptyStageActivityTypes.INSTANCE;
	}

	/**
	 * Calculates the maximum travel time defined as: drtCfg.getMaxTravelTimeAlpha() * unsharedRideTime + drtCfg.getMaxTravelTimeBeta()
	 *
	 * @param drtCfg
	 * @param unsharedRideTime ride time of the direct (shortest-time) route
	 * @return maximum travel time
	 */
	public static double getMaxTravelTime(DrtConfigGroup drtCfg, double unsharedRideTime) {
		return drtCfg.getMaxTravelTimeAlpha() * unsharedRideTime + drtCfg.getMaxTravelTimeBeta();
	}
}<|MERGE_RESOLUTION|>--- conflicted
+++ resolved
@@ -67,30 +67,20 @@
 	private final DrtStageActivityType drtStageActivityType;
 	private final PlansCalcRouteConfigGroup plansCalcRouteConfig;
 
-	public DrtRoutingModule( DrtConfigGroup drtCfg, @Named(DvrpRoutingNetworkProvider.DVRP_ROUTING) Network network,
+	public DrtRoutingModule( DrtConfigGroup drtCfg, Network network,
 					 @Named(DvrpTravelTimeModule.DVRP_ESTIMATED) TravelTime travelTime,
 					 TravelDisutilityFactory travelDisutilityFactory,
 					 @Named(TransportMode.walk) RoutingModule walkRouter, Scenario scenario ) {
-		// constructor was public when I found this, and has to remain public.  --> Now passing scenario as an argument so that
-		// we have at least some flexibility without having to change the argument list.  kai, jul'19
+		// constructor was public when I found it, and cannot be made package private.  Thus now passing scenario as argument so we have a bit more
+		// flexibility for changes without having to change the argument list every time.  kai, jul'19
 
-<<<<<<< HEAD
-		LOGGER.setLevel( Level.DEBUG );
-
-		this.drtCfg = drtCfg ; // can't take out of normal config; don't know why.  kai, jul'19
-		this.plansCalcRouteConfig = ConfigUtils.addOrGetModule( scenario.getConfig(), PlansCalcRouteConfigGroup.class ) ;
-=======
-	public DrtRoutingModule(DrtConfigGroup drtCfg, Network network,
-			@Named(DvrpTravelTimeModule.DVRP_ESTIMATED) TravelTime travelTime,
-			TravelDisutilityFactory travelDisutilityFactory, PopulationFactory populationFactory,
-			@Named(TransportMode.walk) RoutingModule walkRouter) {
 		this.drtCfg = drtCfg;
->>>>>>> 14f6773c
 		this.network = network;
 		this.travelTime = travelTime;
 		this.populationFactory = scenario.getPopulation().getFactory() ;
 		this.walkRouter = walkRouter;
 		this.drtStageActivityType = new DrtStageActivityType(drtCfg.getMode());
+		this.plansCalcRouteConfig = scenario.getConfig().plansCalcRoute() ;
 
 		// Euclidean with overdoFactor > 1.0 could lead to 'experiencedTT < unsharedRideTT',
 		// while the benefit would be a marginal reduction of computation time ==> so stick to 1.0
