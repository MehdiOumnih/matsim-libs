--- conflicted
+++ resolved
@@ -110,13 +110,8 @@
 		List<? extends PlanElement> routedList3 = stopBasedDRTRoutingModule.calcRoute(hf3, wf3, 8 * 3600, p3);
 
 		Assert.assertEquals(5, routedList.size());
-<<<<<<< HEAD
-		Assert.assertEquals(1, routedList2.size());
-		Assert.assertEquals(1, routedList3.size());
-=======
-		Assert.assertEquals(5, routedList2.size());
+		Assert.assertNull(routedList2);
 		Assert.assertNull(routedList3);
->>>>>>> f097b5e8
 
 		System.out.println(routedList);
 
