--- conflicted
+++ resolved
@@ -48,11 +48,7 @@
 public class DriveDischargingHandler
 		implements LinkLeaveEventHandler, VehicleEntersTrafficEventHandler, VehicleLeavesTrafficEventHandler,
 		MobsimScopeEventHandler {
-<<<<<<< HEAD
-	private static class EVDrive {
-=======
 	private static class EvDrive {
->>>>>>> 2fd61190
 		private final Id<Vehicle> vehicleId;
 		private final ElectricVehicle ev;
 		private double movedOverNodeTime;
@@ -70,12 +66,7 @@
 
 	private final Network network;
 	private final Map<Id<ElectricVehicle>, ? extends ElectricVehicle> eVehicles;
-<<<<<<< HEAD
-	private final boolean handleAuxDischarging;
-	private final Map<Id<Vehicle>, EVDrive> evDrives;
-=======
 	private final Map<Id<Vehicle>, EvDrive> evDrives;
->>>>>>> 2fd61190
 	private Map<Id<Link>, Double> energyConsumptionPerLink = new HashMap<>();
 
 	@Inject
@@ -83,11 +74,6 @@
 			MobsimScopeEventHandling events) {
 		this.network = network;
 		eVehicles = data.getElectricVehicles();
-<<<<<<< HEAD
-		handleAuxDischarging = evCfg.getAuxDischargingSimulation()
-				== EvConfigGroup.AuxDischargingSimulation.insideDriveDischargingHandler;
-=======
->>>>>>> 2fd61190
 		evDrives = new HashMap<>(eVehicles.size() / 10);
 		events.addMobsimScopeHandler(this);
 	}
@@ -127,20 +113,12 @@
 			Link link = network.getLinks().get(linkId);
 			double tt = eventTime - evDrive.movedOverNodeTime;
 			ElectricVehicle ev = evDrive.ev;
-<<<<<<< HEAD
-			double energy = ev.getDriveEnergyConsumption().calcEnergyConsumption(link, tt);
-			if (handleAuxDischarging) {
-				energy += ev.getAuxEnergyConsumption().calcEnergyConsumption(tt, eventTime);
-			}
-			ev.getBattery().discharge(energy);
-=======
 			double energy = ev.getDriveEnergyConsumption().calcEnergyConsumption(link, tt, eventTime - tt)
 					+ ev.getAuxEnergyConsumption().calcEnergyConsumption(eventTime - tt, tt, linkId);
 			//Energy consumption might be negative on links with negative slope
 			ev.getBattery().changeSoc(-energy);
 
 			//FIXME emit a DriveOnLinkEnergyConsumptionEvent instead of calculating it here...
->>>>>>> 2fd61190
 			double linkConsumption = energy + energyConsumptionPerLink.getOrDefault(linkId, 0.0);
 			energyConsumptionPerLink.put(linkId, linkConsumption);
 		}
