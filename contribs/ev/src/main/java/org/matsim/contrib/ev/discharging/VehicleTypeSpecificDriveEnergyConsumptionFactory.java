--- conflicted
+++ resolved
@@ -21,44 +21,25 @@
  * created by jbischoff, 11.10.2018
  */
 
-<<<<<<< HEAD
-=======
 import org.matsim.contrib.ev.fleet.ElectricVehicle;
 
->>>>>>> 2fd61190
 import java.util.HashMap;
 import java.util.Map;
 
-import org.matsim.contrib.ev.fleet.ElectricVehicleSpecification;
-
 public class VehicleTypeSpecificDriveEnergyConsumptionFactory implements DriveEnergyConsumption.Factory {
 
-<<<<<<< HEAD
-	private Map<String, DriveEnergyConsumption> consumptionMap = new HashMap<>();
-
-	public void addEnergyConsumptionModel(String vehicleType, DriveEnergyConsumption driveEnergyConsumption) {
-=======
     private Map<String, DriveEnergyConsumption.Factory> consumptionMap = new HashMap<>();
 
     public void addEnergyConsumptionModelFactory(String vehicleType, DriveEnergyConsumption.Factory driveEnergyConsumption) {
->>>>>>> 2fd61190
 		consumptionMap.put(vehicleType, driveEnergyConsumption);
 	}
 
 	@Override
-<<<<<<< HEAD
-	public DriveEnergyConsumption create(ElectricVehicleSpecification electricVehicleSpecification) {
-		DriveEnergyConsumption c = consumptionMap.get(electricVehicleSpecification.getVehicleType());
-		if (c == null) {
-			throw new RuntimeException("No EnergyconsumptionModel for VehicleType "
-					+ electricVehicleSpecification.getVehicleType()
-=======
 	public DriveEnergyConsumption create(ElectricVehicle electricVehicle) {
         DriveEnergyConsumption c = consumptionMap.get(electricVehicle.getVehicleType()).create(electricVehicle);
 		if (c == null) {
 			throw new RuntimeException("No EnergyconsumptionModel for VehicleType "
 					+ electricVehicle.getVehicleType()
->>>>>>> 2fd61190
 					+ " has been defined.");
 		}
 		return c;
