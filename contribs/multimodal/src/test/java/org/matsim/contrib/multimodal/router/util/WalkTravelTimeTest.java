/* *********************************************************************** *
 * project: org.matsim.*
 * WalkTravelTimeTest.java
 *                                                                         *
 * *********************************************************************** *
 *                                                                         *
 * copyright       : (C) 2012 by the members listed in the COPYING,        *
 *                   LICENSE and WARRANTY file.                            *
 * email           : info at matsim dot org                                *
 *                                                                         *
 * *********************************************************************** *
 *                                                                         *
 *   This program is free software; you can redistribute it and/or modify  *
 *   it under the terms of the GNU General Public License as published by  *
 *   the Free Software Foundation; either version 2 of the License, or     *
 *   (at your option) any later version.                                   *
 *   See also COPYING, LICENSE and WARRANTY file                           *
 *                                                                         *
 * *********************************************************************** */

package org.matsim.contrib.multimodal.router.util;

import org.apache.log4j.Logger;
import org.matsim.api.core.v01.Coord;
import org.matsim.api.core.v01.Id;
import org.matsim.api.core.v01.Scenario;
import org.matsim.api.core.v01.TransportMode;
import org.matsim.api.core.v01.network.Link;
import org.matsim.api.core.v01.network.Node;
import org.matsim.api.core.v01.population.Person;
import org.matsim.core.config.Config;
import org.matsim.core.config.ConfigUtils;
import org.matsim.core.population.PersonImpl;
import org.matsim.core.population.PersonUtils;
import org.matsim.core.scenario.ScenarioUtils;
import org.matsim.testcases.MatsimTestCase;

import java.util.HashMap;
import java.util.Map;

public class WalkTravelTimeTest extends MatsimTestCase {

	private static final Logger log = Logger.getLogger(WalkTravelTimeTest.class);
	
	public void testLinkTravelTimeCalculation() {
		Scenario scenario = ScenarioUtils.createScenario(ConfigUtils.createConfig());

		Node node1 = scenario.getNetwork().getFactory().createNode(Id.create("n1", Node.class), new Coord(0.0, 0.0));
		Node node2 = scenario.getNetwork().getFactory().createNode(Id.create("n2", Node.class), new Coord(1.0, 0.0));
		Link link = scenario.getNetwork().getFactory().createLink(Id.create("l1", Link.class), node1, node2);
		link.setLength(1.0);
		scenario.getNetwork().addNode(node1);
		scenario.getNetwork().addNode(node2);
		scenario.getNetwork().addLink(link);

		double h1 = 0.0;
		double h2 = 0.0;
		Map<Id<Link>, Double> linkSlopes = new HashMap<>();
		double slope = 100 * (h2 - h1) / link.getLength();
		linkSlopes.put(link.getId(), slope);
		
		Person person = scenario.getPopulation().getFactory().createPerson(Id.create("p1", Person.class));
		PersonUtils.setAge(person, 20);
		PersonUtils.setSex(person, "m");
		
		// set default walk speed; according to Weidmann 1.34 [m/s]
		double defaultWalkSpeed = 1.34;
		scenario.getConfig().plansCalcRoute().setTeleportedModeSpeed(TransportMode.walk, defaultWalkSpeed);
		
		WalkTravelTime walkTravelTime;
		walkTravelTime = new WalkTravelTime(scenario.getConfig().plansCalcRoute(), linkSlopes);
		
		double speed;
		double expectedTravelTime;
		double calculatedTravelTime;
		
		calculatedTravelTime = walkTravelTime.getLinkTravelTime(link, 0.0, person, null);
		// reference speed * person factor * slope factor		
		speed = defaultWalkSpeed * walkTravelTime.personFactors.get(person.getId()) * 1.0;
		expectedTravelTime = link.getLength() / speed;

		printInfo(person, expectedTravelTime, calculatedTravelTime, slope);
		assertTrue(Math.abs(expectedTravelTime - calculatedTravelTime) < EPSILON);
		assertEquals(calculatedTravelTime - 0.42018055124753945, 0.0);

		// increase age
		PersonUtils.setAge(person, 80);
		walkTravelTime = new WalkTravelTime(scenario.getConfig().plansCalcRoute(), linkSlopes);
		calculatedTravelTime = walkTravelTime.getLinkTravelTime(link, 0.0, person, null);
		speed = defaultWalkSpeed * walkTravelTime.personFactors.get(person.getId()) * 1.0;
		expectedTravelTime = link.getLength() / speed;
		printInfo(person, expectedTravelTime, calculatedTravelTime, slope);
		assertTrue(Math.abs(expectedTravelTime - calculatedTravelTime) < EPSILON);
		assertEquals(calculatedTravelTime - 0.9896153709417187, 0.0);
				
		// change gender
		PersonUtils.setSex(person, "f");
		walkTravelTime = new WalkTravelTime(scenario.getConfig().plansCalcRoute(), linkSlopes);
		calculatedTravelTime = walkTravelTime.getLinkTravelTime(link, 0.0, person, null);
		speed = defaultWalkSpeed * walkTravelTime.personFactors.get(person.getId()) * 1.0;
		expectedTravelTime = link.getLength() / speed;
		printInfo(person, expectedTravelTime, calculatedTravelTime, slope);
		assertTrue(Math.abs(expectedTravelTime - calculatedTravelTime) < EPSILON);
		assertEquals(calculatedTravelTime - 1.0987068291557665, 0.0);

		// change slope from 0% to -10%
		h2 = -0.1;
		slope = 100 * (h2 - h1) / link.getLength();
		linkSlopes.put(link.getId(), slope);
		walkTravelTime = new WalkTravelTime(scenario.getConfig().plansCalcRoute(), linkSlopes);
		double slope2 = walkTravelTime.getSlope(link);
		double slopeFactor = walkTravelTime.getSlopeFactor(slope2);
		calculatedTravelTime = walkTravelTime.getLinkTravelTime(link, 0.0, person, null);
		speed = defaultWalkSpeed * walkTravelTime.personFactors.get(person.getId()) * slopeFactor;
		expectedTravelTime = link.getLength() / speed;
		printInfo(person, expectedTravelTime, calculatedTravelTime, slope);				
		assertTrue(Math.abs(expectedTravelTime - calculatedTravelTime) < EPSILON);
		assertEquals(calculatedTravelTime - 1.0489849428640121, 0.0);
		
		// change slope from -10% to 10%
		h2 = 0.1;
		slope = 100 * (h2 - h1) / link.getLength();
		linkSlopes.put(link.getId(), slope);
		walkTravelTime = new WalkTravelTime(scenario.getConfig().plansCalcRoute(), linkSlopes);
        slopeFactor = walkTravelTime.getSlopeFactor(slope);
		calculatedTravelTime = walkTravelTime.getLinkTravelTime(link, 0.0, person, null);
		speed = defaultWalkSpeed * walkTravelTime.personFactors.get(person.getId()) * slopeFactor;
		expectedTravelTime = link.getLength() / speed;
		printInfo(person, expectedTravelTime, calculatedTravelTime, slope);				
		assertTrue(Math.abs(expectedTravelTime - calculatedTravelTime) < EPSILON);
		assertEquals(calculatedTravelTime - 1.2397955643824945, 0.0);
	}
	
	private void printInfo(Person p, double expected, double calculated, double slope) {
		StringBuffer sb = new StringBuffer();
		sb.append("Age: ");
		sb.append(PersonUtils.getAge(p));
		sb.append("; ");

		sb.append("Sex: ");
		sb.append(PersonUtils.getSex(p));
		sb.append("; ");
		
		sb.append("Link Steepness: ");
		sb.append(slope);
		sb.append("%; ");
		
		sb.append("Expected Travel Time: ");
		sb.append(expected);
		sb.append("; ");

		sb.append("Calculated Travel Time: ");
		sb.append(calculated);
		sb.append("; ");
		
		log.info(sb.toString());
	}

	public void testThreadLocals() {
		Config config = ConfigUtils.createConfig();
		Scenario scenario = ScenarioUtils.createScenario(config);
		
		Person p1 = PersonImpl.createPerson(Id.create(1, Person.class));
		PersonUtils.setAge(p1, 90);
		PersonUtils.setSex(p1, "f");

<<<<<<< HEAD
		PersonImpl p2 = new PersonImpl(Id.create(2, Person.class));
		p2.setAge(20);
		p2.setSex("m");

		Node node1 = scenario.getNetwork().getFactory().createNode(Id.create("n1", Node.class), new Coord(0.0, 0.0));
		Node node2 = scenario.getNetwork().getFactory().createNode(Id.create("n2", Node.class), new Coord(1.0, 0.0));
=======
		Person p2 = PersonImpl.createPerson(Id.create(2, Person.class));
		PersonUtils.setAge(p2, 20);
		PersonUtils.setSex(p2, "m");
		
		Node node1 = scenario.getNetwork().getFactory().createNode(Id.create("n1", Node.class), new CoordImpl(0.0, 0.0));
		Node node2 = scenario.getNetwork().getFactory().createNode(Id.create("n2", Node.class), new CoordImpl(1.0, 0.0));
>>>>>>> f46a7edb
		Link link = scenario.getNetwork().getFactory().createLink(Id.create("l1", Link.class), node1, node2);
		link.setLength(1.0);
		scenario.getNetwork().addNode(node1);
		scenario.getNetwork().addNode(node2);
		scenario.getNetwork().addLink(link);
		
		double h1 = 0.0;
		double h2 = 0.0;
		Map<Id<Link>, Double> linkSlopes = new HashMap<>();
		double slope = 100 * (h2 - h1) / link.getLength();
		linkSlopes.put(link.getId(), slope);
		
		WalkTravelTime walkTravelTime = new WalkTravelTime(config.plansCalcRoute(), linkSlopes);
		
		double tt1 = walkTravelTime.getLinkTravelTime(link, 0.0, p1, null);
		double tt2 = walkTravelTime.getLinkTravelTime(link, 0.0, p2, null);
		
		log.info("run concurrent tests");
		Runnable r1 = new TestRunnable(p1, p2, walkTravelTime, link, tt1, tt2);
		Runnable r2 = new TestRunnable(p2, p1, walkTravelTime, link, tt2, tt1);
		Runnable r3 = new TestRunnable(p1, p2, walkTravelTime, link, tt1, tt2);
		Runnable r4 = new TestRunnable(p2, p1, walkTravelTime, link, tt2, tt1);
		
		Thread t1 = new Thread(r1);
		Thread t2 = new Thread(r2);
		Thread t3 = new Thread(r3);
		Thread t4 = new Thread(r4);
		
		t1.setName("Thread 1");
		t2.setName("Thread 2");
		t3.setName("Thread 3");
		t4.setName("Thread 4");
		
		t1.start();
		t2.start();
		t3.start();
		t4.start();
		
		try {
			t1.join();
			t2.join();
			t3.join();
			t4.join();
		} catch (InterruptedException e) { 
			throw new RuntimeException(e); 
		}
		
		log.info("done");

	}

	private static class TestRunnable implements Runnable {

		private final Person p1;
		private final Person p2;
		private final WalkTravelTime walkTravelTime;
		private final Link link;
		private final double expectedTravelTime1;
		private final double expectedTravelTime2;
		
		public TestRunnable(Person p1, Person p2, WalkTravelTime walkTravelTime, Link link, 
				double expectedTravelTime1, double expectedTravelTime2) {
			this.p1 = p1;
			this.p2 = p2;
			this.walkTravelTime = walkTravelTime;
			this.link = link;
			this.expectedTravelTime1 = expectedTravelTime1;
			this.expectedTravelTime2 = expectedTravelTime2;
		}
		
		@Override
		public void run() {
			log.info("Thread " + Thread.currentThread().getName() + " started");
			for (int i = 0; i < 10000; i++) {
				// check with alternating persons 
				double tt1 = walkTravelTime.getLinkTravelTime(link, 0.0, p1, null);
				assertTrue(tt1 == expectedTravelTime1);
				
				double tt2 = walkTravelTime.getLinkTravelTime(link, 0.0, p2, null);
				assertTrue(tt2 == expectedTravelTime2);
				
				// check with constant person
				for (int j = 0; j < 5; j++) {
					double tt = walkTravelTime.getLinkTravelTime(link, 0.0, p1, null);
					assertTrue(tt == expectedTravelTime1);
				}
			}
			log.info("Thread " + Thread.currentThread().getName() + " finished");
		}
	}
}<|MERGE_RESOLUTION|>--- conflicted
+++ resolved
@@ -164,21 +164,12 @@
 		PersonUtils.setAge(p1, 90);
 		PersonUtils.setSex(p1, "f");
 
-<<<<<<< HEAD
-		PersonImpl p2 = new PersonImpl(Id.create(2, Person.class));
-		p2.setAge(20);
-		p2.setSex("m");
-
-		Node node1 = scenario.getNetwork().getFactory().createNode(Id.create("n1", Node.class), new Coord(0.0, 0.0));
-		Node node2 = scenario.getNetwork().getFactory().createNode(Id.create("n2", Node.class), new Coord(1.0, 0.0));
-=======
 		Person p2 = PersonImpl.createPerson(Id.create(2, Person.class));
 		PersonUtils.setAge(p2, 20);
 		PersonUtils.setSex(p2, "m");
 		
 		Node node1 = scenario.getNetwork().getFactory().createNode(Id.create("n1", Node.class), new CoordImpl(0.0, 0.0));
 		Node node2 = scenario.getNetwork().getFactory().createNode(Id.create("n2", Node.class), new CoordImpl(1.0, 0.0));
->>>>>>> f46a7edb
 		Link link = scenario.getNetwork().getFactory().createLink(Id.create("l1", Link.class), node1, node2);
 		link.setLength(1.0);
 		scenario.getNetwork().addNode(node1);
