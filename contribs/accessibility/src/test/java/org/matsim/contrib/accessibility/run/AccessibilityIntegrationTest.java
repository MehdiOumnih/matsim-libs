/* *********************************************************************** *
 * project: org.matsim.*
 *                                                                         *
 * *********************************************************************** *
 *                                                                         *
 * copyright       : (C) 2013 by the members listed in the COPYING,        *
 *                   LICENSE and WARRANTY file.                            *
 * email           : info at matsim dot org                                *
 *                                                                         *
 * *********************************************************************** *
 *                                                                         *
 *   This program is free software; you can redistribute it and/or modify  *
 *   it under the terms of the GNU General Public License as published by  *
 *   the Free Software Foundation; either version 2 of the License, or     *
 *   (at your option) any later version.                                   *
 *   See also COPYING, LICENSE and WARRANTY file                           *
 *                                                                         *
 * *********************************************************************** */

/**
 * 
 */
package org.matsim.contrib.accessibility.run;

import junit.framework.Assert;
import org.apache.log4j.Logger;
import org.junit.Rule;
import org.junit.Test;
import org.matsim.api.core.v01.Coord;
import org.matsim.api.core.v01.Id;
import org.matsim.api.core.v01.Scenario;
import org.matsim.api.core.v01.TransportMode;
import org.matsim.api.core.v01.network.Link;
import org.matsim.api.core.v01.network.Network;
import org.matsim.api.core.v01.network.NetworkWriter;
import org.matsim.contrib.accessibility.AccessibilityCalculator;
import org.matsim.contrib.accessibility.AccessibilityConfigGroup;
import org.matsim.contrib.accessibility.AccessibilityConfigGroup.AreaOfAccesssibilityComputation;
import org.matsim.contrib.accessibility.GridBasedAccessibilityShutdownListenerV3;
import org.matsim.contrib.accessibility.Modes4Accessibility;
import org.matsim.contrib.accessibility.gis.GridUtils;
import org.matsim.contrib.accessibility.gis.SpatialGrid;
import org.matsim.contrib.accessibility.interfaces.SpatialGridDataExchangeInterface;
import org.matsim.contrib.accessibility.utils.Coord2CoordTimeDistanceTravelDisutility;
import org.matsim.contrib.matrixbasedptrouter.MatrixBasedPtRouterConfigGroup;
import org.matsim.contrib.matrixbasedptrouter.PtMatrix;
import org.matsim.contrib.matrixbasedptrouter.utils.BoundingBox;
import org.matsim.core.config.Config;
import org.matsim.core.config.ConfigUtils;
import org.matsim.core.config.groups.ControlerConfigGroup;
import org.matsim.core.controler.AbstractModule;
import org.matsim.core.controler.Controler;
import org.matsim.core.controler.OutputDirectoryHierarchy;
import org.matsim.core.controler.listener.ControlerListener;
import org.matsim.core.router.costcalculators.RandomizingTimeDistanceTravelDisutility;
import org.matsim.core.router.costcalculators.TravelDisutilityFactory;
import org.matsim.core.router.util.TravelTime;
import org.matsim.core.scenario.MutableScenario;
import org.matsim.core.scenario.ScenarioUtils;
import org.matsim.facilities.ActivityFacilities;
import org.matsim.facilities.ActivityFacility;
import org.matsim.facilities.ActivityOption;
import org.matsim.facilities.ActivityOptionImpl;
import org.matsim.testcases.MatsimTestUtils;

import javax.inject.Inject;
import javax.inject.Provider;
import java.io.File;
import java.util.HashMap;
import java.util.Map;

/**
 * @author nagel
 *
 */
public class AccessibilityIntegrationTest {
	
	private static final Logger log = Logger.getLogger(AccessibilityIntegrationTest.class);
	
	@Rule public MatsimTestUtils utils = new MatsimTestUtils();
	
//	@SuppressWarnings("static-method")
//	@Test
//	public void testMainMethod() {
//		Config config = ConfigUtils.createConfig();
//		final AccessibilityConfigGroup acg = new AccessibilityConfigGroup();
//		acg.setCellSizeCellBasedAccessibility(100);
//		config.addModule( acg);
//		
//		config.controler().setLastIteration(1);
//		config.controler().setOutputDirectory(utils.getOutputDirectory());
//
//		Network network = CreateTestNetwork.createTestNetwork();
//		
//		ScenarioUtils.ScenarioBuilder builder = new ScenarioUtils.ScenarioBuilder(config) ;
//		builder.setNetwork(network);
//		Scenario sc = builder.build() ;
//
//		// creating test opportunities (facilities)
//		ActivityFacilities opportunities = sc.getActivityFacilities();
//		for ( Link link : sc.getNetwork().getLinks().values() ) {
//			Id<ActivityFacility> id = Id.create(link.getId(), ActivityFacility.class);
//			Coord coord = link.getCoord();
//			ActivityFacility facility = opportunities.getFactory().createActivityFacility(id, coord);
//			{
//				ActivityOption option = new ActivityOptionImpl("w") ;
//				facility.addActivityOption(option);
//			}
//			{
//				ActivityOption option = new ActivityOptionImpl("h") ;
//				facility.addActivityOption(option);
//			}
//			opportunities.addActivityFacility(facility);
//		}
//
//		org.matsim.contrib.accessibility.run.RunAccessibilityExample.run(sc);
//	}

	@Test
	public void testWithBoundingBox() {
		final Config config = ConfigUtils.createConfig();
		
		// test values to define bounding box.
		// these values usually come from a config file
		double min = 0.;
		double max = 200.;

		final AccessibilityConfigGroup acm = new AccessibilityConfigGroup();
		config.addModule( acm);
		acm.setAreaOfAccessibilityComputation(AreaOfAccesssibilityComputation.fromBoundingBox.toString());
		acm.setBoundingBoxBottom(min);
		acm.setBoundingBoxTop(max);
		acm.setBoundingBoxLeft(min);
		acm.setBoundingBoxRight(max);
		
		// modify config according to needs
		Network network = CreateTestNetwork.createTestNetwork();
		String networkFile = utils.getOutputDirectory() +"network.xml";
		new NetworkWriter(network).write(networkFile);
		config.network().setInputFile( networkFile);
		
		MatrixBasedPtRouterConfigGroup mbConfig = new MatrixBasedPtRouterConfigGroup();
		mbConfig.setPtStopsInputFile(utils.getClassInputDirectory() + "ptStops.csv");
		mbConfig.setPtTravelDistancesInputFile(utils.getClassInputDirectory() + "ptTravelInfo.csv");
		mbConfig.setPtTravelTimesInputFile(utils.getClassInputDirectory() + "ptTravelInfo.csv");
		mbConfig.setUsingPtStops(true);
		mbConfig.setUsingTravelTimesAndDistances(true);
		config.addModule(mbConfig);

		config.controler().setLastIteration(10);
		config.controler().setOutputDirectory(utils.getOutputDirectory());

		final MutableScenario sc = (MutableScenario) ScenarioUtils.loadScenario(config);

		final PtMatrix ptMatrix = PtMatrix.createPtMatrix(config.plansCalcRoute(), BoundingBox.createBoundingBox(sc.getNetwork()), mbConfig) ;

		run(sc, ptMatrix);
		
		// compare some results -> done in EvaluateTestResults
	}

	private void run(MutableScenario sc, PtMatrix ptMatrix) {
		Controler controler = new Controler(sc);

		// creating test opportunities (facilities)
		final ActivityFacilities opportunities = sc.getActivityFacilities();
		for ( Link link : sc.getNetwork().getLinks().values() ) {
			Id<ActivityFacility> id = Id.create(link.getId(), ActivityFacility.class);
			Coord coord = link.getCoord();
			ActivityFacility facility = opportunities.getFactory().createActivityFacility(id, coord);
			opportunities.addActivityFacility(facility);
		}

		// yyyy the following is taken from AccessibilityTest without any consideration of a good design.
		final double cellSize = 100. ;

		controler.addOverridingModule(new GridBasedAccessibilityModule(ptMatrix, cellSize));
		// yy the correct test is essentially already in AccessibilityTest.testAccessibilityMeasure().  kai, jun'13
		// But that test uses the matsim4urbansim setup, which we don't want to use in the present test.

		controler.getConfig().controler().setOverwriteFileSetting(OutputDirectoryHierarchy.OverwriteFileSetting.overwriteExistingFiles);
		controler.getConfig().controler().setCreateGraphs(false);
		controler.run();
	}

	@Test
	public void testWithExtentDeterminedByNetwork() {
		final Config config = ConfigUtils.createConfig();

		final AccessibilityConfigGroup acm = new AccessibilityConfigGroup();
		config.addModule( acm);
//		acm.setCellBasedAccessibilityNetwork(true);
		// is now default
		
		// modify config according to needs
		Network network = CreateTestNetwork.createTestNetwork();
		String networkFile = utils.getOutputDirectory() +"network.xml";
		new NetworkWriter(network).write(networkFile);
		config.network().setInputFile( networkFile);
		
		MatrixBasedPtRouterConfigGroup mbConfig = new MatrixBasedPtRouterConfigGroup();
		mbConfig.setPtStopsInputFile(utils.getClassInputDirectory() + "ptStops.csv");
		mbConfig.setPtTravelDistancesInputFile(utils.getClassInputDirectory() + "ptTravelInfo.csv");
		mbConfig.setPtTravelTimesInputFile(utils.getClassInputDirectory() + "ptTravelInfo.csv");
		mbConfig.setUsingPtStops(true);
		mbConfig.setUsingTravelTimesAndDistances(true);
		config.addModule(mbConfig);
		config.controler().setLastIteration(10);
		config.controler().setOutputDirectory(utils.getOutputDirectory());


		final MutableScenario sc = (MutableScenario) ScenarioUtils.loadScenario(config);

		final PtMatrix ptMatrix = PtMatrix.createPtMatrix(config.plansCalcRoute(), BoundingBox.createBoundingBox(sc.getNetwork()), mbConfig) ;

		run(sc, ptMatrix);
		// compare some results -> done in EvaluateTestResults
        
	}
	
	@Test
	public void testWithExtentDeterminedShapeFile() {
		
		Config config = ConfigUtils.createConfig();

//		URL url = AccessibilityIntegrationTest.class.getClassLoader().getResource(new File(this.utils.getInputDirectory()).getAbsolutePath() + "shapeFile2.shp");

		File f = new File(this.utils.getInputDirectory() + "shapefile.shp"); // shape file completely covers the road network

		if(!f.exists()){
			log.error("Shape file not found! testWithExtentDeterminedShapeFile could not be tested...");
			Assert.assertTrue(f.exists());
		}

		final AccessibilityConfigGroup acm = new AccessibilityConfigGroup();
		config.addModule( acm);
		acm.setAreaOfAccessibilityComputation(AreaOfAccesssibilityComputation.fromShapeFile.toString());
//		 acm.setShapeFileCellBasedAccessibility(url.getPath()); // yyyyyy todo
		acm.setShapeFileCellBasedAccessibility(f.getAbsolutePath());
		
		// modify config according to needs
		Network network = CreateTestNetwork.createTestNetwork();
		String networkFile = utils.getOutputDirectory() +"network.xml";
		new NetworkWriter(network).write(networkFile);
		config.network().setInputFile( networkFile);
		
		MatrixBasedPtRouterConfigGroup mbConfig = new MatrixBasedPtRouterConfigGroup();
		mbConfig.setPtStopsInputFile(utils.getClassInputDirectory() + "ptStops.csv");
		mbConfig.setPtTravelDistancesInputFile(utils.getClassInputDirectory() + "ptTravelInfo.csv");
		mbConfig.setPtTravelTimesInputFile(utils.getClassInputDirectory() + "ptTravelInfo.csv");
		mbConfig.setUsingPtStops(true);
		mbConfig.setUsingTravelTimesAndDistances(true);
		config.addModule(mbConfig);
		config.controler().setLastIteration(10);
		config.controler().setOutputDirectory(utils.getOutputDirectory());

		final MutableScenario sc = (MutableScenario) ScenarioUtils.loadScenario(config);
		PtMatrix ptMatrix = PtMatrix.createPtMatrix(config.plansCalcRoute(), BoundingBox.createBoundingBox(sc.getNetwork()), mbConfig) ;
		run(sc, ptMatrix);

		// compare some results -> done in EvaluateTestResults 
        
	}
	
	/**
	 * This is called by the GridBasedAccessibilityListener and 
	 * gets the resulting SpatialGrids. This test checks if the 
	 * SpatialGrids for activated transport modes (see above) are 
	 * instantiated or null if the specific transport mode is not 
	 * activated.
	 * 
	 * @author thomas
	 *
	 */
	public class EvaluateTestResults implements SpatialGridDataExchangeInterface{
		
		private Map<Modes4Accessibility,Boolean> isComputingMode = new HashMap<Modes4Accessibility,Boolean>();
		
		/**
		 * constructor
		 * 
		 * Determines for each transport mode if its activated (true) or not (false):
		 * - For transport modes with "useXXXGrid=false" the SpatialGrid must be null
		 * - For transport modes with "useXXXGrid=true" the SpatialGrid must not be null
		 * 
		 * @param usingFreeSpeedGrid
		 * @param usingCarGrid
		 * @param usingBikeGrid
		 * @param usingWalkGrid
		 * @param usingPtGrid
		 */
		public EvaluateTestResults(boolean usingFreeSpeedGrid, boolean usingCarGrid, boolean usingBikeGrid, boolean usingWalkGrid, boolean usingPtGrid){
			this.isComputingMode.put( Modes4Accessibility.freeSpeed, usingFreeSpeedGrid ) ;
			this.isComputingMode.put( Modes4Accessibility.car, usingCarGrid ) ;
			this.isComputingMode.put( Modes4Accessibility.bike, usingBikeGrid ) ;
			this.isComputingMode.put( Modes4Accessibility.walk, usingWalkGrid ) ;
			this.isComputingMode.put( Modes4Accessibility.pt, usingPtGrid ) ;
		}
		
		/**
		 * This gets the resulting SpatialGrids from the GridBasedAccessibilityListener.
		 * - SpatialGrids for transport modes with "useXXXGrid=false"must be null
		 * - SpatialGrids for transport modes with "useXXXGrid=true"must not be null
		 * 
		 */
		@Override
		public void setAndProcessSpatialGrids( Map<Modes4Accessibility,SpatialGrid> spatialGrids ){
			
			log.info("Evaluating resuts ...");
			
			for ( Modes4Accessibility mode : Modes4Accessibility.values() ) {
				if ( this.isComputingMode.get(mode)) {
					Assert.assertNotNull( spatialGrids.get(mode) ) ;
				} else {
					Assert.assertNull( spatialGrids.get(mode) ) ;
				}
			}
			
			for(double x = 50; x < 200; x += 100){
				
				for(double y = 50; y < 200; y += 100){

					final AccessibilityResults expected = new AccessibilityResults();

					if( (x == 50 || x == 150) && y == 50){
						
						//expected.accessibilityFreespeed = 2.20583781881484;
						expected.accessibilityFreespeed = 2.1486094237531126;
						expected.accessibilityCar = 2.14860942375311;
						expected.accessibilityBike = 2.2257398663221;
						expected.accessibilityWalk = 1.70054725728361;
						expected.accessibilityPt = 0.461863556339195;
						
					} else if(x == 50 && y == 150){
						
						expected.accessibilityFreespeed = 2.1555292541877;
						expected.accessibilityCar = 2.1555292541877;
						expected.accessibilityBike = 2.20170415738971;
						expected.accessibilityWalk = 1.88907197432798;
						expected.accessibilityPt = 0.461863556339195;
						
					} else if(x == 150 && y == 150){
						
						expected.accessibilityFreespeed = 2.18445595855523;
						expected.accessibilityCar = 2.18445595855523;
						expected.accessibilityBike = 2.22089493905874;
						expected.accessibilityWalk = 1.9683225787191;
						expected.accessibilityPt = 0.624928280738513;
						
					}

					final AccessibilityResults actual = new AccessibilityResults();
					actual.accessibilityFreespeed = spatialGrids.get(Modes4Accessibility.freeSpeed).getValue(new Coord(x, y));
					actual.accessibilityCar = spatialGrids.get(Modes4Accessibility.car).getValue(new Coord(x, y));
					actual.accessibilityBike = spatialGrids.get(Modes4Accessibility.bike).getValue(new Coord(x, y));
					actual.accessibilityWalk = spatialGrids.get(Modes4Accessibility.walk).getValue(new Coord(x, y));
					actual.accessibilityPt = spatialGrids.get(Modes4Accessibility.pt).getValue(new Coord(x, y));

					Assert.assertTrue(
							"accessibility at coord " + x + "," + y + " does not match for "+
									expected.nonMatching( actual , MatsimTestUtils.EPSILON ),
							expected.equals(actual, MatsimTestUtils.EPSILON ) );
				}
				
			}
			
			log.info("... done!");
		}
	}

	// Allows getting information on all accessibilities,
	// even if several fails
	// Would be nicer to make one test per mode
	private static class AccessibilityResults {
		double accessibilityFreespeed = Double.NaN;
		double accessibilityCar = Double.NaN;
		double accessibilityBike = Double.NaN;
		double accessibilityWalk = Double.NaN;
		double accessibilityPt = Double.NaN;

		public String nonMatching(  final AccessibilityResults o , final double epsilon ) {
            return
                matchingMessage( "PT ", o.accessibilityPt , accessibilityPt , epsilon ) +
                matchingMessage( "CAR " , o.accessibilityCar , accessibilityCar , epsilon ) +
                matchingMessage( "FREESPEED", o.accessibilityFreespeed , accessibilityFreespeed , epsilon ) +
                matchingMessage( "BIKE ", o.accessibilityBike , accessibilityBike , epsilon ) +
                matchingMessage( "WALK", o.accessibilityWalk , accessibilityWalk , epsilon );
		}

		public boolean equals( final AccessibilityResults o , final double epsilon ) {
			return nonMatching( o , epsilon ).isEmpty();
		}

		private String matchingMessage( String mode , double d1 , double d2 , double epsilon ) {
			final boolean match = (Double.isNaN( d1 ) && Double.isNaN( d2 )) ||
					Math.abs( d1 - d2 ) < epsilon;
			if ( match ) return "";
			return mode+" (actual="+d1+", expected="+d2+")";
		}

		// equals and hashCode automatically generated by intellij
		@Override
		public boolean equals(Object o) {
			if (this == o) return true;
			if (o == null || getClass() != o.getClass()) return false;

			AccessibilityResults that = (AccessibilityResults) o;

			if (Double.compare(that.accessibilityFreespeed, accessibilityFreespeed) != 0) return false;
			if (Double.compare(that.accessibilityCar, accessibilityCar) != 0) return false;
			if (Double.compare(that.accessibilityBike, accessibilityBike) != 0) return false;
			if (Double.compare(that.accessibilityWalk, accessibilityWalk) != 0) return false;
			return Double.compare(that.accessibilityPt, accessibilityPt) == 0;

		}

		@Override
		public int hashCode() {
			int result;
			long temp;
			temp = Double.doubleToLongBits(accessibilityFreespeed);
			result = (int) (temp ^ (temp >>> 32));
			temp = Double.doubleToLongBits(accessibilityCar);
			result = 31 * result + (int) (temp ^ (temp >>> 32));
			temp = Double.doubleToLongBits(accessibilityBike);
			result = 31 * result + (int) (temp ^ (temp >>> 32));
			temp = Double.doubleToLongBits(accessibilityWalk);
			result = 31 * result + (int) (temp ^ (temp >>> 32));
			temp = Double.doubleToLongBits(accessibilityPt);
			result = 31 * result + (int) (temp ^ (temp >>> 32));
			return result;
		}

		@Override
		public String toString() {
			return "AccessibilityResults{" +
					"accessibilityFreespeed=" + accessibilityFreespeed +
					", accessibilityCar=" + accessibilityCar +
					", accessibilityBike=" + accessibilityBike +
					", accessibilityWalk=" + accessibilityWalk +
					", accessibilityPt=" + accessibilityPt +
					'}';
		}
	}

	
	private class GridBasedAccessibilityModule extends AbstractModule {
		private final PtMatrix ptMatrix;
		private final double cellSize;
		@Inject Config config;
		

		public GridBasedAccessibilityModule(PtMatrix ptMatrix, double cellSize) {
			this.ptMatrix = ptMatrix;
			this.cellSize = cellSize;
		}
		

		@Override
		public void install() {
			double walkSpeed = config.plansCalcRoute().getTeleportedModeSpeeds().get(TransportMode.walk);			
			
			// car is already bound, all other modes not
			// the walk mode gets the coord2coord-based disutility
			addTravelDisutilityFactoryBinding(TransportMode.bike).toInstance(new RandomizingTimeDistanceTravelDisutility.Builder(TransportMode.bike, config.planCalcScore()));	
			addTravelDisutilityFactoryBinding(TransportMode.walk).toInstance(new Coord2CoordTimeDistanceTravelDisutility.Builder(TransportMode.walk, config.planCalcScore()).setWalkSpeed(walkSpeed));

			
			addControlerListenerBinding().toProvider(new Provider<ControlerListener>() {
				@Inject Scenario scenario;
				@Inject ActivityFacilities opportunities;
				@Inject Map<String, TravelTime> travelTimes;
				@Inject Map<String, TravelDisutilityFactory> travelDisutilityFactories;

				@Override
				public ControlerListener get() {
					BoundingBox bb = BoundingBox.createBoundingBox(scenario.getNetwork());
					AccessibilityCalculator accessibilityCalculator = new AccessibilityCalculator(travelTimes, travelDisutilityFactories, scenario);
					accessibilityCalculator.setMeasuringPoints(GridUtils.createGridLayerByGridSizeByBoundingBoxV2(bb.getXMin(), bb.getYMin(), bb.getXMax(), bb.getYMax(), cellSize));
					GridBasedAccessibilityShutdownListenerV3 gacl = new GridBasedAccessibilityShutdownListenerV3(accessibilityCalculator, opportunities, ptMatrix, scenario.getConfig(), scenario, travelTimes, travelDisutilityFactories,bb.getXMin(), bb.getYMin(), bb.getXMax(), bb.getYMax(), cellSize);
					// activating transport modes of interest
					for ( Modes4Accessibility mode : Modes4Accessibility.values() ) {
						accessibilityCalculator.setComputingAccessibilityForMode(mode, true);
					}
<<<<<<< HEAD
					// gacl.setComputingAccessibilityForMode( Modes4Accessibility.pt, false );
=======
					//		gacl.setComputingAccessibilityForMode( Modes4Accessibility.pt, false );
>>>>>>> 84f8b554
					// not sure why this is "false"; presumably, the test is not configured. kai, feb'14

					// this will be called by the accessibility listener after the accessibility calculations are finished
					// It checks if the SpatialGrid for activated (true) transport modes are instantiated or null if not (false)
					EvaluateTestResults etr = new EvaluateTestResults(true, true, true, true, true);
					gacl.addSpatialGridDataExchangeListener(etr);

					return gacl;
				}
			});
		}
	}
}<|MERGE_RESOLUTION|>--- conflicted
+++ resolved
@@ -36,6 +36,7 @@
 import org.matsim.contrib.accessibility.AccessibilityCalculator;
 import org.matsim.contrib.accessibility.AccessibilityConfigGroup;
 import org.matsim.contrib.accessibility.AccessibilityConfigGroup.AreaOfAccesssibilityComputation;
+//import org.matsim.contrib.accessibility.GridBasedAccessibilityControlerListenerV3;
 import org.matsim.contrib.accessibility.GridBasedAccessibilityShutdownListenerV3;
 import org.matsim.contrib.accessibility.Modes4Accessibility;
 import org.matsim.contrib.accessibility.gis.GridUtils;
@@ -482,11 +483,7 @@
 					for ( Modes4Accessibility mode : Modes4Accessibility.values() ) {
 						accessibilityCalculator.setComputingAccessibilityForMode(mode, true);
 					}
-<<<<<<< HEAD
 					// gacl.setComputingAccessibilityForMode( Modes4Accessibility.pt, false );
-=======
-					//		gacl.setComputingAccessibilityForMode( Modes4Accessibility.pt, false );
->>>>>>> 84f8b554
 					// not sure why this is "false"; presumably, the test is not configured. kai, feb'14
 
 					// this will be called by the accessibility listener after the accessibility calculations are finished
@@ -494,6 +491,8 @@
 					EvaluateTestResults etr = new EvaluateTestResults(true, true, true, true, true);
 					gacl.addSpatialGridDataExchangeListener(etr);
 
+					// generating measuring points and SpatialGrids by using the bounding box
+					gacl.generateGridsAndMeasuringPointsByNetwork(cellSize);
 					return gacl;
 				}
 			});
