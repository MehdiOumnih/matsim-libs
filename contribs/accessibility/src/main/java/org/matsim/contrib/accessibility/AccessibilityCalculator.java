--- conflicted
+++ resolved
@@ -187,44 +187,10 @@
 			bar.update();
 
 			Node nearestNode = ((NetworkImpl)network).getNearestNode( opportunity.getCoord() );
-<<<<<<< HEAD
 			
 			double walkUtility = -this.walkTravelDisutility.getCoord2CoordTravelDisutility(opportunity.getCoord(), nearestNode.getCoord());
 			double expVjk = Math.exp(this.logitScaleParameter * walkUtility);
 			
-=======
-
-			// get Euclidian distance to nearest node
-			double distance_meter 	= NetworkUtils.getEuclideanDistance(opportunity.getCoord(), nearestNode.getCoord());
-			double walkTravelTime_h = distance_meter / this.walkSpeedMeterPerHour;
-
-			double VjkWalkTravelTime	= this.betaWalkTT * walkTravelTime_h;
-			double VjkWalkPowerTravelTime=0.; // this.betaWalkTTPower * (walkTravelTime_h * walkTravelTime_h);
-			double VjkWalkLnTravelTime	= 0.; // this.betaWalkLnTT * Math.log(walkTravelTime_h);
-
-			double VjkWalkDistance 		= this.betaWalkTD * distance_meter;
-			double VjkWalkPowerDistnace	= 0.; //this.betaWalkTDPower * (distance_meter * distance_meter);
-			double VjkWalkLnDistance 	= 0.; //this.betaWalkLnTD * Math.log(distance_meter);
-
-			double VjkWalkMoney			= this.betaWalkTMC * 0.; 			// no monetary costs for walking
-			double VjkWalkPowerMoney	= 0.; //this.betaWalkTDPower * 0.; 	// no monetary costs for walking
-			double VjkWalkLnMoney		= 0.; //this.betaWalkLnTMC *0.; 	// no monetary costs for walking
-
-			double expVjk					= Math.exp(this.logitScaleParameter * (VjkWalkTravelTime + VjkWalkPowerTravelTime + VjkWalkLnTravelTime +
-					VjkWalkDistance   + VjkWalkPowerDistnace   + VjkWalkLnDistance +
-					VjkWalkMoney      + VjkWalkPowerMoney      + VjkWalkLnMoney) );
-			// add Vjk to sum
-//			if( opportunityClusterMap.containsKey( nearestNode.getId() ) ){
-//				AggregationObject jco = opportunityClusterMap.get( nearestNode.getId() );
-//				jco.addObject( opportunity.getId(), expVjk);
-//			} else {
-//				// assign Vjk to given network node
-//				opportunityClusterMap.put(
-//						nearestNode.getId(),
-//						new AggregationObject(opportunity.getId(), null, null, nearestNode, expVjk) 
-//						);
-//			}
->>>>>>> 7861790c
 			AggregationObject jco = opportunityClusterMap.get( nearestNode.getId() ) ;
 			if ( jco == null ) {
 				jco = new AggregationObject(opportunity.getId(), null, null, nearestNode, 0. ); // initialize with zero!
