<<<<<<< HEAD
/**
 * 
 */
package org.matsim.contrib.parking.parkingsearch.DynAgent;

import org.matsim.api.core.v01.Id;
import org.matsim.api.core.v01.network.Link;
import org.matsim.contrib.parking.parkingsearch.events.StartParkingSearchEvent;
import org.matsim.contrib.parking.parkingsearch.manager.ParkingSearchManager;
import org.matsim.contrib.parking.parkingsearch.search.DistanceMemoryParkingSearchLogic;
import org.matsim.contrib.parking.parkingsearch.search.ParkingSearchLogic;
import org.matsim.core.api.experimental.events.EventsManager;
import org.matsim.core.mobsim.framework.MobsimTimer;
import org.matsim.core.population.routes.NetworkRoute;
import org.matsim.core.utils.collections.Tuple;
import org.matsim.vehicles.Vehicle;

import java.util.List;

/**
 * @author Work
 *
 */
public class DistanceMemoryDynLeg extends ParkingDynLeg {

	/**
	 * @param mode
	 * @param route
	 * @param logic
	 * @param parkingManager
	 * @param vehicleId
	 * @param timer
	 * @param events
	 */
	public DistanceMemoryDynLeg(String mode, NetworkRoute route, ParkingSearchLogic logic,
			ParkingSearchManager parkingManager, Id<Vehicle> vehicleId, MobsimTimer timer, EventsManager events) {
		super(mode, route, logic, parkingManager, vehicleId, timer, events);
		// TODO Auto-generated constructor stub
	}
	
	@Override
	public void movedOverNode(Id<Link> newLinkId) {
		currentLinkIdx++;
		currentLinkId = newLinkId;
		if (!parkingMode) {
			if (currentLinkId.equals(this.getDestinationLinkId())) {
				this.parkingMode = true;
				this.events.processEvent(new StartParkingSearchEvent(timer.getTimeOfDay(), vehicleId, currentLinkId));
				hasFoundParking = parkingManager.reserveSpaceIfVehicleCanParkHere(vehicleId, currentLinkId);
				((DistanceMemoryParkingSearchLogic)this.logic).addToKnownLinks(currentLinkId);
			}
		} else {
			hasFoundParking = parkingManager.reserveSpaceIfVehicleCanParkHere(vehicleId, currentLinkId);

		}
	}

	@Override
	public Id<Link> getNextLinkId() {
		if (!parkingMode) {
			List<Id<Link>> linkIds = route.getLinkIds();

			if (currentLinkIdx == linkIds.size() - 1) {
				return route.getEndLinkId();
			}

			return linkIds.get(currentLinkIdx + 1);

		} else {
			if (hasFoundParking) {
				// easy, we can just park where at our destination link
				return null;
			} else {
				if (this.currentAndNextParkLink != null) {
					if (currentAndNextParkLink.getFirst().equals(currentLinkId)) {
						// we already calculated this
						return currentAndNextParkLink.getSecond();
					}
				}
				// need to find the next link
				Id<Link> nextLinkId = ((DistanceMemoryParkingSearchLogic) this.logic).getNextLink(currentLinkId, route.getEndLinkId(), vehicleId, mode);
				currentAndNextParkLink = new Tuple<Id<Link>, Id<Link>>(currentLinkId, nextLinkId);
				return nextLinkId;
			}
		}
	}
	
}
=======
package org.matsim.contrib.parking.parkingsearch.DynAgent;

import java.util.List;

import org.matsim.api.core.v01.Id;
import org.matsim.api.core.v01.network.Link;
import org.matsim.contrib.parking.parkingsearch.events.StartParkingSearchEvent;
import org.matsim.contrib.parking.parkingsearch.manager.ParkingSearchManager;
import org.matsim.contrib.parking.parkingsearch.search.DistanceMemoryParkingSearchLogic;
import org.matsim.contrib.parking.parkingsearch.search.ParkingSearchLogic;
import org.matsim.core.api.experimental.events.EventsManager;
import org.matsim.core.mobsim.framework.MobsimTimer;
import org.matsim.core.population.routes.NetworkRoute;
import org.matsim.core.utils.collections.Tuple;
import org.matsim.vehicles.Vehicle;

/**
 * @author Work
 *
 */
public class DistanceMemoryDynLeg extends ParkingDynLeg {

	public DistanceMemoryDynLeg(String mode, NetworkRoute route, ParkingSearchLogic logic,
															ParkingSearchManager parkingManager, Id<Vehicle> vehicleId, MobsimTimer timer, EventsManager events) {
		super(mode, route, logic, parkingManager, vehicleId, timer, events);
	}
	
	@Override
	public void movedOverNode(Id<Link> newLinkId) {
		currentLinkIdx++;
		currentLinkId = newLinkId;
		if (!parkingMode) {
			if (currentLinkId.equals(this.getDestinationLinkId())) {
				this.parkingMode = true;
				this.events.processEvent(new StartParkingSearchEvent(timer.getTimeOfDay(), vehicleId, currentLinkId));
				hasFoundParking = parkingManager.reserveSpaceIfVehicleCanParkHere(vehicleId, currentLinkId);
				((DistanceMemoryParkingSearchLogic)this.logic).addToKnownLinks(currentLinkId);
			}
		} else {
			hasFoundParking = parkingManager.reserveSpaceIfVehicleCanParkHere(vehicleId, currentLinkId);

		}
	}

	@Override
	public Id<Link> getNextLinkId() {
		if (!parkingMode) {
			List<Id<Link>> linkIds = route.getLinkIds();

			if (currentLinkIdx == linkIds.size() - 1) {
				return route.getEndLinkId();
			}

			return linkIds.get(currentLinkIdx + 1);

		} else {
			if (hasFoundParking) {
				// easy, we can just park where at our destination link
				return null;
			} else {
				if (this.currentAndNextParkLink != null) {
					if (currentAndNextParkLink.getFirst().equals(currentLinkId)) {
						// we already calculated this
						return currentAndNextParkLink.getSecond();
					}
				}
				// need to find the next link
				Id<Link> nextLinkId = ((DistanceMemoryParkingSearchLogic)this.logic).getNextLink(currentLinkId,route.getEndLinkId(), vehicleId);
				currentAndNextParkLink = new Tuple<Id<Link>, Id<Link>>(currentLinkId, nextLinkId);
				return nextLinkId;
			}
		}
	}
	
}
>>>>>>> 3e8bf7a6
<|MERGE_RESOLUTION|>--- conflicted
+++ resolved
@@ -1,166 +1,75 @@
-<<<<<<< HEAD
-/**
- * 
- */
-package org.matsim.contrib.parking.parkingsearch.DynAgent;
-
-import org.matsim.api.core.v01.Id;
-import org.matsim.api.core.v01.network.Link;
-import org.matsim.contrib.parking.parkingsearch.events.StartParkingSearchEvent;
-import org.matsim.contrib.parking.parkingsearch.manager.ParkingSearchManager;
-import org.matsim.contrib.parking.parkingsearch.search.DistanceMemoryParkingSearchLogic;
-import org.matsim.contrib.parking.parkingsearch.search.ParkingSearchLogic;
-import org.matsim.core.api.experimental.events.EventsManager;
-import org.matsim.core.mobsim.framework.MobsimTimer;
-import org.matsim.core.population.routes.NetworkRoute;
-import org.matsim.core.utils.collections.Tuple;
-import org.matsim.vehicles.Vehicle;
-
-import java.util.List;
-
-/**
- * @author Work
- *
- */
-public class DistanceMemoryDynLeg extends ParkingDynLeg {
-
-	/**
-	 * @param mode
-	 * @param route
-	 * @param logic
-	 * @param parkingManager
-	 * @param vehicleId
-	 * @param timer
-	 * @param events
-	 */
-	public DistanceMemoryDynLeg(String mode, NetworkRoute route, ParkingSearchLogic logic,
-			ParkingSearchManager parkingManager, Id<Vehicle> vehicleId, MobsimTimer timer, EventsManager events) {
-		super(mode, route, logic, parkingManager, vehicleId, timer, events);
-		// TODO Auto-generated constructor stub
-	}
-	
-	@Override
-	public void movedOverNode(Id<Link> newLinkId) {
-		currentLinkIdx++;
-		currentLinkId = newLinkId;
-		if (!parkingMode) {
-			if (currentLinkId.equals(this.getDestinationLinkId())) {
-				this.parkingMode = true;
-				this.events.processEvent(new StartParkingSearchEvent(timer.getTimeOfDay(), vehicleId, currentLinkId));
-				hasFoundParking = parkingManager.reserveSpaceIfVehicleCanParkHere(vehicleId, currentLinkId);
-				((DistanceMemoryParkingSearchLogic)this.logic).addToKnownLinks(currentLinkId);
-			}
-		} else {
-			hasFoundParking = parkingManager.reserveSpaceIfVehicleCanParkHere(vehicleId, currentLinkId);
-
-		}
-	}
-
-	@Override
-	public Id<Link> getNextLinkId() {
-		if (!parkingMode) {
-			List<Id<Link>> linkIds = route.getLinkIds();
-
-			if (currentLinkIdx == linkIds.size() - 1) {
-				return route.getEndLinkId();
-			}
-
-			return linkIds.get(currentLinkIdx + 1);
-
-		} else {
-			if (hasFoundParking) {
-				// easy, we can just park where at our destination link
-				return null;
-			} else {
-				if (this.currentAndNextParkLink != null) {
-					if (currentAndNextParkLink.getFirst().equals(currentLinkId)) {
-						// we already calculated this
-						return currentAndNextParkLink.getSecond();
-					}
-				}
-				// need to find the next link
-				Id<Link> nextLinkId = ((DistanceMemoryParkingSearchLogic) this.logic).getNextLink(currentLinkId, route.getEndLinkId(), vehicleId, mode);
-				currentAndNextParkLink = new Tuple<Id<Link>, Id<Link>>(currentLinkId, nextLinkId);
-				return nextLinkId;
-			}
-		}
-	}
-	
-}
-=======
-package org.matsim.contrib.parking.parkingsearch.DynAgent;
-
-import java.util.List;
-
-import org.matsim.api.core.v01.Id;
-import org.matsim.api.core.v01.network.Link;
-import org.matsim.contrib.parking.parkingsearch.events.StartParkingSearchEvent;
-import org.matsim.contrib.parking.parkingsearch.manager.ParkingSearchManager;
-import org.matsim.contrib.parking.parkingsearch.search.DistanceMemoryParkingSearchLogic;
-import org.matsim.contrib.parking.parkingsearch.search.ParkingSearchLogic;
-import org.matsim.core.api.experimental.events.EventsManager;
-import org.matsim.core.mobsim.framework.MobsimTimer;
-import org.matsim.core.population.routes.NetworkRoute;
-import org.matsim.core.utils.collections.Tuple;
-import org.matsim.vehicles.Vehicle;
-
-/**
- * @author Work
- *
- */
-public class DistanceMemoryDynLeg extends ParkingDynLeg {
-
-	public DistanceMemoryDynLeg(String mode, NetworkRoute route, ParkingSearchLogic logic,
-															ParkingSearchManager parkingManager, Id<Vehicle> vehicleId, MobsimTimer timer, EventsManager events) {
-		super(mode, route, logic, parkingManager, vehicleId, timer, events);
-	}
-	
-	@Override
-	public void movedOverNode(Id<Link> newLinkId) {
-		currentLinkIdx++;
-		currentLinkId = newLinkId;
-		if (!parkingMode) {
-			if (currentLinkId.equals(this.getDestinationLinkId())) {
-				this.parkingMode = true;
-				this.events.processEvent(new StartParkingSearchEvent(timer.getTimeOfDay(), vehicleId, currentLinkId));
-				hasFoundParking = parkingManager.reserveSpaceIfVehicleCanParkHere(vehicleId, currentLinkId);
-				((DistanceMemoryParkingSearchLogic)this.logic).addToKnownLinks(currentLinkId);
-			}
-		} else {
-			hasFoundParking = parkingManager.reserveSpaceIfVehicleCanParkHere(vehicleId, currentLinkId);
-
-		}
-	}
-
-	@Override
-	public Id<Link> getNextLinkId() {
-		if (!parkingMode) {
-			List<Id<Link>> linkIds = route.getLinkIds();
-
-			if (currentLinkIdx == linkIds.size() - 1) {
-				return route.getEndLinkId();
-			}
-
-			return linkIds.get(currentLinkIdx + 1);
-
-		} else {
-			if (hasFoundParking) {
-				// easy, we can just park where at our destination link
-				return null;
-			} else {
-				if (this.currentAndNextParkLink != null) {
-					if (currentAndNextParkLink.getFirst().equals(currentLinkId)) {
-						// we already calculated this
-						return currentAndNextParkLink.getSecond();
-					}
-				}
-				// need to find the next link
-				Id<Link> nextLinkId = ((DistanceMemoryParkingSearchLogic)this.logic).getNextLink(currentLinkId,route.getEndLinkId(), vehicleId);
-				currentAndNextParkLink = new Tuple<Id<Link>, Id<Link>>(currentLinkId, nextLinkId);
-				return nextLinkId;
-			}
-		}
-	}
-	
-}
->>>>>>> 3e8bf7a6
+package org.matsim.contrib.parking.parkingsearch.DynAgent;
+
+import org.matsim.api.core.v01.Id;
+import org.matsim.api.core.v01.network.Link;
+import org.matsim.contrib.parking.parkingsearch.events.StartParkingSearchEvent;
+import org.matsim.contrib.parking.parkingsearch.manager.ParkingSearchManager;
+import org.matsim.contrib.parking.parkingsearch.search.DistanceMemoryParkingSearchLogic;
+import org.matsim.contrib.parking.parkingsearch.search.ParkingSearchLogic;
+import org.matsim.core.api.experimental.events.EventsManager;
+import org.matsim.core.mobsim.framework.MobsimTimer;
+import org.matsim.core.population.routes.NetworkRoute;
+import org.matsim.core.utils.collections.Tuple;
+import org.matsim.vehicles.Vehicle;
+
+import java.util.List;
+
+/**
+ * @author Work
+ *
+ */
+public class DistanceMemoryDynLeg extends ParkingDynLeg {
+
+	public DistanceMemoryDynLeg(String mode, NetworkRoute route, ParkingSearchLogic logic,
+															ParkingSearchManager parkingManager, Id<Vehicle> vehicleId, MobsimTimer timer, EventsManager events) {
+		super(mode, route, logic, parkingManager, vehicleId, timer, events);
+	}
+	
+	@Override
+	public void movedOverNode(Id<Link> newLinkId) {
+		currentLinkIdx++;
+		currentLinkId = newLinkId;
+		if (!parkingMode) {
+			if (currentLinkId.equals(this.getDestinationLinkId())) {
+				this.parkingMode = true;
+				this.events.processEvent(new StartParkingSearchEvent(timer.getTimeOfDay(), vehicleId, currentLinkId));
+				hasFoundParking = parkingManager.reserveSpaceIfVehicleCanParkHere(vehicleId, currentLinkId);
+				((DistanceMemoryParkingSearchLogic)this.logic).addToKnownLinks(currentLinkId);
+			}
+		} else {
+			hasFoundParking = parkingManager.reserveSpaceIfVehicleCanParkHere(vehicleId, currentLinkId);
+
+		}
+	}
+
+	@Override
+	public Id<Link> getNextLinkId() {
+		if (!parkingMode) {
+			List<Id<Link>> linkIds = route.getLinkIds();
+
+			if (currentLinkIdx == linkIds.size() - 1) {
+				return route.getEndLinkId();
+			}
+
+			return linkIds.get(currentLinkIdx + 1);
+
+		} else {
+			if (hasFoundParking) {
+				// easy, we can just park where at our destination link
+				return null;
+			} else {
+				if (this.currentAndNextParkLink != null) {
+					if (currentAndNextParkLink.getFirst().equals(currentLinkId)) {
+						// we already calculated this
+						return currentAndNextParkLink.getSecond();
+					}
+				}
+				// need to find the next link
+				Id<Link> nextLinkId = ((DistanceMemoryParkingSearchLogic) this.logic).getNextLink(currentLinkId, route.getEndLinkId(), vehicleId, mode);
+				currentAndNextParkLink = new Tuple<Id<Link>, Id<Link>>(currentLinkId, nextLinkId);
+				return nextLinkId;
+			}
+		}
+	}
+	
+}