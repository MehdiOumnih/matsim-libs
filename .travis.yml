language: java
script:
<<<<<<< HEAD
#    - cd ${TRAVIS_BUILD_DIR}/matsim && mvn test -B -Dmaven.test.redirectTestOutputToFile
#    - cd ${TRAVIS_BUILD_DIR}/contribs && mvn test -B -Dmaven.test.redirectTestOutputToFile
    - cd ${TRAVIS_BUILD_DIR}/playgrounds && mvn test -B -Dmaven.test.redirectTestOutputToFile
=======
  - cd ${TRAVIS_BUILD_DIR}/${MODULE} && mvn test -B -Dmaven.test.redirectTestOutputToFile
>>>>>>> ea211b6a
env:
  global:
    - MAVEN_OPTS="-XX:MaxPermSize=1g -Xmx2g"
  matrix:
    - MODULE=matsim
    - MODULE=contribs
    - MODULE=playgrounds<|MERGE_RESOLUTION|>--- conflicted
+++ resolved
@@ -1,16 +1,10 @@
 language: java
 script:
-<<<<<<< HEAD
-#    - cd ${TRAVIS_BUILD_DIR}/matsim && mvn test -B -Dmaven.test.redirectTestOutputToFile
-#    - cd ${TRAVIS_BUILD_DIR}/contribs && mvn test -B -Dmaven.test.redirectTestOutputToFile
-    - cd ${TRAVIS_BUILD_DIR}/playgrounds && mvn test -B -Dmaven.test.redirectTestOutputToFile
-=======
   - cd ${TRAVIS_BUILD_DIR}/${MODULE} && mvn test -B -Dmaven.test.redirectTestOutputToFile
->>>>>>> ea211b6a
 env:
   global:
     - MAVEN_OPTS="-XX:MaxPermSize=1g -Xmx2g"
   matrix:
-    - MODULE=matsim
-    - MODULE=contribs
+#    - MODULE=matsim
+#    - MODULE=contribs
     - MODULE=playgrounds