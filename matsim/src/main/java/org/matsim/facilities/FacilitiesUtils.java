/* *********************************************************************** *
 * project: org.matsim.*
 * FacilitiesUtils.java
 *                                                                         *
 * *********************************************************************** *
 *                                                                         *
 * copyright       : (C) 2011 by the members listed in the COPYING,        *
 *                   LICENSE and WARRANTY file.                            *
 * email           : info at matsim dot org                                *
 *                                                                         *
 * *********************************************************************** *
 *                                                                         *
 *   This program is free software; you can redistribute it and/or modify  *
 *   it under the terms of the GNU General Public License as published by  *
 *   the Free Software Foundation; either version 2 of the License, or     *
 *   (at your option) any later version.                                   *
 *   See also COPYING, LICENSE and WARRANTY file                           *
 *                                                                         *
 * *********************************************************************** */

package org.matsim.facilities;

import java.util.SortedMap;
import java.util.TreeMap;

import org.apache.log4j.Logger;
import org.matsim.api.core.v01.Coord;
import org.matsim.api.core.v01.Id;
import org.matsim.api.core.v01.network.Link;
import org.matsim.api.core.v01.network.Network;
import org.matsim.api.core.v01.population.Activity;
import org.matsim.core.gbl.Gbl;
import org.matsim.core.network.NetworkUtils;
<<<<<<< HEAD
import org.matsim.core.router.LinkWrapperFacility;
import org.matsim.core.router.NetworkRoutingInclAccessEgressModule;
=======
>>>>>>> 7f488e54

/**
 * Contains several helper methods for working with {@link ActivityFacility facilities}.
 *
 * @author cdobler
 */
public class FacilitiesUtils {
	private static final Logger log = Logger.getLogger( FacilitiesUtils.class ) ;
	
	private FacilitiesUtils() {} // container for static methods; do not instantiate
	
	public static ActivityFacilities createActivityFacilities() {
		return createActivityFacilities(null) ;
	}
	
	public static ActivityFacilities createActivityFacilities(String name) {
		return new ActivityFacilitiesImpl( name ) ;
	}

	/**
	 * @return sorted map containing containing the facilities as values and their ids as keys.
	 */
	public static SortedMap<Id<ActivityFacility>, ActivityFacility> getSortedFacilities(final ActivityFacilities facilities) {
		return new TreeMap<>(facilities.getFacilities());
	}
	
	public static void setLinkID( final Facility facility , Id<Link> linkId ) {
		if ( facility instanceof ActivityFacilityImpl ) {
			((ActivityFacilityImpl) facility).setLinkId(linkId);
		} else {
			throw new RuntimeException("cannot set linkID for this facility type; API needs to be cleaned up") ;
		}
	}
	
	public static Link decideOnLink( final Facility facility, final Network network ) {
		Link accessActLink = null ;
		
		Id<Link> accessActLinkId = null ;
		try {
			accessActLinkId = facility.getLinkId() ;
		} catch ( Exception ee ) {
			// there are implementations that throw an exception here although "null" is, in fact, an interpretable value. kai, oct'18
		}
		
		if ( accessActLinkId!=null ) {
			accessActLink = network.getLinks().get( facility.getLinkId() );
			// i.e. if street address is in mode-specific subnetwork, I just use that, and do not search for another (possibly closer)
			// other link.
			
		}
		
		if ( accessActLink==null ) {
			// this is the case where the postal address link is NOT in the subnetwork, i.e. does NOT serve the desired mode,
			// OR the facility does not have a street address link in the first place.

			if( facility.getCoord()==null ) {
				throw new RuntimeException("link for facility cannot be determined when neither facility link id nor facility coordinate given") ;
			}
			
			accessActLink = NetworkUtils.getNearestLink(network, facility.getCoord()) ;
			if ( accessActLink == null ) {
				int ii = 0 ;
				for ( Link link : network.getLinks().values() ) {
					if ( ii==10 ) {
						break ;
					}
					ii++ ;
					log.warn( link );
				}
			}
			Gbl.assertNotNull(accessActLink);
		}
		return accessActLink;
	}

	public static Facility toFacility( final Activity toWrap, ActivityFacilities activityFacilities ){
		if ( activityFacilities!=null && toWrap.getFacilityId()!=null ){
			ActivityFacility fac = activityFacilities.getFacilities().get( toWrap.getFacilityId() );
			if( fac != null ){
				return fac;
			}
		}
		return new ActivityWrapperFacility( toWrap );
	}

	/**
	 * Preferably use {@link FacilitiesUtils#toFacility(Activity, ActivityFacilities)}.  The method here is left in place if one wants to construct a wrapper decidedly without
	 * automagic.  It deliberately returns the interface.
	 */
	public static Facility wrapActivity ( final Activity toWrap ) {
		return new ActivityWrapperFacility( toWrap ) ;
	}

<<<<<<< HEAD
	public static Facility wrapLink( final Link link ) {
		return new LinkWrapperFacility( link ) ;
	}
=======
	/**
	 *  We have situations where the coordinate field in facility is not filled out.
	 */
	public static Coord decideOnCoord( final Facility facility, final Network network ) {
		Coord coord = facility.getCoord() ;
		if ( coord == null ) {
			coord = network.getLinks().get( facility.getLinkId() ).getCoord() ;
		}
		return coord ;
	}

>>>>>>> 7f488e54
}<|MERGE_RESOLUTION|>--- conflicted
+++ resolved
@@ -31,11 +31,8 @@
 import org.matsim.api.core.v01.population.Activity;
 import org.matsim.core.gbl.Gbl;
 import org.matsim.core.network.NetworkUtils;
-<<<<<<< HEAD
 import org.matsim.core.router.LinkWrapperFacility;
 import org.matsim.core.router.NetworkRoutingInclAccessEgressModule;
-=======
->>>>>>> 7f488e54
 
 /**
  * Contains several helper methods for working with {@link ActivityFacility facilities}.
@@ -129,11 +126,10 @@
 		return new ActivityWrapperFacility( toWrap ) ;
 	}
 
-<<<<<<< HEAD
 	public static Facility wrapLink( final Link link ) {
 		return new LinkWrapperFacility( link ) ;
 	}
-=======
+
 	/**
 	 *  We have situations where the coordinate field in facility is not filled out.
 	 */
@@ -145,5 +141,4 @@
 		return coord ;
 	}
 
->>>>>>> 7f488e54
 }