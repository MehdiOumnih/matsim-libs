--- conflicted
+++ resolved
@@ -1,143 +1,140 @@
-/* *********************************************************************** *
- * project: org.matsim.*
- * FacilitiesReaderMatsimV1.java
- *                                                                         *
- * *********************************************************************** *
- *                                                                         *
- * copyright       : (C) 2007 by the members listed in the COPYING,        *
- *                   LICENSE and WARRANTY file.                            *
- * email           : info at matsim dot org                                *
- *                                                                         *
- * *********************************************************************** *
- *                                                                         *
- *   This program is free software; you can redistribute it and/or modify  *
- *   it under the terms of the GNU General Public License as published by  *
- *   the Free Software Foundation; either version 2 of the License, or     *
- *   (at your option) any later version.                                   *
- *   See also COPYING, LICENSE and WARRANTY file                           *
- *                                                                         *
- * *********************************************************************** */
-
-package org.matsim.facilities;
-
-import java.util.Stack;
-
-import org.apache.log4j.Logger;
-import org.matsim.api.core.v01.Coord;
-import org.matsim.api.core.v01.Id;
-import org.matsim.api.core.v01.Scenario;
-<<<<<<< HEAD
-import org.matsim.api.core.v01.network.Link;
-=======
-import org.matsim.core.utils.geometry.CoordinateTransformation;
-import org.matsim.core.utils.geometry.transformations.IdentityTransformation;
->>>>>>> 148b57ce
-import org.matsim.core.utils.io.MatsimXmlParser;
-import org.matsim.core.utils.io.UncheckedIOException;
-import org.matsim.core.utils.misc.Time;
-import org.xml.sax.Attributes;
-
-/**
- * A reader for facilities-files of MATSim according to <code>facilities_v1.dtd</code>.
- *
- * @author mrieser
- * @author balmermi
- */
-public class FacilitiesReaderMatsimV1 extends MatsimXmlParser {
-
-	private final static String FACILITIES = "facilities";
-	private final static String FACILITY = "facility";
-	private final static String ACTIVITY = "activity";
-	private final static String CAPACITY = "capacity";
-	private final static String OPENTIME = "opentime";
-
-	private final ActivityFacilities facilities;
-	private final ActivityFacilitiesFactory factory;
-	private ActivityFacility currfacility = null;
-	private ActivityOption curractivity = null;
-
-	private final CoordinateTransformation coordinateTransformation;
-
-	public FacilitiesReaderMatsimV1(final Scenario scenario) {
-		this( new IdentityTransformation() , scenario );
-	}
-
-	public FacilitiesReaderMatsimV1(
-			final CoordinateTransformation coordinateTransformation,
-			final Scenario scenario) {
-		this.coordinateTransformation = coordinateTransformation;
-		this.facilities = scenario.getActivityFacilities();
-		this.factory = this.facilities.getFactory();
-	}
-
-	@Override
-	public void startTag(final String name, final Attributes atts, final Stack<String> context) {
-		if (FACILITIES.equals(name)) {
-			startFacilities(atts);
-		} else if (FACILITY.equals(name)) {
-			startFacility(atts);
-		} else if (ACTIVITY.equals(name)) {
-			startActivity(atts);
-		} else if (CAPACITY.equals(name)) {
-			startCapacity(atts);
-		} else if (OPENTIME.equals(name)) {
-			startOpentime(atts);
-		}
-	}
-
-	@Override
-	public void endTag(final String name, final String content, final Stack<String> context) {
-		if (FACILITY.equals(name)) {
-			this.currfacility = null;
-		} else if (ACTIVITY.equals(name)) {
-			this.curractivity = null;
-		}
-	}
-
-	private void startFacilities(final Attributes atts) {
-		this.facilities.setName(atts.getValue("name"));
-		if (atts.getValue("aggregation_layer") != null) {
-			Logger.getLogger(FacilitiesReaderMatsimV1.class).warn("aggregation_layer is deprecated.");
-		}
-	}
-	
-	private void startFacility(final Attributes atts) {
-		this.currfacility =
-				this.factory.createActivityFacility(
-						Id.create(atts.getValue("id"), ActivityFacility.class),
-						coordinateTransformation.transform(
-							new Coord(
-									Double.parseDouble(atts.getValue("x")),
-									Double.parseDouble(atts.getValue("y")))));
-		this.facilities.addActivityFacility(this.currfacility);
-		String value = atts.getValue("linkId");
-		if (value != null) {
-			((ActivityFacilityImpl) this.currfacility).setLinkId(Id.create(value, Link.class));
-		}
-		((ActivityFacilityImpl) this.currfacility).setDesc(atts.getValue("desc"));
-	}
-	
-	private void startActivity(final Attributes atts) {
-		this.curractivity = this.factory.createActivityOption(atts.getValue("type"));
-		this.currfacility.addActivityOption(this.curractivity);
-	}
-	
-	private void startCapacity(final Attributes atts) {
-		double cap = Double.parseDouble(atts.getValue("value"));
-		this.curractivity.setCapacity(cap);
-	}
-	
-	private void startOpentime(final Attributes atts) {
-		this.curractivity.addOpeningTime(new OpeningTimeImpl(Time.parseTime(atts.getValue("start_time")), Time.parseTime(atts.getValue("end_time"))));
-	}
-
-	/**
-	 * Parses the specified facilities file. This method calls {@link #parse(String)}.
-	 *
-	 * @param filename The name of the file to parse.
-	 */
-	public void readFile(final String filename) throws UncheckedIOException {
-		parse(filename);
-	}
-
-}
+/* *********************************************************************** *
+ * project: org.matsim.*
+ * FacilitiesReaderMatsimV1.java
+ *                                                                         *
+ * *********************************************************************** *
+ *                                                                         *
+ * copyright       : (C) 2007 by the members listed in the COPYING,        *
+ *                   LICENSE and WARRANTY file.                            *
+ * email           : info at matsim dot org                                *
+ *                                                                         *
+ * *********************************************************************** *
+ *                                                                         *
+ *   This program is free software; you can redistribute it and/or modify  *
+ *   it under the terms of the GNU General Public License as published by  *
+ *   the Free Software Foundation; either version 2 of the License, or     *
+ *   (at your option) any later version.                                   *
+ *   See also COPYING, LICENSE and WARRANTY file                           *
+ *                                                                         *
+ * *********************************************************************** */
+
+package org.matsim.facilities;
+
+import java.util.Stack;
+
+import org.apache.log4j.Logger;
+import org.matsim.api.core.v01.Coord;
+import org.matsim.api.core.v01.Id;
+import org.matsim.api.core.v01.Scenario;
+import org.matsim.api.core.v01.network.Link;
+import org.matsim.core.utils.geometry.CoordinateTransformation;
+import org.matsim.core.utils.geometry.transformations.IdentityTransformation;
+import org.matsim.core.utils.io.MatsimXmlParser;
+import org.matsim.core.utils.io.UncheckedIOException;
+import org.matsim.core.utils.misc.Time;
+import org.xml.sax.Attributes;
+
+/**
+ * A reader for facilities-files of MATSim according to <code>facilities_v1.dtd</code>.
+ *
+ * @author mrieser
+ * @author balmermi
+ */
+public class FacilitiesReaderMatsimV1 extends MatsimXmlParser {
+
+	private final static String FACILITIES = "facilities";
+	private final static String FACILITY = "facility";
+	private final static String ACTIVITY = "activity";
+	private final static String CAPACITY = "capacity";
+	private final static String OPENTIME = "opentime";
+
+	private final ActivityFacilities facilities;
+	private final ActivityFacilitiesFactory factory;
+	private ActivityFacility currfacility = null;
+	private ActivityOption curractivity = null;
+
+	private final CoordinateTransformation coordinateTransformation;
+
+	public FacilitiesReaderMatsimV1(final Scenario scenario) {
+		this( new IdentityTransformation() , scenario );
+	}
+
+	public FacilitiesReaderMatsimV1(
+			final CoordinateTransformation coordinateTransformation,
+			final Scenario scenario) {
+		this.coordinateTransformation = coordinateTransformation;
+		this.facilities = scenario.getActivityFacilities();
+		this.factory = this.facilities.getFactory();
+	}
+
+	@Override
+	public void startTag(final String name, final Attributes atts, final Stack<String> context) {
+		if (FACILITIES.equals(name)) {
+			startFacilities(atts);
+		} else if (FACILITY.equals(name)) {
+			startFacility(atts);
+		} else if (ACTIVITY.equals(name)) {
+			startActivity(atts);
+		} else if (CAPACITY.equals(name)) {
+			startCapacity(atts);
+		} else if (OPENTIME.equals(name)) {
+			startOpentime(atts);
+		}
+	}
+
+	@Override
+	public void endTag(final String name, final String content, final Stack<String> context) {
+		if (FACILITY.equals(name)) {
+			this.currfacility = null;
+		} else if (ACTIVITY.equals(name)) {
+			this.curractivity = null;
+		}
+	}
+
+	private void startFacilities(final Attributes atts) {
+		this.facilities.setName(atts.getValue("name"));
+		if (atts.getValue("aggregation_layer") != null) {
+			Logger.getLogger(FacilitiesReaderMatsimV1.class).warn("aggregation_layer is deprecated.");
+		}
+	}
+	
+	private void startFacility(final Attributes atts) {
+		this.currfacility =
+				this.factory.createActivityFacility(
+						Id.create(atts.getValue("id"), ActivityFacility.class),
+						coordinateTransformation.transform(
+							new Coord(
+									Double.parseDouble(atts.getValue("x")),
+									Double.parseDouble(atts.getValue("y")))));
+		this.facilities.addActivityFacility(this.currfacility);
+		String value = atts.getValue("linkId");
+		if (value != null) {
+			((ActivityFacilityImpl) this.currfacility).setLinkId(Id.create(value, Link.class));
+		}
+		((ActivityFacilityImpl) this.currfacility).setDesc(atts.getValue("desc"));
+	}
+	
+	private void startActivity(final Attributes atts) {
+		this.curractivity = this.factory.createActivityOption(atts.getValue("type"));
+		this.currfacility.addActivityOption(this.curractivity);
+	}
+	
+	private void startCapacity(final Attributes atts) {
+		double cap = Double.parseDouble(atts.getValue("value"));
+		this.curractivity.setCapacity(cap);
+	}
+	
+	private void startOpentime(final Attributes atts) {
+		this.curractivity.addOpeningTime(new OpeningTimeImpl(Time.parseTime(atts.getValue("start_time")), Time.parseTime(atts.getValue("end_time"))));
+	}
+
+	/**
+	 * Parses the specified facilities file. This method calls {@link #parse(String)}.
+	 *
+	 * @param filename The name of the file to parse.
+	 */
+	public void readFile(final String filename) throws UncheckedIOException {
+		parse(filename);
+	}
+
+}