--- conflicted
+++ resolved
@@ -1,6 +1,4 @@
 
-<<<<<<< HEAD
-=======
 /* *********************************************************************** *
  * project: org.matsim.*
  * NetworkRoutingProvider.java
@@ -23,7 +21,6 @@
 
  package org.matsim.core.router;
 
->>>>>>> 5efc9a7c
 import org.apache.log4j.Logger;
 import org.matsim.api.core.v01.Scenario;
 import org.matsim.api.core.v01.network.Network;
@@ -47,13 +44,6 @@
 	
 	private final String routingMode;
 
-<<<<<<< HEAD
-	@Inject
-    LeastCostPathCalculatorFactory leastCostPathCalculatorFactory;
-
-	@Inject
-	Scenario scenario ;
-=======
 	@Inject Map<String, TravelTime> travelTimes;
 	@Inject Map<String, TravelDisutilityFactory> travelDisutilityFactories;
 	@Inject SingleModeNetworksCache singleModeNetworksCache;
@@ -62,7 +52,6 @@
 	@Inject PopulationFactory populationFactory;
 	@Inject LeastCostPathCalculatorFactory leastCostPathCalculatorFactory;
 	@Inject Scenario scenario ;
->>>>>>> 5efc9a7c
 	
 	/**
 	 * This is the older (and still more standard) constructor, where the routingMode and the resulting mode were the
@@ -129,12 +118,7 @@
 
 		// the following again refers to the (transport)mode, since it will determine the mode of the leg on the network:
 		if ( plansCalcRouteConfigGroup.isInsertingAccessEgressWalk() ) {
-<<<<<<< HEAD
-			return DefaultRoutingModules.createAccessEgressNetworkRouter(mode, populationFactory, filteredNetwork, routeAlgo,
-					plansCalcRouteConfigGroup, scenario ) ;
-=======
 			return DefaultRoutingModules.createAccessEgressNetworkRouter(mode, routeAlgo, scenario, filteredNetwork ) ;
->>>>>>> 5efc9a7c
 		} else {
 			return DefaultRoutingModules.createPureNetworkRouter(mode, populationFactory, filteredNetwork, routeAlgo);
 		}
