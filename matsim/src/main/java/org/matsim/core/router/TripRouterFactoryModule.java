--- conflicted
+++ resolved
@@ -104,10 +104,10 @@
     public static class NetworkRoutingModuleProvider implements Provider<RoutingModule> {
 
         @Inject
-        Map<String, TravelTime> travelTimesMap;
-
-        @Inject
-        Map<String, TravelDisutilityFactory> travelDisutilityFactoryMap;
+        Map<String, TravelTime> travelTimes;
+
+        @Inject
+        Map<String, TravelDisutilityFactory> travelDisutilityFactory;
 
         @Inject
         SingleModeNetworksCache singleModeNetworksCache;
@@ -147,17 +147,6 @@
                 }
             }
 
-<<<<<<< HEAD
-            final TravelDisutilityFactory travelDisutilityFactory = travelDisutilityFactoryMap.get(mode);
-            assert travelDisutilityFactory != null : mode;
-			final TravelTime timeCalculator = travelTimesMap.get(mode);
-			assert timeCalculator != null;
-			LeastCostPathCalculator routeAlgo =
-						leastCostPathCalculatorFactory.createPathCalculator(
-								filteredNetwork,
-								travelDisutilityFactory.createTravelDisutility(timeCalculator, scenario.getConfig().planCalcScore()),
-								timeCalculator);
-=======
             TravelDisutilityFactory travelDisutilityFactory = this.travelDisutilityFactory.get(mode);
             if (travelDisutilityFactory == null) {
                 throw new RuntimeException("No TravelDisutilityFactory bound for mode "+mode+".");
@@ -171,7 +160,6 @@
                             filteredNetwork,
                             travelDisutilityFactory.createTravelDisutility(travelTime, planCalcScoreConfigGroup),
                             travelTime);
->>>>>>> 83d3427a
 
             return DefaultRoutingModules.createNetworkRouter(mode, populationFactory,
                     filteredNetwork, routeAlgo);
