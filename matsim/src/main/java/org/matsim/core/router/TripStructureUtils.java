/* *********************************************************************** *
 * project: org.matsim.*
 * TripStructureUtils.java
 *                                                                         *
 * *********************************************************************** *
 *                                                                         *
 * copyright       : (C) 2013 by the members listed in the COPYING,        *
 *                   LICENSE and WARRANTY file.                            *
 * email           : info at matsim dot org                                *
 *                                                                         *
 * *********************************************************************** *
 *                                                                         *
 *   This program is free software; you can redistribute it and/or modify  *
 *   it under the terms of the GNU General Public License as published by  *
 *   the Free Software Foundation; either version 2 of the License, or     *
 *   (at your option) any later version.                                   *
 *   See also COPYING, LICENSE and WARRANTY file                           *
 *                                                                         *
 * *********************************************************************** */
package org.matsim.core.router;

import java.util.ArrayList;
import java.util.Collection;
import java.util.Collections;
import java.util.List;
import java.util.Set;
import java.util.function.Predicate;

import org.apache.log4j.Logger;
import org.matsim.api.core.v01.Id;
import org.matsim.api.core.v01.population.Activity;
import org.matsim.api.core.v01.population.Leg;
import org.matsim.api.core.v01.population.Plan;
import org.matsim.api.core.v01.population.PlanElement;
import org.matsim.core.gbl.Gbl;

/**
 * Helps to work on plans with complex trips.
 * It provides convenience methods to get only the non-dummy activities
 * or the information about trips, in a way hopefully clean and useful.
 * <br>
 * The collections returned by this class are immutable.
 * <br>
 * Two versions of the methods are provided, working on {@link Plan}s
 * or lists of {@link PlanElement}s.
 * <br>
 * The methods require {@link StageActivityHandling} as a parameter,
 * which is used to decide whether dummy activities such as pt interaction should be
 * handled like normal activities or ignored.
 *
 * @author thibautd
 */
public final class TripStructureUtils {
<<<<<<< HEAD
	
=======
	private static final Logger log = Logger.getLogger(TripStructureUtils.class);

>>>>>>> 6ab222ea
	public enum StageActivityHandling { StagesAsNormalActivities, ExcludeStageActivities };

	private TripStructureUtils() {}

	// also need this for plain old fashioned legs.  kai
	public static List<Leg> getLegs(final Plan plan) {
		return getLegs( plan.getPlanElements() );
	}

	public static List<Leg> getLegs( final List<? extends PlanElement> planElements ) {
		final List<Leg> legs = new ArrayList<>();

		for (PlanElement pe : planElements) {
			if ( !(pe instanceof Leg) ) continue;
			legs.add( (Leg) pe );
		}

		// it is not backed to the plan: fail if try to modify
		return Collections.unmodifiableList( legs );
	}

	public static List<Activity> getActivities(
			final Plan plan,
			final StageActivityHandling stageActivityHandling) {
		return getActivities(
				plan.getPlanElements(),
				stageActivityHandling);
	}

	public static List<Activity> getActivities(
			final List<? extends PlanElement> planElements,
			final StageActivityHandling stageActivityHandling) {
		final List<Activity> activities = new ArrayList<>();

		for (PlanElement pe : planElements) {
			if ( !(pe instanceof Activity) ) continue;
			final Activity act = (Activity) pe;

			switch (stageActivityHandling) {
				case StagesAsNormalActivities:
					activities.add(act);
					break;
				case ExcludeStageActivities:
					if (!(StageActivityTypeIdentifier.isStageActivity(act.getType()))) {
						activities.add(act);
					}
					break;
				default:
					throw new RuntimeException(Gbl.NOT_IMPLEMENTED);
			}
		}

		// it is not backed to the plan: fail if try to modify
		return Collections.unmodifiableList( activities );
	}

	public static List<Trip> getTrips( final Plan plan) {
		return getTrips( plan.getPlanElements());
	}

	// for contrib socnetsim only
	// I think now that we should actually keep this.  kai, jan'20
	@Deprecated
	public static List<Trip> getTrips( final Plan plan, final Predicate<String> isStageActivity) {
		return getTrips( plan.getPlanElements(), isStageActivity);
	}

	public static List<Trip> getTrips( final List<? extends PlanElement> planElements) {
		return getTrips(planElements, TripStructureUtils::isStageActivityType ) ;
	}

	// for contrib socnetsim only
	// I think now that we should actually keep this.  kai, jan'20
	@Deprecated
	public static List<Trip> getTrips(
			final List<? extends PlanElement> planElements,
			final Predicate<String> isStageActivity ) {
		final List<Trip> trips = new ArrayList<>();

		int originActivityIndex = -1;
		int currentIndex = -1;
		for (PlanElement pe : planElements) {
			currentIndex++;

			if ( !(pe instanceof Activity) ) continue;
			final Activity act = (Activity) pe;

//			if (StageActivityTypeIdentifier.isStageActivity( act.getType() ) || stageActivityTypes.contains( act.getType() )) continue;
//			if (StageActivityTypeIdentifier.isStageActivity( act.getType() ) || isStageActivity.test( act.getType() )) continue;
			// I I don't like the || (= "or").  If I want to identify subtrips, then I want to put in a reduced number of stage
			// activities!!!!  kai, jan'20
			if ( isStageActivity.test( act.getType() ) ) {
				continue;
			}

			if ( currentIndex - originActivityIndex > 1 ) {
				// which means, if I am understanding this right, that two activities without a leg in between will not be considered
				// a trip.  

				trips.add( new Trip(
						(Activity) planElements.get( originActivityIndex ),
						// do not back the list by the list in the plan:
						// according to the documentation, this would result
						// in an undefined behavior if the full sequence was modified
						// (for instance by modifying another trip)
						Collections.unmodifiableList(
								new ArrayList<>(
										planElements.subList(
												originActivityIndex + 1,
												currentIndex))),
						act ) );
			}

			originActivityIndex = currentIndex;
		}

		return Collections.unmodifiableList( trips );
	}

	public static Collection<Subtour> getSubtours( final Plan plan) {
		return getSubtours( plan.getPlanElements() );
	}

	/**
	 * Gives access to a list of the subtours in the plan.
	 * A subtour is undestood as the smallest sequence of trips starting
	 * and ending at the same location (known as anchor point).
	 * <br>
	 * The subtour structure is a tree: a subtour may have a father subtour,
	 * understood as the smallest subtour containing it, and children subtours,
	 * which are the "biggest" subtours it contains (ie the subtours it is the father
	 * of).
	 * Methods are provided to get or all the trips between the two anchor activities,
	 * or just the trips not being part of any child subtour.
	 * <br>
	 * In case of "open" plans (which do not end by a subtour), one of the
	 * {@link Subtour} objects contains a non-circular sequence of Trips
	 * (ie it is not a subtour according to the definition above).
	 * In this case, the {@link Subtour#isClosed()} method returns false.
	 * <br>
	 * The order of iteration of the returned collection should not be considered
	 * as significant, nor even stable facing refactorings.
	 * <br>
	 * It is able to handle non-strict act/leg sequence and complex trips;
	 * in case of successive activities not being located at the same location
	 * (that is, if the origin of a trip is not the destination of the preceding
	 * trip), an exception will be thrown.
	 *
	 * @throws RuntimeException if the Trip sequence has inconsistent location
	 * sequence
	 */
	public static Collection<Subtour> getSubtours( final List<? extends PlanElement> planElements) {
		return getSubtours(planElements, TripStructureUtils::isStageActivityType );
	}

	// for contrib socnetsim only
	// I think now that we should actually keep this.  kai, jan'20
	@Deprecated
	public static Collection<Subtour> getSubtours( final Plan plan, final Predicate<String> isStageActivity) {
		return getSubtours( plan.getPlanElements(), isStageActivity );
	}

	// for contrib socnetsim only
	// I think now that we should actually keep this.  kai, jan'20
	@Deprecated
	public static Collection<Subtour> getSubtours(
			final List<? extends PlanElement> planElements,
			final Predicate<String> isStageActivity ) {
		final List<Subtour> subtours = new ArrayList<>();

		Id<?> destinationId = null;
		final List<Id<?>> originIds = new ArrayList<>();
		final List<Trip> trips = getTrips( planElements, isStageActivity );
		final List<Trip> nonAllocatedTrips = new ArrayList<>( trips );
		for (Trip trip : trips) {
			final Id<?> originId;
			//use facilities if available
			if (trip.getOriginActivity().getFacilityId()!=null ) {
				originId = trip.getOriginActivity().getFacilityId();
			} else {
				originId = trip.getOriginActivity().getLinkId();
			}

			if ( originId == null ) {
				throw new NullPointerException( "Both facility id and link id for origin activity "+trip.getOriginActivity()+
										" are null!" );
			}

			if (destinationId != null && !originId.equals( destinationId )) {
				throw new RuntimeException( "unconsistent trip location sequence: "+destinationId+" != "+originId );
			}

			if (trip.getDestinationActivity().getFacilityId()!=null ) {
				destinationId = trip.getDestinationActivity().getFacilityId();
			} else {
				destinationId = trip.getDestinationActivity().getLinkId();
			}

			if ( destinationId == null ) {
				throw new NullPointerException( "Both facility id and link id for destination activity "+trip.getDestinationActivity()+
										" are null!" );
			}

			originIds.add( originId );

			if (originIds.contains( destinationId )) {
				// end of a subtour
				final int subtourStartIndex = originIds.lastIndexOf( destinationId );
				final int subtourEndIndex = originIds.size();

				final List<Trip> subtour = new ArrayList<>( trips.subList( subtourStartIndex , subtourEndIndex ) );
				nonAllocatedTrips.removeAll( subtour );

				// do not consider the locations visited in finished subtours
				// as possible anchor points
				for (int i=subtourStartIndex; i < subtourEndIndex; i++) {
					originIds.set( i , null );
				}

				addSubtourAndUpdateParents(
						subtours,
						new Subtour(
								subtourStartIndex,
								subtourEndIndex,
								subtour,
								true) );
			}
		}

		if (nonAllocatedTrips.size() != 0) {
			// "open" plan: the root is the sequence of all trips,
			// even if it is not closed
			addSubtourAndUpdateParents(
					subtours,
					new Subtour(
							0,
							trips.size(),
							new ArrayList<>( trips ),
							false));
		}

		return Collections.unmodifiableList( subtours );
	}

	private static void addSubtourAndUpdateParents(
			final List<Subtour> subtours,
			final Subtour newSubtour) {
		// the parent of a subtour is the first found enclosing subtour
		for (Subtour existingSubtour : subtours) {
			if ( existingSubtour.parent != null ) continue;
			if ( existingSubtour.startIndex < newSubtour.startIndex ) continue;
			if ( existingSubtour.endIndex < newSubtour.startIndex ) continue;

			// the trips are parsed in sequence, so it is not possible
			// that a existing subtour contains elements later than the
			// end of the new subtour.
			assert existingSubtour.startIndex < newSubtour.endIndex;
			assert existingSubtour.endIndex <= newSubtour.endIndex;

			existingSubtour.parent = newSubtour;
			newSubtour.children.add( existingSubtour );
		}
		subtours.add( newSubtour );
	}

	/**
	 * @param trip
	 * @return the departure time of the first leg of the trip
	 */
	public static double getDepartureTime(Trip trip) {
		// does this always make sense?
		Leg leg = (Leg) trip.getTripElements().get(0);
		return leg.getDepartureTime();
	}

	/**
	 * Represents a trip, that is, the longest sequence of
	 * {@link PlanElement}s consisting only of legs and "dummy"
	 * activities.
	 * <br>
	 * It also provides the references of the {@link Activity}s
	 * just before and after the trip (origin and destination),
	 * for convenience.
	 */
	public final static class Trip {
		private final Activity originActivity;
		private final Activity destinationActivity;
		private final List<PlanElement> trip;
		private final List<Leg> legs;

		Trip( 	final Activity originActivity,
			     final List<PlanElement> trip,
			     final Activity destinationActivity) {
			this.originActivity = originActivity;
			this.trip = trip;
			this.legs = extractLegs( trip );
			this.destinationActivity = destinationActivity;
		}

		private static List<Leg> extractLegs( final List<PlanElement> trip ) {
			final List<Leg> legs = new ArrayList<>();

			for (PlanElement pe : trip) {
				if ( pe instanceof Leg ) {
					legs.add( (Leg) pe );
				}
			}

			return Collections.unmodifiableList( legs );
		}

		public Activity getOriginActivity() {
			return originActivity;
		}

		public Activity getDestinationActivity() {
			return destinationActivity;
		}

		public List<PlanElement> getTripElements() {
			return trip;
		}

		public List<Leg> getLegsOnly() {
			return legs;
		}

		@Override
		public String toString() {
			return "{Trip: origin="+originActivity+"; "+
					       "trip="+trip+"; "+
					       "destination="+destinationActivity+"}";
		}

		@Override
		public boolean equals(final Object other) {
			if ( !(other instanceof Trip) ) return false;

			final Trip otherTrip = (Trip) other;
			return otherTrip.originActivity.equals( originActivity ) &&
					       otherTrip.trip.equals( trip ) &&
					       otherTrip.destinationActivity.equals( destinationActivity );
		}

		@Override
		public int hashCode() {
			return originActivity.hashCode() + trip.hashCode() + destinationActivity.hashCode();
		}
	}

	public static final class Subtour {
		// this is used at construction to find parents,
		// but I do not think this should be made accessible from outside.
		// I even think it should be stored somewhere else.
		// td, feb.13
		private final int startIndex;
		private final int endIndex;

		private final List<Trip> trips;
		private final boolean isClosed;
		Subtour parent = null;
		final List<Subtour> children = new ArrayList<>();

		// for tests
		Subtour(final List<Trip> trips, final boolean isClosed) {
			this( -1 , -1 , trips , isClosed );
		}

		private Subtour(final int startIndex,
				final int endIndex,
				final List<Trip> trips,
				final boolean isClosed) {
			this.startIndex = startIndex;
			this.endIndex = endIndex;
			this.trips = Collections.unmodifiableList( trips );
			this.isClosed = isClosed;
		}

		public List<Trip> getTrips() {
			return trips;
		}

		public List<Trip> getTripsWithoutSubSubtours() {
			final List<Trip> list = new ArrayList<>();

			for (Trip t : trips) {
				boolean isInChildSt = false;
				for (Subtour child : children) {
					if ( child.contains( t ) ) {
						isInChildSt = true;
						break;
					}
				}

				if ( !isInChildSt ) {
					list.add( t );
				}
			}

			return list;
		}

		private boolean contains(final Trip t) {
			return trips.contains( t );
		}

		public Subtour getParent() {
			return this.parent;
		}

		public Collection<Subtour> getChildren() {
			return Collections.unmodifiableList( children );
		}

		public boolean isClosed() {
			return isClosed;
		}

		@Override
		public boolean equals(final Object other) {
			if (other == null) return false;
			if ( !other.getClass().equals( getClass() ) ) return false;
			final Subtour s = (Subtour) other;
			return s.trips.equals( trips ) &&
					       areChildrenCompatible( children , s.children ) &&
					       (s.parent == null ? parent == null : s.parent.equals( parent )) &&
					       (s.isClosed == isClosed);
		}

		private static boolean areChildrenCompatible(
				final List<Subtour> children2,
				final List<Subtour> children3) {
			if ( children2.size() != children3.size() ) return false;

			// should check more, but risk of infinite recursion...

			return true;
		}

		@Override
		public int hashCode() {
			return trips.hashCode();
		}

		@Override
		public String toString() {
			return "Subtour: "+trips.toString();
		}
	}

	@Deprecated // use findTripAtPlanElement(...) instead.
	public static Trip findCurrentTrip( PlanElement pe, Plan plan ) {
		return findTripAtPlanElement( pe, plan ) ;
	}

	public static Trip findTripAtPlanElement( PlanElement currentPlanElement, Plan plan ) {
		if ( currentPlanElement instanceof Activity ) {
			Gbl.assertIf( StageActivityTypeIdentifier.isStageActivity( ((Activity)currentPlanElement).getType() ) ) ;
		}
		List<Trip> trips = getTrips(plan.getPlanElements()) ;
		for ( Trip trip : trips ) {
			int index = trip.getTripElements().indexOf( currentPlanElement ) ;
			if ( index != -1 ) {
				return trip ;
			}
		}
		return null ;
	}

	public static Trip findTripEndingAtActivity(Activity activity, Plan plan) {
		Gbl.assertIf( ! StageActivityTypeIdentifier.isStageActivity( activity.getType()) ) ;
		List<Trip> trips = getTrips(plan.getPlanElements()) ;
		for ( Trip trip : trips ) {
			if ( activity.equals( trip.getDestinationActivity() ) ) {
				return trip;
			}
		}
		return null ;
	}

	public static Trip findTripStartingAtActivity( final Activity activity, final Plan plan ) {
		Gbl.assertIf( ! StageActivityTypeIdentifier.isStageActivity( activity.getType()) ) ;
		List<Trip> trips = getTrips( plan ) ;
		for ( Trip trip : trips ) {
			if ( trip.getOriginActivity().equals( activity ) ) {
				return trip ;
			}
		}
		return null ;
	}

	public static String getRoutingMode(Leg leg) {
		return (String) leg.getAttributes().getAttribute("routingMode");
	}

	public static void setRoutingMode(Leg leg, String mode) {
		if ( mode != null ){
			leg.getAttributes().putAttribute( "routingMode", mode );
		} else {
			leg.getAttributes().removeAttribute(  "routingMode" ) ;
		}
	}

	@Deprecated // if we make the routing mode identifier replaceable via Guice/Inject, we should return that one here or get rid of the method
	public static MainModeIdentifier getRoutingModeIdentifier() {
		return new RoutingModeMainModeIdentifier();
	}

	public static String identifyMainMode( final List<? extends PlanElement> tripElements) {
		// first try the routing mode:
		String mode = TripStructureUtils.getRoutingMode(((Leg) tripElements.get( 0 )));
		// else see if trip has only one leg, if so, use that mode (situation after initial demand generation)
		if ( mode == null && tripElements.size()==1 ) {
			mode = ((Leg) tripElements.get(0)).getMode() ;
		}
		if (mode == null) {
			log.error("Could not find routing mode for trip " + tripElements);
		}
		return mode;
	}

	public static boolean isStageActivityType( String activityType ) {
		return StageActivityTypeIdentifier.isStageActivity( activityType ) ;
	}

}
<|MERGE_RESOLUTION|>--- conflicted
+++ resolved
@@ -51,12 +51,8 @@
  * @author thibautd
  */
 public final class TripStructureUtils {
-<<<<<<< HEAD
-	
-=======
-	private static final Logger log = Logger.getLogger(TripStructureUtils.class);
-
->>>>>>> 6ab222ea
+  private static final Logger log = Logger.getLogger(TripStructureUtils.class);
+
 	public enum StageActivityHandling { StagesAsNormalActivities, ExcludeStageActivities };
 
 	private TripStructureUtils() {}
