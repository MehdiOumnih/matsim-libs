/* *********************************************************************** *
 * project: org.matsim.*
 *                                                                         *
 * *********************************************************************** *
 *                                                                         *
 * copyright       : (C) 2015 by the members listed in the COPYING,        *
 *                   LICENSE and WARRANTY file.                            *
 * email           : info at matsim dot org                                *
 *                                                                         *
 * *********************************************************************** *
 *                                                                         *
 *   This program is free software; you can redistribute it and/or modify  *
 *   it under the terms of the GNU General Public License as published by  *
 *   the Free Software Foundation; either version 2 of the License, or     *
 *   (at your option) any later version.                                   *
 *   See also COPYING, LICENSE and WARRANTY file                           *
 *                                                                         *
 * *********************************************************************** */

package org.matsim.core.router;

import static org.matsim.core.config.groups.PlansCalcRouteConfigGroup.ModeRoutingParams;

import java.util.ArrayList;
import java.util.List;
import java.util.Map;

import org.apache.log4j.Logger;
import org.matsim.api.core.v01.Coord;
import org.matsim.api.core.v01.Id;
import org.matsim.api.core.v01.Scenario;
import org.matsim.api.core.v01.TransportMode;
import org.matsim.api.core.v01.network.Link;
import org.matsim.api.core.v01.network.Network;
import org.matsim.api.core.v01.network.Node;
import org.matsim.api.core.v01.population.Activity;
import org.matsim.api.core.v01.population.Leg;
import org.matsim.api.core.v01.population.Person;
import org.matsim.api.core.v01.population.PlanElement;
import org.matsim.api.core.v01.population.PopulationFactory;
import org.matsim.api.core.v01.population.Route;
import org.matsim.core.config.Config;
import org.matsim.core.config.groups.PlansCalcRouteConfigGroup.AccessEgressWalkType;
import org.matsim.core.gbl.Gbl;
import org.matsim.core.network.NetworkUtils;
import org.matsim.core.population.PopulationUtils;
import org.matsim.core.population.routes.NetworkRoute;
import org.matsim.core.population.routes.RouteUtils;
import org.matsim.core.router.util.LeastCostPathCalculator;
import org.matsim.core.router.util.LeastCostPathCalculator.Path;
import org.matsim.core.utils.geometry.CoordUtils;
import org.matsim.facilities.FacilitiesUtils;
import org.matsim.facilities.Facility;
import org.matsim.vehicles.Vehicle;
import org.matsim.vehicles.VehicleUtils;

/**
 * This wraps a "computer science" {@link LeastCostPathCalculator}, which routes from a node to another node, into something that routes from a {@link Facility} to another {@link Facility}, as we need
 * in MATSim.
 *
 * @author thibautd, nagel
 */
public final class NetworkRoutingInclAccessEgressModule implements RoutingModule {

	private static final Logger log = Logger.getLogger(NetworkRoutingInclAccessEgressModule.class);

	private final String mode;
	private final PopulationFactory populationFactory;

	private final Network filteredNetwork;
	private final LeastCostPathCalculator routeAlgo;
	private final Scenario scenario;
	private final RoutingModule accessToNetworkRouter;
	private final Config config;
<<<<<<< HEAD
	private RoutingModule egressFromNetworkRouter;

	//	@Inject
	//TODO: i failed to inject the fallBackRoutingModule (instantiation right here also won't work)
	// so for test purposes, i create another constructor :(  ... schlenther june 23, '20
	FallbackRoutingModule fallbackRoutingModule;

	NetworkRoutingInclAccessEgressModule(
		  final String mode,
		  final LeastCostPathCalculator routeAlgo, Scenario scenario, Network filteredNetwork,
		  final RoutingModule accessToNetworkRouter,
		  final RoutingModule egressFromNetworkRouter) {
		this(mode,routeAlgo,scenario,filteredNetwork,accessToNetworkRouter,egressFromNetworkRouter,null);
	}

	NetworkRoutingInclAccessEgressModule(
			final String mode,
			final LeastCostPathCalculator routeAlgo, Scenario scenario, Network filteredNetwork,
			final RoutingModule accessToNetworkRouter,
			final RoutingModule egressFromNetworkRouter,
			final FallbackRoutingModule fallbackRoutingModule) {
=======
	public static final String ACCESSTIMELINKATTRIBUTEPREFIX = "accesstime_";
	public static final String EGRESSTIMELINKATTRIBUTEPREFIX = "egresstime_";
	private AccessEgressWalkType accessEgressWalkType;

	NetworkRoutingInclAccessEgressModule(
			final String mode,
			final LeastCostPathCalculator routeAlgo, Scenario scenario, Network filteredNetwork,
			final RoutingModule accessEgressToNetworkRouter) {
>>>>>>> c08ca23e
		Gbl.assertNotNull(scenario.getNetwork());
		Gbl.assertIf(scenario.getNetwork().getLinks().size() > 0); // otherwise network for mode probably not defined
		this.filteredNetwork = filteredNetwork;
		this.routeAlgo = routeAlgo;
		this.mode = mode;
		this.scenario = scenario;
		this.populationFactory = scenario.getPopulation().getFactory();
		this.config = scenario.getConfig();
<<<<<<< HEAD
		this.accessToNetworkRouter = accessToNetworkRouter;
		this.egressFromNetworkRouter = egressFromNetworkRouter;
		this.fallbackRoutingModule = fallbackRoutingModule;
		if ( !scenario.getConfig().plansCalcRoute().isInsertingAccessEgressWalk() ) {
=======
		this.accessEgressToNetworkRouter = accessEgressToNetworkRouter;
		this.accessEgressWalkType = config.plansCalcRoute().getAccessEgressWalkType();
		if (accessEgressWalkType.equals(AccessEgressWalkType.none)) {
>>>>>>> c08ca23e
			throw new RuntimeException("trying to use access/egress but not switched on in config.  "
					+ "currently not supported; there are too many other problems");
		}
	}

	@Override
	public synchronized List<? extends PlanElement> calcRoute(
			final Facility fromFacility,
			final Facility toFacility,
			final double departureTime,
			final Person person) {
		// I need this "synchronized" since I want mobsim agents to be able to call this during the mobsim.  So when the
		// mobsim is multi-threaded, multiple agents might call this here at the same time.  kai, nov'17

		Gbl.assertNotNull(fromFacility);
		Gbl.assertNotNull(toFacility);

		Link accessActLink = FacilitiesUtils.decideOnLink(fromFacility, filteredNetwork);

		Link egressActLink = FacilitiesUtils.decideOnLink(toFacility, filteredNetwork);

		double now = departureTime;

		List<PlanElement> result = new ArrayList<>();

		// === access:
		{
			now = addAccessLegFromFacilityToLinkIfNecessary(fromFacility, person, accessActLink, now, result, populationFactory, mode,
					scenario.getConfig());
		}

		// === compute the network leg:
		{
			Leg newLeg = this.populationFactory.createLeg(this.mode);
			newLeg.setDepartureTime(now);
			now += routeLeg(person, newLeg, accessActLink, egressActLink, now);

			result.add(newLeg);
			//			log.warn( newLeg );
		}

		// === egress:
		{
			addEgressLegFromLinkToFacilityIfNecessary(toFacility, person, egressActLink, now, result, populationFactory, mode,
					scenario.getConfig());
		}

		return result;
	}

	private void addEgressLegFromLinkToFacilityIfNecessary(final Facility toFacility, final Person person,
			final Link egressActLink, double now, final List<PlanElement> result,
			final PopulationFactory populationFactory, final String stageActivityType,
			Config config) {

		log.debug("do bushwhacking leg from link=" + egressActLink.getId() + " to facility=" + toFacility.toString());

		if (isNotNeedingBushwhackingLeg(toFacility)) {
			return;
		}

		Coord startCoord = egressActLink.getToNode().getCoord();
		Gbl.assertNotNull(startCoord);

		final Id<Link> startLinkId = egressActLink.getId();

		// check whether we already have an identical interaction activity directly before
		PlanElement lastPlanElement = result.get(result.size() - 1);
		if (lastPlanElement instanceof Leg) {
			final Activity interactionActivity = createInteractionActivity(startCoord, startLinkId, stageActivityType);
			result.add(interactionActivity);
		} else {
			// don't add another (interaction) activity
			// TODO: assuming that this is an interaction activity, e.g. walk - drt interaction - walk
			// Not clear what we should do if it is not an interaction activity (and how that could happen).
		}

		Id<Link> endLinkId = toFacility.getLinkId();
		if (endLinkId == null) {
			endLinkId = startLinkId;
		}

		if (mode.equals(TransportMode.walk)) {
			Leg egressLeg = populationFactory.createLeg(TransportMode.non_network_walk);
			egressLeg.setDepartureTime(now);
			routeBushwhackingLeg(person, egressLeg, startCoord, toFacility.getCoord(), now, startLinkId, endLinkId, populationFactory, config);

			result.add(egressLeg);
		} else if (accessEgressWalkType.equals(AccessEgressWalkType.constantTimeToLink)) {
			Leg egressLeg = populationFactory.createLeg(TransportMode.walk);
			egressLeg.setDepartureTime(now);
			routeBushwhackingLeg(person, egressLeg, startCoord, toFacility.getCoord(), now, startLinkId, endLinkId, populationFactory, config);
			double egressTime = NetworkUtils.getLinkEgressTime(egressActLink, mode).orElseThrow(()->new RuntimeException("Egress Time not set for link "+ egressActLink.getId()));
			egressLeg.setTravelTime(egressTime);
			egressLeg.getRoute().setTravelTime(egressTime);
			result.add(egressLeg);
		} else {
			Facility fromFacility = FacilitiesUtils.wrapLink(egressActLink);
<<<<<<< HEAD

			List<? extends PlanElement> egressTrip = egressFromNetworkRouter.calcRoute(fromFacility, toFacility, now, person);
			if(egressTrip == null){
				log.warn("could not route egress trip from " + fromFacility + " to " + toFacility + " at time " + now + ". Will call fallbackRoutingModule....");
				if(fallbackRoutingModule == null){
					log.fatal("no egress route could be calculated by " + egressFromNetworkRouter + " and no fallbackRoutingModule was provided! This will lead to a NullPointerException." +
							" If you want to use a custom egress mode (other than walk), make sure to use injection and provide a fallBackRoutingModule...");
				}
				egressTrip = fallbackRoutingModule.calcRoute(fromFacility, toFacility, now, person);
=======
			List<? extends PlanElement> egressTrip = accessEgressToNetworkRouter.calcRoute(fromFacility, toFacility, now, person);
			if (this.accessEgressWalkType.equals(AccessEgressWalkType.walkToLinkPlusConstant)){
				double accessTime = NetworkUtils.getLinkEgressTime(egressActLink,mode).orElseThrow(()->new RuntimeException("Access Time not set for link "+ egressActLink.getId().toString()));
				Leg leg0 = TripStructureUtils.getLegs(egressTrip).get(0);
				double travelTime = leg0.getTravelTime().seconds()+accessTime;
				leg0.setTravelTime(travelTime);
				leg0.getRoute().setTravelTime(travelTime);
>>>>>>> c08ca23e
			}
			result.addAll(egressTrip);
		}
	}

	private static boolean isNotNeedingBushwhackingLeg(Facility toFacility) {
		if (toFacility.getCoord() == null) {
			// facility does not have a coordinate; we cannot bushwhack
			return true;
		}
		// trip ends on link; no need to bushwhack (this is, in fact, not totally clear: might be link on network of other mode)
		return toFacility instanceof LinkWrapperFacility;
	}

	private double addAccessLegFromFacilityToLinkIfNecessary(final Facility fromFacility, final Person person,
			final Link accessActLink, double now, final List<PlanElement> result,
			final PopulationFactory populationFactory, final String stageActivityType,
			Config config) {
		if (isNotNeedingBushwhackingLeg(fromFacility)) {
			return now;
		}

		Coord endCoord = accessActLink.getToNode().getCoord();
		// yyyy think about better solution: this may generate long walks along the link. (e.g. orthogonal projection)
		Gbl.assertNotNull(endCoord);

		if (mode.equals(TransportMode.walk)) {
			Leg accessLeg = populationFactory.createLeg(TransportMode.non_network_walk);
			accessLeg.setDepartureTime(now);

			Id<Link> startLinkId = fromFacility.getLinkId();
			if (startLinkId == null) {
				startLinkId = accessActLink.getId();
			}

			now += routeBushwhackingLeg(person, accessLeg, fromFacility.getCoord(), endCoord, now, startLinkId, accessActLink.getId(), populationFactory,
					config);
			// yyyy might be possible to set the link ids to null. kai & dominik, may'16

			result.add(accessLeg);
		} else if (accessEgressWalkType.equals(AccessEgressWalkType.constantTimeToLink)) {
			Leg accessLeg = populationFactory.createLeg(TransportMode.walk);
			accessLeg.setDepartureTime(now);
			Id<Link> startLinkId = fromFacility.getLinkId();
			if (startLinkId == null) {
				startLinkId = accessActLink.getId();
			}
			routeBushwhackingLeg(person, accessLeg, fromFacility.getCoord(), endCoord, now, startLinkId, accessActLink.getId(), populationFactory,
					config);

			double accessTime = NetworkUtils.getLinkAccessTime(accessActLink, mode).orElseThrow(()->new RuntimeException("Access Time not set for link "+ accessActLink.getId().toString()));
			accessLeg.setTravelTime(accessTime);
			accessLeg.getRoute().setTravelTime(accessTime);
			result.add(accessLeg);
			now += accessTime;
		} else {
			Facility toFacility = FacilitiesUtils.wrapLink(accessActLink);
<<<<<<< HEAD
			List<? extends PlanElement> accessTrip = accessToNetworkRouter.calcRoute(fromFacility, toFacility, now, person);
			if(accessTrip == null){
				log.warn("could not route access trip from " + fromFacility + " to " + toFacility + " at time " + now + ". Will call fallbackRoutingModule....");
				if(fallbackRoutingModule == null){
					log.fatal("no access route could be calculated by " + accessToNetworkRouter + " and no fallbackRoutingModule was provided! This will lead to a NullPointerException." +
							" If you want to use a custom access mode (other than walk), make sure to use injection and provide a fallBackRoutingModule...");
				}
				accessTrip = fallbackRoutingModule.calcRoute(fromFacility, toFacility, now, person);
			}

			for (PlanElement planElement: accessTrip) {
				now = TripRouter.calcEndOfPlanElement( now, planElement, config ) ;
=======
			List<? extends PlanElement> accessTrip = accessEgressToNetworkRouter.calcRoute(fromFacility, toFacility, now, person);
			if (this.accessEgressWalkType.equals(AccessEgressWalkType.walkToLinkPlusConstant)){
				double accessTime = NetworkUtils.getLinkAccessTime(accessActLink,mode).orElseThrow(()->new RuntimeException("Access Time not set for link "+ accessActLink.getId().toString()));
				Leg leg0 = TripStructureUtils.getLegs(accessTrip).get(0);
				double travelTime = leg0.getTravelTime().seconds()+accessTime;
				leg0.setTravelTime(travelTime);
				leg0.getRoute().setTravelTime(travelTime);
			}
			for (PlanElement planElement : accessTrip) {
				now = TripRouter.calcEndOfPlanElement(now, planElement, config);
>>>>>>> c08ca23e
			}

			result.addAll(accessTrip);
		}

		final Activity interactionActivity = createInteractionActivity(endCoord, accessActLink.getId(), stageActivityType);
		result.add(interactionActivity);

		return now;
	}

	private static Activity createInteractionActivity(final Coord interactionCoord, final Id<Link> interactionLink, final String mode) {
		Activity act = PopulationUtils.createStageActivityFromCoordLinkIdAndModePrefix(interactionCoord, interactionLink, mode);
		act.setMaximumDuration(0.0);
		return act;
	}

	private static double routeBushwhackingLeg(Person person, Leg leg, Coord fromCoord, Coord toCoord, double depTime,
			Id<Link> dpLinkId, Id<Link> arLinkId, PopulationFactory pf, Config config) {
		final ModeRoutingParams params;
		ModeRoutingParams tmp;
		final Map<String, ModeRoutingParams> paramsMap = config.plansCalcRoute().getModeRoutingParams();
		if ((tmp = paramsMap.get(TransportMode.non_network_walk)) != null) {
			params = tmp;
		} else if ((tmp = paramsMap.get(TransportMode.walk)) != null) {
			params = tmp;
		} else {
			params = new ModeRoutingParams();
			// old defaults
			params.setBeelineDistanceFactor(1.3);
			params.setTeleportedModeSpeed(2.0);
		}

		return routeBushwhackingLeg(person, leg, fromCoord, toCoord, depTime, dpLinkId, arLinkId, pf, params);
	}

	static double routeBushwhackingLeg(Person person, Leg leg, Coord fromCoord, Coord toCoord, double depTime,
			Id<Link> dpLinkId, Id<Link> arLinkId, PopulationFactory pf, ModeRoutingParams params) {
		// I don't think that it makes sense to use a RoutingModule for this, since that again makes assumptions about how to
		// map facilities, and if you follow through to the teleportation routers one even finds activity wrappers, which is yet another
		// complication which I certainly don't want here.  kai, dec'15

		// dpLinkId, arLinkId need to be in Route for lots of code to function.   So I am essentially putting in the "street address"
		// for completeness. Note that if we are walking to a parked car, this can be different from the car link id!!  kai, dec'15

		// make simple assumption about distance and walking speed
		double dist = CoordUtils.calcEuclideanDistance(fromCoord, toCoord);

		// create an empty route, but with realistic travel time
		Route route = pf.getRouteFactories().createRoute(Route.class, dpLinkId, arLinkId);

		Gbl.assertNotNull(params);
		double beelineDistanceFactor = params.getBeelineDistanceFactor();
		double networkTravelSpeed = params.getTeleportedModeSpeed();

		double estimatedNetworkDistance = dist * beelineDistanceFactor;
		int travTime = (int) (estimatedNetworkDistance / networkTravelSpeed);


		route.setTravelTime(travTime);
		route.setDistance(estimatedNetworkDistance);
		leg.setRoute(route);
		leg.setDepartureTime(depTime);
		leg.setTravelTime(travTime);
		return travTime;
	}

	@Override
	public String toString() {
		return "[NetworkRoutingModule: mode=" + this.mode + "]";
	}

	/*package (Tests)*/ double routeLeg(Person person, Leg leg, Link fromLink, Link toLink, double depTime) {
		double travTime;

		Node startNode = fromLink.getToNode();    // start at the end of the "current" link
		Node endNode = toLink.getFromNode(); // the target is the start of the link

		if (toLink != fromLink) { // (a "true" route)

			Id<Vehicle> vehicleId = VehicleUtils.getVehicleId(person, leg.getMode());
			Vehicle vehicle = scenario.getVehicles().getVehicles().get(vehicleId);
			Path path = this.routeAlgo.calcLeastCostPath(startNode, endNode, depTime, person, vehicle);
			if (path == null) {
<<<<<<< HEAD
				//TOCONSIDER: use fallbackRoutingModule !? schlenther june 24, '20
=======
>>>>>>> c08ca23e
				throw new RuntimeException("No route found from node " + startNode.getId() + " to node " + endNode.getId() + ".");
			}

			NetworkRoute route = this.populationFactory.getRouteFactories().createRoute(NetworkRoute.class, fromLink.getId(), toLink.getId());
			route.setLinkIds(fromLink.getId(), NetworkUtils.getLinkIds(path.links), toLink.getId());
			route.setTravelTime((int) path.travelTime);
			route.setTravelCost(path.travelCost);
			route.setDistance(RouteUtils.calcDistance(route, 1.0, 1.0, this.filteredNetwork));
			leg.setRoute(route);
			travTime = (int) path.travelTime;

		} else {
			// create an empty route == staying on place if toLink == endLink
			// note that we still do a route: someone may drive from one location to another on the link. kai, dec'15
			NetworkRoute route = this.populationFactory.getRouteFactories().createRoute(NetworkRoute.class, fromLink.getId(), toLink.getId());
			route.setTravelTime(0);
			route.setDistance(0.0);
			leg.setRoute(route);
			travTime = 0;
		}

		leg.setDepartureTime(depTime);
		leg.setTravelTime(travTime);

		return travTime;
	}
}<|MERGE_RESOLUTION|>--- conflicted
+++ resolved
@@ -70,31 +70,8 @@
 	private final Network filteredNetwork;
 	private final LeastCostPathCalculator routeAlgo;
 	private final Scenario scenario;
-	private final RoutingModule accessToNetworkRouter;
+	private final RoutingModule accessEgressToNetworkRouter;
 	private final Config config;
-<<<<<<< HEAD
-	private RoutingModule egressFromNetworkRouter;
-
-	//	@Inject
-	//TODO: i failed to inject the fallBackRoutingModule (instantiation right here also won't work)
-	// so for test purposes, i create another constructor :(  ... schlenther june 23, '20
-	FallbackRoutingModule fallbackRoutingModule;
-
-	NetworkRoutingInclAccessEgressModule(
-		  final String mode,
-		  final LeastCostPathCalculator routeAlgo, Scenario scenario, Network filteredNetwork,
-		  final RoutingModule accessToNetworkRouter,
-		  final RoutingModule egressFromNetworkRouter) {
-		this(mode,routeAlgo,scenario,filteredNetwork,accessToNetworkRouter,egressFromNetworkRouter,null);
-	}
-
-	NetworkRoutingInclAccessEgressModule(
-			final String mode,
-			final LeastCostPathCalculator routeAlgo, Scenario scenario, Network filteredNetwork,
-			final RoutingModule accessToNetworkRouter,
-			final RoutingModule egressFromNetworkRouter,
-			final FallbackRoutingModule fallbackRoutingModule) {
-=======
 	public static final String ACCESSTIMELINKATTRIBUTEPREFIX = "accesstime_";
 	public static final String EGRESSTIMELINKATTRIBUTEPREFIX = "egresstime_";
 	private AccessEgressWalkType accessEgressWalkType;
@@ -103,7 +80,6 @@
 			final String mode,
 			final LeastCostPathCalculator routeAlgo, Scenario scenario, Network filteredNetwork,
 			final RoutingModule accessEgressToNetworkRouter) {
->>>>>>> c08ca23e
 		Gbl.assertNotNull(scenario.getNetwork());
 		Gbl.assertIf(scenario.getNetwork().getLinks().size() > 0); // otherwise network for mode probably not defined
 		this.filteredNetwork = filteredNetwork;
@@ -112,16 +88,9 @@
 		this.scenario = scenario;
 		this.populationFactory = scenario.getPopulation().getFactory();
 		this.config = scenario.getConfig();
-<<<<<<< HEAD
-		this.accessToNetworkRouter = accessToNetworkRouter;
-		this.egressFromNetworkRouter = egressFromNetworkRouter;
-		this.fallbackRoutingModule = fallbackRoutingModule;
-		if ( !scenario.getConfig().plansCalcRoute().isInsertingAccessEgressWalk() ) {
-=======
 		this.accessEgressToNetworkRouter = accessEgressToNetworkRouter;
 		this.accessEgressWalkType = config.plansCalcRoute().getAccessEgressWalkType();
 		if (accessEgressWalkType.equals(AccessEgressWalkType.none)) {
->>>>>>> c08ca23e
 			throw new RuntimeException("trying to use access/egress but not switched on in config.  "
 					+ "currently not supported; there are too many other problems");
 		}
@@ -220,17 +189,6 @@
 			result.add(egressLeg);
 		} else {
 			Facility fromFacility = FacilitiesUtils.wrapLink(egressActLink);
-<<<<<<< HEAD
-
-			List<? extends PlanElement> egressTrip = egressFromNetworkRouter.calcRoute(fromFacility, toFacility, now, person);
-			if(egressTrip == null){
-				log.warn("could not route egress trip from " + fromFacility + " to " + toFacility + " at time " + now + ". Will call fallbackRoutingModule....");
-				if(fallbackRoutingModule == null){
-					log.fatal("no egress route could be calculated by " + egressFromNetworkRouter + " and no fallbackRoutingModule was provided! This will lead to a NullPointerException." +
-							" If you want to use a custom egress mode (other than walk), make sure to use injection and provide a fallBackRoutingModule...");
-				}
-				egressTrip = fallbackRoutingModule.calcRoute(fromFacility, toFacility, now, person);
-=======
 			List<? extends PlanElement> egressTrip = accessEgressToNetworkRouter.calcRoute(fromFacility, toFacility, now, person);
 			if (this.accessEgressWalkType.equals(AccessEgressWalkType.walkToLinkPlusConstant)){
 				double accessTime = NetworkUtils.getLinkEgressTime(egressActLink,mode).orElseThrow(()->new RuntimeException("Access Time not set for link "+ egressActLink.getId().toString()));
@@ -238,7 +196,6 @@
 				double travelTime = leg0.getTravelTime().seconds()+accessTime;
 				leg0.setTravelTime(travelTime);
 				leg0.getRoute().setTravelTime(travelTime);
->>>>>>> c08ca23e
 			}
 			result.addAll(egressTrip);
 		}
@@ -296,20 +253,6 @@
 			now += accessTime;
 		} else {
 			Facility toFacility = FacilitiesUtils.wrapLink(accessActLink);
-<<<<<<< HEAD
-			List<? extends PlanElement> accessTrip = accessToNetworkRouter.calcRoute(fromFacility, toFacility, now, person);
-			if(accessTrip == null){
-				log.warn("could not route access trip from " + fromFacility + " to " + toFacility + " at time " + now + ". Will call fallbackRoutingModule....");
-				if(fallbackRoutingModule == null){
-					log.fatal("no access route could be calculated by " + accessToNetworkRouter + " and no fallbackRoutingModule was provided! This will lead to a NullPointerException." +
-							" If you want to use a custom access mode (other than walk), make sure to use injection and provide a fallBackRoutingModule...");
-				}
-				accessTrip = fallbackRoutingModule.calcRoute(fromFacility, toFacility, now, person);
-			}
-
-			for (PlanElement planElement: accessTrip) {
-				now = TripRouter.calcEndOfPlanElement( now, planElement, config ) ;
-=======
 			List<? extends PlanElement> accessTrip = accessEgressToNetworkRouter.calcRoute(fromFacility, toFacility, now, person);
 			if (this.accessEgressWalkType.equals(AccessEgressWalkType.walkToLinkPlusConstant)){
 				double accessTime = NetworkUtils.getLinkAccessTime(accessActLink,mode).orElseThrow(()->new RuntimeException("Access Time not set for link "+ accessActLink.getId().toString()));
@@ -320,7 +263,6 @@
 			}
 			for (PlanElement planElement : accessTrip) {
 				now = TripRouter.calcEndOfPlanElement(now, planElement, config);
->>>>>>> c08ca23e
 			}
 
 			result.addAll(accessTrip);
@@ -405,10 +347,6 @@
 			Vehicle vehicle = scenario.getVehicles().getVehicles().get(vehicleId);
 			Path path = this.routeAlgo.calcLeastCostPath(startNode, endNode, depTime, person, vehicle);
 			if (path == null) {
-<<<<<<< HEAD
-				//TOCONSIDER: use fallbackRoutingModule !? schlenther june 24, '20
-=======
->>>>>>> c08ca23e
 				throw new RuntimeException("No route found from node " + startNode.getId() + " to node " + endNode.getId() + ".");
 			}
 
