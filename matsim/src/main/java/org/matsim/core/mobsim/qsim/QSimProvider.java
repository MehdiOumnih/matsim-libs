--- conflicted
+++ resolved
@@ -55,24 +55,14 @@
 	private final IterationCounter iterationCounter;
 	
 	@Inject
-<<<<<<< HEAD
-	QSimProvider( Injector injector, Config config, Collection<AbstractQSimModule> modules,
-			  QSimComponents components, IterationCounter iterationCounter) {
-=======
 	QSimProvider(Injector injector, Config config, Collection<AbstractQSimModule> modules,
 			QSimComponents components, @Named("overrides") List<AbstractQSimModule> overridingModules) {
->>>>>>> f10d4f7a
 		this.injector = injector;
 		this.modules = modules;
 		// (these are the implementations)
 		this.config = config;
 		this.components = components;
-<<<<<<< HEAD
-		// (components are some collections of strings)
-		this.iterationCounter = iterationCounter;
-=======
 		this.overridingModules = overridingModules;
->>>>>>> f10d4f7a
 	}
 
 	@Override
@@ -90,19 +80,9 @@
 			}
 		};
 
-<<<<<<< HEAD
-		Injector qSimLocalInjector = injector.createChildInjector(module);
-		if ( config.controler().getFirstIteration() == iterationCounter.getIterationNumber() ) {
-			// (print only once)
-			org.matsim.core.controler.Injector.printInjector( qSimLocalInjector, log );
-		}
-		QSim qSim = qSimLocalInjector.getInstance(QSim.class);
-//        qSim.setChildInjector( qSimLocalInjector ) ;
-=======
 		Injector qsimInjector = injector.createChildInjector(module);
 		org.matsim.core.controler.Injector.printInjector(qsimInjector, log);
 		QSim qSim = qsimInjector.getInstance(QSim.class);
->>>>>>> f10d4f7a
 
 		ComponentRegistry<MobsimEngine> mobsimEngineRegistry = new ComponentRegistry<>("MobsimEngine");
 		ComponentRegistry<ActivityHandler> activityHandlerRegister = new ComponentRegistry<>("ActivityHandler");
