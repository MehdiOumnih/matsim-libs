--- conflicted
+++ resolved
@@ -321,13 +321,8 @@
 
 	private boolean hasFlowCapacityLeftAndBufferSpace() {
 		final double now = network.simEngine.getMobsim().getSimTimer().getTimeOfDay() ;
-<<<<<<< HEAD
-		
-		if(this.fastCapacityUpdate){
-=======
-
+		
 		if(fastCapacityUpdate){
->>>>>>> 77b935fb
 			updateFlowAccumulation(now);
 			return (
 					usedBufferStorageCapacity < bufferStorageCapacity
