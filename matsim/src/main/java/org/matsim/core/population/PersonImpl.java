--- conflicted
+++ resolved
@@ -21,16 +21,19 @@
 package org.matsim.core.population;
 
 import java.util.ArrayList;
+import java.util.Iterator;
 import java.util.List;
 import java.util.Map;
+import java.util.TreeSet;
 
+import org.apache.log4j.Logger;
 import org.matsim.api.core.v01.Customizable;
 import org.matsim.api.core.v01.Id;
 import org.matsim.api.core.v01.population.Person;
 import org.matsim.api.core.v01.population.Plan;
 import org.matsim.core.replanning.selectors.RandomPlanSelector;
 import org.matsim.core.scenario.CustomizableUtils;
-
+import org.matsim.population.Desires;
 /**
  * Default implementation of {@link Person} interface.
  */
@@ -39,11 +42,8 @@
 	protected List<Plan> plans = new ArrayList<Plan>(6);
 	protected Id<Person> id;
 
-<<<<<<< HEAD
 	private TreeSet<String> travelcards = null;
-=======
 	protected Desires desires = null;
->>>>>>> f46a7edb
 
 	private Plan selectedPlan = null;
 
@@ -103,82 +103,6 @@
 	}
 
 	@Deprecated // use PersonAttributes
-<<<<<<< HEAD
-	public final String getSex() {
-		return this.sex;
-	}
-
-	@Deprecated // use PersonAttributes
-	public final int getAge() {
-		return this.age;
-	}
-
-	@Deprecated // use PersonAttributes
-	public final String getLicense() {
-		return this.hasLicense;
-	}
-
-	@Deprecated // use PersonAttributes
-	public final boolean hasLicense() {
-		return ("yes".equals(this.hasLicense)) || ("true".equals(this.hasLicense));
-	}
-
-	@Deprecated // use PersonAttributes
-	public final String getCarAvail() {
-		return this.carAvail;
-	}
-
-	@Deprecated // use PersonAttributes
-	public final Boolean isEmployed() {
-		return this.isEmployed;
-	}
-
-	@Deprecated // use PersonAttributes
-	public void setAge(final int age) {
-		if ((age < 0) && (age != Integer.MIN_VALUE)) {
-			throw new NumberFormatException("A person's age has to be an integer >= 0.");
-		}
-		this.age = age;
-	}
-
-	@Deprecated // use PersonAttributes
-	public final void setSex(final String sex) {
-		this.sex = (sex == null) ? null : sex.intern();
-	}
-
-	@Deprecated // use PersonAttributes
-	public final void setLicence(final String licence) {
-		this.hasLicense = (licence == null) ? null : licence.intern();
-	}
-
-	@Deprecated // use PersonAttributes
-	public final void setCarAvail(final String carAvail) {
-		this.carAvail = (carAvail == null) ? null : carAvail.intern();
-	}
-
-	@Deprecated // use PersonAttributes
-	public final void setEmployed(final Boolean employed) {
-		this.isEmployed = employed;
-	}
-
-	@Deprecated // use PersonAttributes
-	public final void addTravelcard(final String type) {
-		if (this.travelcards == null) {
-			this.travelcards = new TreeSet<String>();
-		}
-		if (this.travelcards.contains(type)) {
-			log.info(this + "[type=" + type + " already exists]");
-		} else {
-			this.travelcards.add(type.intern());
-		}
-	}
-
-
-	@Deprecated // use PersonAttributes
-	public final TreeSet<String> getTravelcards() {
-		return this.travelcards;
-	}
-=======
 	public final Desires createDesires(final String desc) {
 		if (this.desires == null) {
 			this.desires = new Desires(desc);
@@ -194,7 +118,6 @@
 
 
 
->>>>>>> f46a7edb
 
 	@Override
 	public final String toString() {
