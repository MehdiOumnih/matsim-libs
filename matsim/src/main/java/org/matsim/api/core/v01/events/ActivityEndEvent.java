--- conflicted
+++ resolved
@@ -61,11 +61,7 @@
 		return this.linkId;
 	}
 
-<<<<<<< HEAD
-	public Id<? extends Facility> getFacilityId() {
-=======
-	@Override public Id<ActivityFacility> getFacilityId() {
->>>>>>> 6a316709
+	@Override public Id<? extends Facility> getFacilityId() {
 		return this.facilityId;
 	}
 
