
/* *********************************************************************** *
 * project: org.matsim.*
 * TripsCSVWriter.java
 *                                                                         *
 * *********************************************************************** *
 *                                                                         *
 * copyright       : (C) 2019 by the members listed in the COPYING,        *
 *                   LICENSE and WARRANTY file.                            *
 * email           : info at matsim dot org                                *
 *                                                                         *
 * *********************************************************************** *
 *                                                                         *
 *   This program is free software; you can redistribute it and/or modify  *
 *   it under the terms of the GNU General Public License as published by  *
 *   the Free Software Foundation; either version 2 of the License, or     *
 *   (at your option) any later version.                                   *
 *   See also COPYING, LICENSE and WARRANTY file                           *
 *                                                                         *
 * *********************************************************************** */

package org.matsim.analysis;

import org.apache.commons.csv.CSVFormat;
import org.apache.commons.csv.CSVPrinter;
import org.apache.commons.lang3.ArrayUtils;
import org.matsim.api.core.v01.Coord;
import org.matsim.api.core.v01.Id;
import org.matsim.api.core.v01.IdMap;
import org.matsim.api.core.v01.Scenario;
import org.matsim.api.core.v01.network.Link;
import org.matsim.api.core.v01.population.Activity;
import org.matsim.api.core.v01.population.Leg;
import org.matsim.api.core.v01.population.Person;
import org.matsim.api.core.v01.population.Plan;
import org.matsim.core.router.TripStructureUtils;
import org.matsim.core.scoring.EventsToLegs;
import org.matsim.core.utils.misc.Time;
import org.matsim.facilities.ActivityFacility;

import java.io.IOException;
import java.nio.file.Files;
import java.nio.file.Paths;
import java.util.ArrayList;
import java.util.List;
import java.util.Map;
import java.util.stream.Collectors;


/**
 * @author jbischoff / SBB
 */
public class TripsCSVWriter {
    public static String[] HEADER = {"PersonId", "TripNumber",
            "DepartureTime", "TravelTime", "TotalWaitingTime", "TotalDistance",
            "ModeWithLongestShare", "Modes", "originActivityType",
            "destinationActivityType", "originFacilityId", "originLinkId",
            "fromX", "fromY", "destinationFacilityId",
            "destinationLinkId", "toX", "toY"};
    private final String separator;
    private final CustomTripsWriterExtension extension;
    private final boolean callcustomwriters;
    private final Scenario scenario;

    public TripsCSVWriter(Scenario scenario) {
        this.scenario = scenario;
        this.separator = scenario.getConfig().global().getDefaultDelimiter();
        this.extension = null;
        callcustomwriters = false;
    }

    public TripsCSVWriter(Scenario scenario, CustomTripsWriterExtension extension) {
        this.scenario = scenario;
        this.separator = scenario.getConfig().global().getDefaultDelimiter();
        HEADER = ArrayUtils.addAll(HEADER, extension.getAdditionalHeader());
        this.extension = extension;
        callcustomwriters = true;

    }

    public void write(IdMap<Person, Plan> experiencedPlans, String filename) {
        try (CSVPrinter csvPrinter = new CSVPrinter(Files.newBufferedWriter(Paths.get(filename)),
                CSVFormat.DEFAULT.withDelimiter(separator.charAt(0)).withHeader(HEADER))) {
            for (Map.Entry<Id<Person>, Plan> entry : experiencedPlans.entrySet()) {
                csvPrinter.printRecords(getCSVRecord(entry.getValue(), entry.getKey()));
            }
        } catch (IOException e) {

            e.printStackTrace();
        }
    }

    private Iterable<?> getCSVRecord(Plan experiencedPlan, Id<Person> personId) {
        List<List<String>> records = new ArrayList<>();
        List<TripStructureUtils.Trip> trips = TripStructureUtils.getTrips(experiencedPlan);

        for (int i = 0; i < trips.size(); i++) {
        	TripStructureUtils.Trip trip = trips.get(i);
            List<String> record = new ArrayList<>();
            records.add(record);
<<<<<<< HEAD
            record.add(personId.toString());
=======
            record.add(experiencedPlan.getPerson().getId().toString());
            record.add(Integer.toString(i + 1)); // trip number, numbered starting with 1 
>>>>>>> 5406ab86
            double distance = 0.0;
            double departureTime = trip.getOriginActivity().getEndTime();
            double travelTime = trip.getDestinationActivity().getStartTime() - departureTime;
            //experienced plans have a start time

            double totalWaitingTime = 0.0;
            double currentLongestShareDistance = Double.MIN_VALUE;
            String currentModeWithLongestShare = "";
            List<String> modes = new ArrayList<>();
            String lastActivityType = trip.getOriginActivity().getType();
            String nextActivityType = trip.getDestinationActivity().getType();
            Id<ActivityFacility> fromFacilityId = trip.getOriginActivity().getFacilityId();
            Id<ActivityFacility> toFacilityId = trip.getDestinationActivity().getFacilityId();
            Id<Link> fromLinkId = trip.getOriginActivity().getLinkId();
            Id<Link> toLinkId = trip.getDestinationActivity().getLinkId();
            Coord fromCoord = getCoordFromActivity(trip.getOriginActivity());
            Coord toCoord = getCoordFromActivity(trip.getDestinationActivity());

            for (Leg leg : trip.getLegsOnly()) {
                modes.add(leg.getMode());
                final double legDist = leg.getRoute().getDistance();
                distance += legDist;
                Double boardingTime = (Double) leg.getAttributes().getAttribute(EventsToLegs.ENTER_VEHICLE_TIME_ATTRIBUTE_NAME);
                if (boardingTime != null) {
                    double waitingTime = boardingTime - leg.getDepartureTime();
                    totalWaitingTime += waitingTime;
                }
                if (legDist > currentLongestShareDistance) {
                    currentLongestShareDistance = legDist;
                    currentModeWithLongestShare = leg.getMode();

                }

            }

            record.add(Time.writeTime(departureTime));
            record.add(Time.writeTime(travelTime));
            record.add(Time.writeTime(totalWaitingTime));
<<<<<<< HEAD
            record.add(Integer.toString((int) Math.round(distance)));
=======
            record.add(Double.toString(distance));
>>>>>>> 5406ab86
            record.add(currentModeWithLongestShare);
            record.add(modes.stream().collect(Collectors.joining("-")));
            record.add(lastActivityType);
            record.add(nextActivityType);
            record.add(String.valueOf(fromFacilityId));
            record.add(String.valueOf(fromLinkId));
            record.add(Double.toString(fromCoord.getX()));
            record.add(Double.toString(fromCoord.getY()));

            record.add(String.valueOf(toFacilityId));
            record.add(String.valueOf(toLinkId));
            record.add(Double.toString(toCoord.getX()));
            record.add(Double.toString(toCoord.getY()));

            if (callcustomwriters) {
                record.addAll(extension.getAdditionalColumns(experiencedPlan));
                if (HEADER.length != record.size()) {
                    throw new RuntimeException("Custom CSV Writer Extension does not provide a sufficient number of additional columns. Must be " + HEADER.length + " , but is " + record.size());
                }
            }
        }

        return records;
    }

    private Coord getCoordFromActivity(Activity activity) {
        if (activity.getCoord() != null) {
            return activity.getCoord();
        } else if (activity.getFacilityId() != null && scenario.getActivityFacilities().getFacilities().containsKey(activity.getFacilityId())) {
            Coord coord = scenario.getActivityFacilities().getFacilities().get(activity.getFacilityId()).getCoord();
            return coord != null ? coord : getCoordFromLink(activity.getLinkId());
        } else return getCoordFromLink(activity.getLinkId());
    }

    //this is the least desirable way
    private Coord getCoordFromLink(Id<Link> linkId) {
        return scenario.getNetwork().getLinks().get(linkId).getToNode().getCoord();
    }


    interface CustomTripsWriterExtension {
        String[] getAdditionalHeader();

        List<String> getAdditionalColumns(Plan experiencedPlan);
    }
}<|MERGE_RESOLUTION|>--- conflicted
+++ resolved
@@ -95,15 +95,11 @@
         List<TripStructureUtils.Trip> trips = TripStructureUtils.getTrips(experiencedPlan);
 
         for (int i = 0; i < trips.size(); i++) {
-        	TripStructureUtils.Trip trip = trips.get(i);
+            TripStructureUtils.Trip trip = trips.get(i);
             List<String> record = new ArrayList<>();
             records.add(record);
-<<<<<<< HEAD
             record.add(personId.toString());
-=======
-            record.add(experiencedPlan.getPerson().getId().toString());
-            record.add(Integer.toString(i + 1)); // trip number, numbered starting with 1 
->>>>>>> 5406ab86
+            record.add(Integer.toString(i + 1)); // trip number, numbered starting with 1
             double distance = 0.0;
             double departureTime = trip.getOriginActivity().getEndTime();
             double travelTime = trip.getDestinationActivity().getStartTime() - departureTime;
@@ -142,11 +138,7 @@
             record.add(Time.writeTime(departureTime));
             record.add(Time.writeTime(travelTime));
             record.add(Time.writeTime(totalWaitingTime));
-<<<<<<< HEAD
             record.add(Integer.toString((int) Math.round(distance)));
-=======
-            record.add(Double.toString(distance));
->>>>>>> 5406ab86
             record.add(currentModeWithLongestShare);
             record.add(modes.stream().collect(Collectors.joining("-")));
             record.add(lastActivityType);
