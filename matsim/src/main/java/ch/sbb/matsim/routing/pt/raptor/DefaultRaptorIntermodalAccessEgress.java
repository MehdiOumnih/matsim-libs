/*
 * Copyright (C) Schweizerische Bundesbahnen SBB, 2018.
 */

package ch.sbb.matsim.routing.pt.raptor;

import java.util.List;

import org.matsim.api.core.v01.population.Leg;
import org.matsim.api.core.v01.population.Person;
import org.matsim.api.core.v01.population.PlanElement;
import org.matsim.core.utils.misc.Time;

<<<<<<< HEAD
=======
import ch.sbb.matsim.routing.pt.raptor.RaptorStopFinder.Direction;

import java.util.List;

>>>>>>> 705cd906
/**
 * A default implementation of {@link RaptorIntermodalAccessEgress} returning a new RIntermodalAccessEgress,
 * which contains a list of legs (same as in the input), the associated travel time as well as the disutility.
 *
 * @author pmanser / SBB
 */
public class DefaultRaptorIntermodalAccessEgress implements RaptorIntermodalAccessEgress {

    @Override
    public RIntermodalAccessEgress calcIntermodalAccessEgress(final List<? extends PlanElement> legs, RaptorParameters params, Person person, Direction direction) {
        double disutility = 0.0;
        double tTime = 0.0;
        for (PlanElement pe : legs) {
            if (pe instanceof Leg) {
                String mode = ((Leg) pe).getMode();
                double travelTime = ((Leg) pe).getTravelTime();
                if (!Time.isUndefinedTime(travelTime)) {
                    tTime += travelTime;
                    disutility += travelTime * -params.getMarginalUtilityOfTravelTime_utl_s(mode);
                }
            }
        }
        return new RIntermodalAccessEgress(legs, disutility, tTime, direction);
    }
}<|MERGE_RESOLUTION|>--- conflicted
+++ resolved
@@ -11,13 +11,8 @@
 import org.matsim.api.core.v01.population.PlanElement;
 import org.matsim.core.utils.misc.Time;
 
-<<<<<<< HEAD
-=======
 import ch.sbb.matsim.routing.pt.raptor.RaptorStopFinder.Direction;
 
-import java.util.List;
-
->>>>>>> 705cd906
 /**
  * A default implementation of {@link RaptorIntermodalAccessEgress} returning a new RIntermodalAccessEgress,
  * which contains a list of legs (same as in the input), the associated travel time as well as the disutility.
