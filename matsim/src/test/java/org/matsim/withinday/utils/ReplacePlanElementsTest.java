--- conflicted
+++ resolved
@@ -87,15 +87,9 @@
 	 * @author cdobler
 	 */
 	private Plan createSamplePlan() {
-<<<<<<< HEAD
-		PlanImpl plan = new PlanImpl(new PersonImpl(Id.create(1, Person.class)));
-
-		plan.createAndAddActivity("h", new Coord((double) 0, (double) 0));
-=======
 		PlanImpl plan = new PlanImpl(PersonImpl.createPerson(Id.create(1, Person.class)));
 		
-		plan.createAndAddActivity("h", new CoordImpl(0, 0));
->>>>>>> f46a7edb
+		plan.createAndAddActivity("h", new Coord(0, 0));
 		plan.createAndAddLeg(TransportMode.car);
 		plan.createAndAddActivity("w", new Coord((double) 100, (double) 100));
 		plan.createAndAddLeg(TransportMode.car);
