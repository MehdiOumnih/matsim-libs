
/* *********************************************************************** *
 * project: org.matsim.*
 * ScenarioByConfigInjectionTest.java
 *                                                                         *
 * *********************************************************************** *
 *                                                                         *
 * copyright       : (C) 2019 by the members listed in the COPYING,        *
 *                   LICENSE and WARRANTY file.                            *
 * email           : info at matsim dot org                                *
 *                                                                         *
 * *********************************************************************** *
 *                                                                         *
 *   This program is free software; you can redistribute it and/or modify  *
 *   it under the terms of the GNU General Public License as published by  *
 *   the Free Software Foundation; either version 2 of the License, or     *
 *   (at your option) any later version.                                   *
 *   See also COPYING, LICENSE and WARRANTY file                           *
 *                                                                         *
 * *********************************************************************** */

 package org.matsim.core.scenario;

import org.apache.log4j.Logger;
import org.junit.Assert;
import org.junit.Rule;
import org.junit.Test;
import org.matsim.api.core.v01.Coord;
import org.matsim.api.core.v01.Id;
import org.matsim.api.core.v01.Scenario;
import org.matsim.api.core.v01.network.*;
import org.matsim.api.core.v01.population.*;
import org.matsim.core.config.Config;
import org.matsim.core.config.ConfigUtils;
import org.matsim.core.controler.AbstractModule;
import org.matsim.core.controler.Injector;
import org.matsim.core.gbl.Gbl;
import org.matsim.core.population.PopulationUtils;
import org.matsim.testcases.MatsimTestUtils;
<<<<<<< HEAD
=======
import org.matsim.utils.objectattributes.AttributeConverter;
import org.matsim.utils.objectattributes.ObjectAttributes;
>>>>>>> 2fd61190
import org.matsim.utils.objectattributes.ObjectAttributesXmlWriter;

/**
 * @author thibautd
 */
public class ScenarioByConfigInjectionTest {
	private static Logger log = Logger.getLogger( ScenarioByConfigInjectionTest.class );
	@Rule
	public final MatsimTestUtils utils = new MatsimTestUtils();

	@Test
	public void testAttributeConvertersAreInjected_deprecated() {
		log.info( "create test scenario" );
		final Config config = createTestScenario();

		config.plans().setInsistingOnUsingDeprecatedPersonAttributeFile( true );
		// yy this enables reading the old attributes file.  The true test, however, would have to test (all) the attribute converters for Attributable.
		// kai, jun'19

		log.info( "create injector" );
		com.google.inject.Injector injector =
				Injector.createInjector(
						config,
						new ScenarioByConfigModule(),
						new AbstractModule() {
							@Override
							public void install() {
								addAttributeConverterBinding( StupidClass.class ).to( StupidClassConverter.class );
							}
						});

		log.info( "Load test scenario via injection" );
		final Scenario scenario = injector.getInstance( Scenario.class );

		log.info( "get object attribute" );
		Population population = scenario.getPopulation();
		Person person = population.getPersons().get( Id.createPersonId( "1" ) ) ;
		Gbl.assertNotNull( person );
		Object stupid = PopulationUtils.getPersonAttribute( person, "stupidAttribute");

		// TODO test for ALL attribute containers...
		Assert.assertEquals(
				"Unexpected type of read in attribute",
				StupidClass.class,
				stupid.getClass() );

		log.info( "get person attribute" );
		stupid = scenario.getPopulation()
				.getPersons()
				.get( Id.createPersonId( 1 ) )
				.getAttributes()
				.getAttribute( "otherAttribute" );

		Assert.assertEquals(
				"Unexpected type of read in attribute",
				StupidClass.class,
				stupid.getClass() );

		log.info( "get activity attribute" );
		stupid = scenario.getPopulation()
				.getPersons()
				.get( Id.createPersonId( 1 ) )
				.getSelectedPlan()
				.getPlanElements()
				.get( 0 )
				.getAttributes()
				.getAttribute( "actAttribute" );

		Assert.assertEquals(
				"Unexpected type of read in attribute",
				StupidClass.class,
				stupid.getClass() );

		log.info( "get leg attribute" );
		stupid = scenario.getPopulation()
				.getPersons()
				.get( Id.createPersonId( 1 ) )
				.getSelectedPlan()
				.getPlanElements()
				.get( 1 )
				.getAttributes()
				.getAttribute( "legAttribute" );

		Assert.assertEquals(
				"Unexpected type of read in attribute",
				StupidClass.class,
				stupid.getClass() );

		log.info( "get network attribute" );
		stupid = scenario.getNetwork()
				.getAttributes()
				.getAttribute( "networkAttribute" );

		Assert.assertEquals(
				"Unexpected type of read in attribute",
				StupidClass.class,
				stupid.getClass() );

		log.info( "get Link attribute" );
		stupid = scenario.getNetwork()
				.getLinks()
				.get( Id.createLinkId( 1 ) )
				.getAttributes()
				.getAttribute( "linkAttribute" );

		Assert.assertEquals(
				"Unexpected type of read in attribute",
				StupidClass.class,
				stupid.getClass() );

		log.info( "get Node attribute" );
		stupid = scenario.getNetwork()
				.getNodes()
				.get( Id.createNodeId( 1 ) )
				.getAttributes()
				.getAttribute( "nodeAttribute" );

		Assert.assertEquals(
				"Unexpected type of read in attribute",
				StupidClass.class,
				stupid.getClass() );
	}

	private Config createTestScenario() {
		final String directory = utils.getOutputDirectory();
		final Config config = ConfigUtils.createConfig();

		final String plansFile = directory+"/plans.xml";
		final String attributeFile = directory+"/att.xml";
		final String netFile = directory+"/net.xml";

		config.plans().setInputFile( plansFile );
		config.plans().setInputPersonAttributeFile( attributeFile );
		config.network().setInputFile( netFile );

		final Scenario sc = ScenarioUtils.createScenario( config );
		final Person person = sc.getPopulation().getFactory().createPerson(Id.createPersonId( 1 ));
		sc.getPopulation().addPerson( person );
//		sc.getPopulation().getPersonAttributes().putAttribute( "1" , "stupidAttribute" , new StupidClass() );
		PopulationUtils.putPersonAttribute( person, "stupidAttribute", new StupidClass() );

		person.getAttributes().putAttribute( "otherAttribute" , new StupidClass() );

		final Plan plan = sc.getPopulation().getFactory().createPlan();
		person.addPlan( plan );

		final Activity activity = sc.getPopulation().getFactory().createActivityFromCoord( "type" , new Coord( 0 , 0 ) );
		plan.addActivity( activity );

		activity.getAttributes().putAttribute( "actAttribute" , new StupidClass() );

		final Leg leg = sc.getPopulation().getFactory().createLeg( "mode" );
		plan.addLeg( leg );

		leg.getAttributes().putAttribute( "legAttribute" , new StupidClass() );

		plan.addActivity( sc.getPopulation().getFactory().createActivityFromCoord( "type" , new Coord( 0 , 0 )) );

		final PopulationWriter popWriter = new PopulationWriter( sc.getPopulation() , sc.getNetwork() );
		popWriter.putAttributeConverter( StupidClass.class , new StupidClassConverter() );
		popWriter.writeV6( plansFile );
		final ObjectAttributesXmlWriter writer = new ObjectAttributesXmlWriter(new ObjectAttributes());
		writer.putAttributeConverter( StupidClass.class , new StupidClassConverter() );
		writer.writeFile( attributeFile );

		final Network network = sc.getNetwork();
		final NetworkFactory factory = network.getFactory();

		network.getAttributes().putAttribute( "networkAttribute" , new StupidClass() );

		final Node node1 = factory.createNode( Id.createNodeId( 1 ) , new Coord( 0 , 0 ) );
		final Node node2 = factory.createNode( Id.createNodeId( 2 ) , new Coord( 1 , 1) );

		node1.getAttributes().putAttribute( "nodeAttribute" , new StupidClass() );
		node2.getAttributes().putAttribute( "nodeAttribute" , new StupidClass() );

		network.addNode( node1 );
		network.addNode( node2 );

		final Link link = factory.createLink( Id.createLinkId( 1 ) ,
											node1, node2 );
		link.getAttributes().putAttribute( "linkAttribute" , new StupidClass() );
		network.addLink( link );

		final NetworkWriter networkWriter = new NetworkWriter(sc.getNetwork());
		networkWriter.putAttributeConverter( StupidClass.class , new StupidClassConverter() );
		networkWriter.write( netFile );

		return config;
	}

}<|MERGE_RESOLUTION|>--- conflicted
+++ resolved
@@ -37,11 +37,8 @@
 import org.matsim.core.gbl.Gbl;
 import org.matsim.core.population.PopulationUtils;
 import org.matsim.testcases.MatsimTestUtils;
-<<<<<<< HEAD
-=======
 import org.matsim.utils.objectattributes.AttributeConverter;
 import org.matsim.utils.objectattributes.ObjectAttributes;
->>>>>>> 2fd61190
 import org.matsim.utils.objectattributes.ObjectAttributesXmlWriter;
 
 /**
@@ -233,4 +230,17 @@
 		return config;
 	}
 
+	private static class StupidClass {}
+
+	private static class StupidClassConverter implements AttributeConverter<StupidClass> {
+		@Override
+		public StupidClass convert(String value) {
+			return new StupidClass();
+		}
+
+		@Override
+		public String convertToString(Object o) {
+			return "just some stupid instance";
+		}
+	}
 }