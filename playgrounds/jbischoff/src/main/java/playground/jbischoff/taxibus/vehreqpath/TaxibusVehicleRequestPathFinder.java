--- conflicted
+++ resolved
@@ -1,17 +1,16 @@
 package playground.jbischoff.taxibus.vehreqpath;
 
-import java.util.ArrayList;
-import java.util.Comparator;
-import java.util.Iterator;
-import java.util.Set;
-import java.util.TreeSet;
+import java.util.*;
 
-import org.matsim.contrib.dvrp.data.Requests;
-import org.matsim.contrib.dvrp.data.Vehicle;
+import org.matsim.contrib.dvrp.data.*;
 import org.matsim.contrib.dvrp.path.*;
-import org.matsim.contrib.dvrp.util.LinkTimePair;
+import org.matsim.contrib.dvrp.router.*;
+import org.matsim.contrib.dvrp.util.*;
+import org.matsim.core.router.Dijkstra;
+import org.matsim.core.router.util.LeastCostPathCalculator;
 import org.matsim.core.utils.collections.Tuple;
 
+import playground.jbischoff.taxibus.optimizer.TaxibusOptimizerConfiguration;
 import playground.jbischoff.taxibus.passenger.TaxibusRequest;
 import playground.jbischoff.taxibus.passenger.TaxibusRequest.TaxibusRequestStatus;
 import playground.jbischoff.taxibus.scheduler.TaxibusScheduler;
@@ -20,21 +19,29 @@
 
 public class TaxibusVehicleRequestPathFinder
 {
-    private final VrpPathCalculator calculator;
+    private final TaxibusOptimizerConfiguration optimConfig;
     private final TaxibusScheduler scheduler;
+    private final LeastCostPathCalculatorWithCache routerWithCache;
 
 
-    public TaxibusVehicleRequestPathFinder(VrpPathCalculator calculator, TaxibusScheduler scheduler)
+    public TaxibusVehicleRequestPathFinder(TaxibusOptimizerConfiguration optimConfig)
     {
-        this.calculator = calculator;
-        this.scheduler = scheduler;
+        this.optimConfig = optimConfig;
+        this.scheduler = optimConfig.scheduler;
+
+        LeastCostPathCalculator router = new Dijkstra(
+                optimConfig.context.getScenario().getNetwork(), optimConfig.travelDisutility,
+                optimConfig.travelTime);
+
+        routerWithCache = new DefaultLeastCostPathCalculatorWithCache(router,
+                new TimeDiscretizer(30 * 4, 15 * 60, false));
     }
 
 
     public TaxibusVehicleRequestPath findBestVehicleForRequest(TaxibusRequest req,
             Iterable<? extends Vehicle> vehicles, TaxibusVehicleRequestPathCost vrpCost)
     {
-    	TaxibusVehicleRequestPath bestVrp = null;
+        TaxibusVehicleRequestPath bestVrp = null;
         double bestCost = Double.MAX_VALUE;
 
         for (Vehicle veh : vehicles) {
@@ -59,7 +66,6 @@
     {
         LinkTimePair departure = scheduler.getImmediateDiversionOrEarliestIdleness(veh);
         return departure == null ? //
-<<<<<<< HEAD
                 null : VrpPaths.calcAndCreatePath(departure.link, req.getFromLink(), departure.time,
                         routerWithCache, optimConfig.travelTime);
     }
@@ -155,96 +161,26 @@
         }
 
         return segments;
-=======
-                null : calculator.calcPath(departure.link, req.getFromLink(), departure.time);
->>>>>>> c3dca499
     }
 
-	public TaxibusVehicleRequestPath findBestAdditionalVehicleForRequestPath(TaxibusVehicleRequestPath best,
-			Iterable<TaxibusRequest> filteredReqs) {
-		int onBoard = best.requests.size();
-		double cap =best.vehicle.getCapacity(); 
-		if (onBoard >= cap) return null;
-		
-		double bestCost = Double.MAX_VALUE;
-		TaxibusRequest bestNextRequest = null;
-		ArrayList<VrpPathWithTravelData> bestNewPath = null;
-		
-		for (TaxibusRequest request : filteredReqs){
-			if (best.requests.contains(request)) continue;
-        	if (request.getStatus() != TaxibusRequestStatus.UNPLANNED) continue;
 
-			ArrayList<VrpPathWithTravelData> tentativeNewPath = calculateVrpPaths(best,request);
-			double currentCost = TaxibusUtils.calcPathCost(tentativeNewPath);
-			if (currentCost<bestCost){
-				bestCost = currentCost;
-				bestNextRequest = request;
-				bestNewPath = tentativeNewPath;
-			}
-		}
-		if ((bestNextRequest!=null)&&(bestNewPath!=null)){
-			Set<TaxibusRequest> newRequests = best.requests;
-			newRequests.add(bestNextRequest);
-			TaxibusVehicleRequestPath result = new TaxibusVehicleRequestPath(best.vehicle, newRequests, bestNewPath);
-			if (detourIsAcceptable(result,best.path)){
-			return result;
-			}
-		}
-		
-		return null;
-	}
+    private Tuple<VrpPathWithTravelData, TaxibusRequest> getNextDropoffSegment(
+            TreeSet<TaxibusRequest> allRequests, VrpPathWithTravelData currentSegment)
+    {
 
+        double bestTime = Double.MAX_VALUE;
+        Tuple<VrpPathWithTravelData, TaxibusRequest> bestSegment = null;
+        for (TaxibusRequest request : allRequests) {
+            VrpPathWithTravelData segment = VrpPaths.calcAndCreatePath(currentSegment.getToLink(),
+                    request.getToLink(), currentSegment.getDepartureTime(), routerWithCache,
+                    optimConfig.travelTime);
+            if (segment.getTravelTime() < bestTime) {
+                bestTime = segment.getTravelTime();
+                bestSegment = new Tuple<>(segment, request);
 
-	private boolean detourIsAcceptable(TaxibusVehicleRequestPath result, ArrayList<VrpPathWithTravelData> path) {
-		// TODO Auto-generated method stub
-		return true;
-	}
+            }
+        }
 
-
-	private ArrayList<VrpPathWithTravelData> calculateVrpPaths(TaxibusVehicleRequestPath best, TaxibusRequest request) {
-		TreeSet<TaxibusRequest> allRequests = new TreeSet<TaxibusRequest>(Requests.ABSOLUTE_COMPARATOR);
-		allRequests.addAll(best.requests);
-
-		if (!allRequests.add(request)){
-			throw new IllegalStateException();
-		}
-		ArrayList<VrpPathWithTravelData> segments = new ArrayList<>();
-		Iterator<TaxibusRequest> iterator = allRequests.iterator();
-		VrpPathWithTravelData currentSegment = calculator.calcPath(best.path.get(0).getFromLink(),iterator.next().getFromLink() , best.path.get(0).getDepartureTime()) ;
-		segments.add(currentSegment);
-		//Pickups
-		while (iterator.hasNext()){
-			VrpPathWithTravelData nextSegment = calculator.calcPath(currentSegment.getToLink(), iterator.next().getFromLink(), currentSegment.getArrivalTime());
-			segments.add(nextSegment);
-			currentSegment = nextSegment;
-		}
-		
-		//Dropoffs
-		while (!allRequests.isEmpty()){
-			Tuple<VrpPathWithTravelData,TaxibusRequest>  nextTuple = getNextDropoffSegment(allRequests,currentSegment);
-			segments.add(nextTuple.getFirst());
-			currentSegment = nextTuple.getFirst();
-			allRequests.remove(nextTuple.getSecond());
-		}
-		
-		return segments;
-	}
-
-
-	private Tuple<VrpPathWithTravelData,TaxibusRequest> getNextDropoffSegment(TreeSet<TaxibusRequest> allRequests,
-			VrpPathWithTravelData currentSegment) {
-
-		double bestCost = Double.MAX_VALUE;
-		Tuple<VrpPathWithTravelData,TaxibusRequest> bestSegment = null;
-		for (TaxibusRequest request :allRequests){
-			VrpPathWithTravelData segment = calculator.calcPath(currentSegment.getToLink(), request.getToLink(), currentSegment.getDepartureTime());
-			if (segment.getTravelCost()<bestCost){
-				bestCost = segment.getTravelCost();
-				bestSegment = new Tuple<>(segment,request);
-				
-			}
-		}
-		
-		return bestSegment;
-	}
+        return bestSegment;
+    }
 }