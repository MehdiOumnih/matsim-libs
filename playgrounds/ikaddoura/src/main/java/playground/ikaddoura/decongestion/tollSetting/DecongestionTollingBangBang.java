--- conflicted
+++ resolved
@@ -45,29 +45,6 @@
 	@Override
 	public void updateTolls() {
 	
-<<<<<<< HEAD
-		for (Id<Link> linkId : this.congestionInfo.getlinkInfos().keySet()) {
-
-            LinkInfo linkInfo = this.congestionInfo.getlinkInfos().get(linkId);
-            for (Integer intervalNr : linkInfo.getTime2avgDelay().keySet()) {
-
-				double averageDelay = linkInfo.getTime2avgDelay().get(intervalNr);
-				
-				double toll = 0.;
-				
-				// 1) increase / decrease the toll per link and time bin
-
-                Double aDouble = linkInfo.getTime2toll().get(intervalNr);
-                if (averageDelay <= this.congestionInfo.getDecongestionConfigGroup().getTOLERATED_AVERAGE_DELAY_SEC()) {
-					if (aDouble != null) {
-						toll = aDouble
-								- this.congestionInfo.getDecongestionConfigGroup().getTOLL_ADJUSTMENT();
-					}					
-				} else {
-					if (aDouble != null) {
-						toll = aDouble
-								+ this.congestionInfo.getDecongestionConfigGroup().getTOLL_ADJUSTMENT();
-=======
 		log.info("Number of links: " + this.congestionInfo.getlinkInfos().size());
 		
 		final double toleratedAverageDelay = this.congestionInfo.getDecongestionConfigGroup().getTOLERATED_AVERAGE_DELAY_SEC();
@@ -92,7 +69,6 @@
 				} else {
 					if (previousToll != null) {
 						toll = previousToll + tollAdjustment;
->>>>>>> 6625fc22
 					} else {
 						toll = initialToll;
 					}
@@ -106,18 +82,8 @@
 				
 				// 3) smoothen the tolls
 				
-<<<<<<< HEAD
-				double previousToll = Double.NEGATIVE_INFINITY;
-				if (aDouble != null) {
-					previousToll = aDouble;
-				}
-				
-				double blendFactor = Double.NEGATIVE_INFINITY;
-				if (this.congestionInfo.getDecongestionConfigGroup().isMsa()) {
-=======
 				double blendFactor;
 				if (msa) {
->>>>>>> 6625fc22
 					if (this.tollUpdateCounter > 0) {
 						blendFactor = 1.0 / (double) this.tollUpdateCounter;
 					} else {
@@ -136,11 +102,7 @@
 				
 				// 4) store the updated toll
 				
-<<<<<<< HEAD
-				if (toll > 0) linkInfo.getTime2toll().put(intervalNr, smoothedToll);
-=======
 				linkInfo.getTime2toll().put(intervalNr, smoothedToll);
->>>>>>> 6625fc22
 			}
 		}
 		
