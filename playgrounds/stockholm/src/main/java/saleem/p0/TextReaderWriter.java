--- conflicted
+++ resolved
@@ -1,51 +1,48 @@
-package saleem.p0;
-
-import java.io.File;
-import java.io.FileOutputStream;
-import java.nio.file.Files;
-import java.nio.file.Paths;
-import java.util.ArrayList;
-import java.util.Iterator;
-
-import org.apache.log4j.Logger;
-
-public class TextReaderWriter {
-	public void writeToTextFile(ArrayList<Double> values, String path){
-		Iterator<Double> iter = values.iterator();
-		try { 
-			File file=new File(path);
-			String text="";
-			 while(iter.hasNext()){
-		        	double d = iter.next();
-		        	text = text + d + " ";
-		        }
-		    FileOutputStream fileOutputStream=new FileOutputStream(file);
-		    fileOutputStream.write(text.getBytes());
-		    fileOutputStream.close();
-	       
-	    } catch(Exception ex) {
-	        //catch logic here
-	    }
-	}
-	public ArrayList<Double> readFromTextFile(String path){
-		ArrayList<Double> values = new ArrayList<>();
-		try { 
-			for (String line : Files.readAllLines(Paths.get(path), null)) {
-<<<<<<< HEAD
-=======
-				Logger.getLogger(this.getClass()).fatal("the above line did not compile because second argument was missing "
-						+ "in readAllLines( arg1, arg2 ).  I added `null' to make it compile but do not know if this is the right choice. "
-						+ "kai, sep'15");
->>>>>>> 2ccd6554
-			    for (String part : line.split(" ")) {
-			        Double i = Double.valueOf(part);
-			        values.add(i);
-			    }
-			}
-	       
-	    } catch(Exception ex) {
-	        //catch logic here
-	    }
-		return values;
-	}
-}
+package saleem.p0;
+
+import java.io.File;
+import java.io.FileOutputStream;
+import java.nio.file.Files;
+import java.nio.file.Paths;
+import java.util.ArrayList;
+import java.util.Iterator;
+
+import org.apache.log4j.Logger;
+
+public class TextReaderWriter {
+	public void writeToTextFile(ArrayList<Double> values, String path){
+		Iterator<Double> iter = values.iterator();
+		try { 
+			File file=new File(path);
+			String text="";
+			 while(iter.hasNext()){
+		        	double d = iter.next();
+		        	text = text + d + " ";
+		        }
+		    FileOutputStream fileOutputStream=new FileOutputStream(file);
+		    fileOutputStream.write(text.getBytes());
+		    fileOutputStream.close();
+	       
+	    } catch(Exception ex) {
+	        //catch logic here
+	    }
+	}
+	public ArrayList<Double> readFromTextFile(String path){
+		ArrayList<Double> values = new ArrayList<>();
+		try { 
+			for (String line : Files.readAllLines(Paths.get(path), null)) {
+				Logger.getLogger(this.getClass()).fatal("the above line did not compile because second argument was missing "
+						+ "in readAllLines( arg1, arg2 ).  I added `null' to make it compile but do not know if this is the right choice. "
+						+ "kai, sep'15");
+			    for (String part : line.split(" ")) {
+			        Double i = Double.valueOf(part);
+			        values.add(i);
+			    }
+			}
+	       
+	    } catch(Exception ex) {
+	        //catch logic here
+	    }
+		return values;
+	}
+}