--- conflicted
+++ resolved
@@ -1,898 +1,885 @@
-/*
- *  *********************************************************************** *
- *  * project: org.matsim.*
- *  * DefaultControlerModules.java
- *  *                                                                         *
- *  * *********************************************************************** *
- *  *                                                                         *
- *  * copyright       : (C) 2014 by the members listed in the COPYING, *
- *  *                   LICENSE and WARRANTY file.                            *
- *  * email           : info at matsim dot org                                *
- *  *                                                                         *
- *  * *********************************************************************** *
- *  *                                                                         *
- *  *   This program is free software; you can redistribute it and/or modify  *
- *  *   it under the terms of the GNU General Public License as published by  *
- *  *   the Free Software Foundation; either version 2 of the License, or     *
- *  *   (at your option) any later version.                                   *
- *  *   See also COPYING, LICENSE and WARRANTY file                           *
- *  *                                                                         *
- *  * ***********************************************************************
- */
-package scenarios.cottbus.run;
-
-import java.io.File;
-import java.io.FileNotFoundException;
-import java.io.PrintStream;
-import java.util.Arrays;
-import java.util.Calendar;
-import java.util.LinkedList;
-import java.util.List;
-
-import org.apache.log4j.Logger;
-import org.matsim.api.core.v01.Id;
-import org.matsim.api.core.v01.Scenario;
-import org.matsim.api.core.v01.TransportMode;
-import org.matsim.api.core.v01.network.Link;
-import org.matsim.api.core.v01.population.Activity;
-import org.matsim.api.core.v01.population.Leg;
-import org.matsim.api.core.v01.population.Person;
-import org.matsim.api.core.v01.population.Plan;
-import org.matsim.api.core.v01.population.Population;
-import org.matsim.api.core.v01.population.PopulationWriter;
-import org.matsim.contrib.signals.SignalSystemsConfigGroup;
-import org.matsim.contrib.signals.data.SignalsData;
-import org.matsim.contrib.signals.data.SignalsDataLoader;
-import org.matsim.contrib.signals.data.signalcontrol.v20.SignalControlWriter20;
-import org.matsim.contrib.signals.data.signalgroups.v20.SignalControlData;
-import org.matsim.contrib.signals.data.signalgroups.v20.SignalGroupSettingsData;
-import org.matsim.contrib.signals.data.signalgroups.v20.SignalGroupsWriter20;
-import org.matsim.contrib.signals.data.signalgroups.v20.SignalPlanData;
-import org.matsim.contrib.signals.data.signalgroups.v20.SignalSystemControllerData;
-import org.matsim.contrib.signals.data.signalsystems.v20.SignalSystemsWriter20;
-<<<<<<< HEAD
-import org.matsim.contrib.signals.model.DefaultPlanbasedSignalSystemController;
-import org.matsim.contrib.signals.otfvis.OTFVisWithSignalsLiveModule;
-import org.matsim.contrib.signals.router.InvertedNetworkRoutingModuleModule;
-=======
->>>>>>> de1b3ca6
-import org.matsim.core.config.Config;
-import org.matsim.core.config.ConfigUtils;
-import org.matsim.core.config.ConfigWriter;
-import org.matsim.core.config.groups.PlanCalcScoreConfigGroup.ActivityParams;
-import org.matsim.core.config.groups.QSimConfigGroup.TrafficDynamics;
-import org.matsim.core.config.groups.StrategyConfigGroup.StrategySettings;
-import org.matsim.core.config.groups.TravelTimeCalculatorConfigGroup.TravelTimeCalculatorType;
-import org.matsim.core.controler.AbstractModule;
-import org.matsim.core.controler.Controler;
-import org.matsim.core.controler.OutputDirectoryHierarchy.OverwriteFileSetting;
-import org.matsim.core.events.handler.EventHandler;
-import org.matsim.core.network.io.NetworkWriter;
-import org.matsim.core.replanning.strategies.DefaultPlanStrategiesModule.DefaultSelector;
-import org.matsim.core.replanning.strategies.DefaultPlanStrategiesModule.DefaultStrategy;
-import org.matsim.core.router.costcalculators.RandomizingTimeDistanceTravelDisutilityFactory;
-import org.matsim.core.scenario.ScenarioUtils;
-import org.matsim.lanes.data.LanesWriter;
-import org.matsim.roadpricing.RoadPricingConfigGroup;
-import org.matsim.roadpricing.RoadPricingModule;
-import org.matsim.vis.otfvis.OTFVisConfigGroup;
-
-import analysis.TtAnalyzedGeneralResultsWriter;
-import analysis.TtGeneralAnalysis;
-import analysis.TtListenerToBindGeneralAnalysis;
-import playground.dgrether.signalsystems.sylvia.controler.DgSylviaConfig;
-import playground.dgrether.signalsystems.sylvia.model.SylviaSignalController;
-import playground.vsp.congestion.controler.MarginalCongestionPricingContolerListener;
-import playground.vsp.congestion.handlers.CongestionHandlerImplV10;
-import playground.vsp.congestion.handlers.CongestionHandlerImplV3;
-import playground.vsp.congestion.handlers.CongestionHandlerImplV4;
-import playground.vsp.congestion.handlers.CongestionHandlerImplV7;
-import playground.vsp.congestion.handlers.CongestionHandlerImplV8;
-import playground.vsp.congestion.handlers.CongestionHandlerImplV9;
-import playground.vsp.congestion.handlers.TollHandler;
-import playground.vsp.congestion.routing.CongestionTollTimeDistanceTravelDisutilityFactory;
-import signals.CombinedSignalsModule;
-import signals.downstreamSensor.DownstreamSignalController;
-import utils.SignalizeScenario;
-
-/**
- * Class to run a cottbus simulation.
- * 
- * @author tthunig
- *
- */
-public class TtRunCottbusSimulation {
-
-	private static final Logger LOG = Logger.getLogger(TtRunCottbusSimulation.class);
-	
-	private final static String RUN_ID = "3103c";
-	
-	private final static NetworkType NETWORK_TYPE = NetworkType.V1;
-	public enum NetworkType {
-		BTU_NET, // "network small simplified" in BTU_BASE_DIR
-		V1, // network of the public-svn scenario from 2016-03-18 (same as from DG)
-		V2, // add missing highway part, add missing links, correct directions, add missing signal
-		V21, // add missing lanes
-		V3 // double flow capacities of all signalized links and lanes
-	}
-	private final static PopulationType POP_TYPE = PopulationType.WoMines;
-	public enum PopulationType {
-		GRID_LOCK_BTU, // artificial demand: from every ingoing link to every outgoing link of the inner city ring
-		BTU_POP_MATSIM_ROUTES,
-		BTU_POP_BTU_ROUTES,
-		WMines, // with mines as working places. causes an oversized number of working places in the south west of Cottbus.
-		WoMines // without mines as working places
-	}
-	
-	private final static SignalType SIGNAL_TYPE = SignalType.ALL_MS_AS_SYLVIA_INSIDE_ENVELOPE_REST_GREEN;
-	public enum SignalType {
-		NONE, MS, MS_RANDOM_OFFSETS, MS_SYLVIA, BTU_OPT, DOWNSTREAM_MS, DOWNSTREAM_BTUOPT, DOWNSTREAM_ALLGREEN, 
-		ALL_NODES_ALL_GREEN, ALL_NODES_DOWNSTREAM, ALL_GREEN_INSIDE_ENVELOPE, 
-		ALL_MS_INSIDE_ENVELOPE_REST_GREEN, // all MS systems fixed-time, rest all green
-		ALL_MS_AS_SYLVIA_INSIDE_ENVELOPE_REST_GREEN, // all MS systems as sylvia with MS basis, rest all green. note: green basis for sylvia does not work
-		ALL_MS_AS_DOWNSTREAM_INSIDE_ENVELOPE_REST_GREEN, // all MS systems as downstream with MS basis, rest all green
-		ALL_DOWNSTREAM_INSIDE_ENVELOPE_BASIS_MS, // all MS systems as downstream with MS basis, rest downstream with green basis
-		ALL_DOWNSTREAM_INSIDE_ENVELOPE_BASIS_GREEN, // all systems inside envelope downstream with green basis
-		ALL_MS_AS_DOWNSTREAM_BASIS_GREEN_INSIDE_ENVELOPE_REST_GREEN // all MS systems as downstream with green basis, rest all green
-	}
-	
-	// defines which kind of pricing should be used
-	private static final PricingType PRICING_TYPE = PricingType.NONE;
-	private enum PricingType {
-		NONE, CP_V3, CP_V4, CP_V7, CP_V8, CP_V9, CP_V10, FLOWBASED, CORDON_INNERCITY, CORDON_RING
-	}
-	
-	// choose a sigma for the randomized router
-	// (higher sigma cause more randomness. use 0.0 for no randomness.)
-	private static final double SIGMA = 0.0;
-	
-	private static final String OUTPUT_BASE_DIR = "../../../runs-svn/cottbus/createGridLock/";
-	private static final String INPUT_BASE_DIR = "../../../shared-svn/projects/cottbus/data/scenarios/cottbus_scenario/";
-	private static final String BTU_BASE_DIR = "../../../shared-svn/projects/cottbus/data/optimization/cb2ks2010/2015-02-25_minflow_50.0_morning_peak_speedFilter15.0_SP_tt_cBB50.0_sBB500.0/";
-	
-	private static final boolean WRITE_INITIAL_FILES = true;
-	private static final boolean USE_COUNTS = false;
-	private static final double SCALING_FACTOR = 1.;
-	
-	public static void main(String[] args) {		
-		Config config = defineConfig();
-		
-//		OTFVisConfigGroup otfvisConfig = ConfigUtils.addOrGetModule(config, OTFVisConfigGroup.class ) ;
-//		otfvisConfig.setDrawTime(true);
-//		otfvisConfig.setAgentSize(80f);
-		
-		Scenario scenario = prepareScenario( config );
-		Controler controler = prepareController( scenario );
-		
-//		controler.addOverridingModule( new OTFVisWithSignalsLiveModule() ) ;
-		
-		controler.run();
-	}
-
-	private static Config defineConfig() {
-		Config config = ConfigUtils.createConfig();
-
-		switch (NETWORK_TYPE) {
-		case BTU_NET:
-			config.network().setInputFile(BTU_BASE_DIR + "network_small_simplified.xml.gz");
-			config.network().setLaneDefinitionsFile(BTU_BASE_DIR + "lanes_network_small.xml.gz");
-			break;
-		case V1:
-			config.network().setInputFile(INPUT_BASE_DIR + "network_wgs84_utm33n.xml.gz");
-			config.network().setLaneDefinitionsFile(INPUT_BASE_DIR + "lanes.xml");
-			break;
-		case V2:
-			config.network().setInputFile(INPUT_BASE_DIR + "network_wgs84_utm33n_v2.xml");
-			config.network().setLaneDefinitionsFile(INPUT_BASE_DIR + "lanes.xml");
-			break;
-		case V21:
-			config.network().setInputFile(INPUT_BASE_DIR + "network_wgs84_utm33n_v2.xml");
-			config.network().setLaneDefinitionsFile(INPUT_BASE_DIR + "lanes_v2.1.xml");
-			break;
-		case V3:
-			config.network().setInputFile(INPUT_BASE_DIR + "network_wgs84_utm33n_v3.xml");
-			config.network().setLaneDefinitionsFile(INPUT_BASE_DIR + "lanes_v3.xml");
-			break;
-		}
-		if (SIGNAL_TYPE.toString().startsWith("ALL") && !SIGNAL_TYPE.toString().contains("MS")){
-			// if signal type 'All...' without 'MS' is used, lanes are defined later in 'prepareScenario'
-			config.network().setLaneDefinitionsFile(null);
-		}
-		
-		switch (POP_TYPE) {
-		case BTU_POP_MATSIM_ROUTES:
-			config.plans().setInputFile(BTU_BASE_DIR + "trip_plans_from_morning_peak_ks_commodities_minFlow50.0.xml");
-			break;
-		case BTU_POP_BTU_ROUTES:
-			config.plans().setInputFile(BTU_BASE_DIR + "routeComparison/2015-03-10_sameEndTimes_ksOptRouteChoice_paths.xml");
-			break;
-		case WMines:
-			config.plans().setInputFile(INPUT_BASE_DIR + "cb_spn_gemeinde_nachfrage_landuse/commuter_population_wgs84_utm33n_car_only.xml.gz");
-			break;
-		case WoMines:
-			// TODO choose one
-			// BaseCase output plans. the number specifies the flow and storage capacity that was used	
-			config.plans().setInputFile(OUTPUT_BASE_DIR + "run3100/3100.output_plans.xml.gz");
-			// BaseCase plans, no routes
-//			config.plans().setInputFile(INPUT_BASE_DIR + "cb_spn_gemeinde_nachfrage_landuse_woMines/commuter_population_wgs84_utm33n_car_only.xml.gz");
-			// BaseCase plans, no links for acitivties, no routes
-//			config.plans().setInputFile(INPUT_BASE_DIR + "cb_spn_gemeinde_nachfrage_landuse_woMines/commuter_population_wgs84_utm33n_car_only_woLinks.xml.gz");
-			break;
-		case GRID_LOCK_BTU:
-			// take these as initial plans
-			if (SIGNAL_TYPE.equals(SignalType.MS) || SIGNAL_TYPE.equals(SignalType.DOWNSTREAM_MS)){
-				config.plans().setInputFile(OUTPUT_BASE_DIR + "2017-02-2_100it_ReRoute0.1_tbs10_ChExp0.9_beta2_lanes_2link_MS_5plans_GRID_LOCK_BTU_BTU_NET_3600'12'6/output_plans.xml.gz");
-			} else if (SIGNAL_TYPE.toString().startsWith("ALL")){
-				config.plans().setInputFile(OUTPUT_BASE_DIR + "2017-02-3_100it_ReRoute0.1_tbs10_ChExp0.9_beta2_lanes_2link_ALL_NODES_ALL_GREEN_5plans_GRID_LOCK_BTU_BTU_NET_3600'12'3/output_plans.xml.gz");
-//				config.plans().setInputFile(OUTPUT_BASE_DIR + "2017-02-3_100it_ReRoute0.1_tbs10_ChExp0.9_beta2_lanes_2link_ALL_NODES_DOWNSTREAM_5plans_GRID_LOCK_BTU_BTU_NET_3600'12'3/output_plans.xml.gz");						
-			}
-			break;
-		default:
-			break;
-		}
-		// // pt scenario
-		// config.network().setInputFile(INPUT_BASE_DIR + "Cottbus-pt/INPUT_mod/public/input/network_improved.xml");
-		// config.plans().setInputFile(INPUT_BASE_DIR + "Cottbus-pt/INPUT_mod/public/input/plans_scale1.4false.xml");
-
-		// set number of iterations
-		// TODO
-		config.controler().setFirstIteration(100);
-		config.controler().setLastIteration(200);
-
-		// able or enable signals and lanes
-		// if signal type 'All...' is used without 'MS', lanes and signals are defined later in 'prepareScenario'
-		if (!SIGNAL_TYPE.equals(SignalType.NONE) && (SIGNAL_TYPE.toString().contains("MS") || !SIGNAL_TYPE.toString().startsWith("ALL"))) {
-			SignalSystemsConfigGroup signalConfigGroup = ConfigUtils.addOrGetModule(config, SignalSystemsConfigGroup.GROUPNAME, SignalSystemsConfigGroup.class);
-			signalConfigGroup.setUseSignalSystems(true);
-			config.qsim().setUseLanes(SIGNAL_TYPE.toString().startsWith("ALL") && !SIGNAL_TYPE.toString().contains("MS") ? false : true);
-			// set signal systems
-			switch (NETWORK_TYPE) {
-			case V1:
-				signalConfigGroup.setSignalSystemFile(INPUT_BASE_DIR + "signal_systems_no_13.xml");
-				break;
-			case BTU_NET:
-//				signalConfigGroup.setSignalSystemFile(BTU_BASE_DIR + "output_signal_systems_v2.0.xml.gz"); // gives SAXParseException: Content is not allowed in prolog
-				signalConfigGroup.setSignalSystemFile(BTU_BASE_DIR + "signal_systems_no_13_btuNet.xml");
-				break;
-			case V2:
-				signalConfigGroup.setSignalSystemFile(INPUT_BASE_DIR + "signal_systems_no_13_v2.xml");
-				break;
-			default:
-				signalConfigGroup.setSignalSystemFile(INPUT_BASE_DIR + "signal_systems_no_13_v2.1.xml");
-				break;
-			}			
-			// set signal group
-			if (NETWORK_TYPE.equals(NetworkType.V1) || NETWORK_TYPE.equals(NetworkType.BTU_NET)) {
-				signalConfigGroup.setSignalGroupsFile(INPUT_BASE_DIR + "signal_groups_no_13.xml");
-			} else {
-				signalConfigGroup.setSignalGroupsFile(INPUT_BASE_DIR + "signal_groups_no_13_v2.xml");
-			}
-			// set signal control
-			switch (SIGNAL_TYPE) {
-			case MS:
-			case DOWNSTREAM_MS: // will be changed to downstream later
-			case DOWNSTREAM_ALLGREEN: // will be changed to all day green and downstream later
-			case ALL_MS_AS_DOWNSTREAM_BASIS_GREEN_INSIDE_ENVELOPE_REST_GREEN: // will be changed to all day green and downstream later; additional signal systems will be added later
-			case ALL_MS_INSIDE_ENVELOPE_REST_GREEN: // additional signal systems will be added later
-			case ALL_MS_AS_DOWNSTREAM_INSIDE_ENVELOPE_REST_GREEN: // will be changed to downstream later; additional signal systems will be added later
-			case ALL_DOWNSTREAM_INSIDE_ENVELOPE_BASIS_MS: // additional signal systems will be added later
-				if (NETWORK_TYPE.equals(NetworkType.V1) || NETWORK_TYPE.equals(NetworkType.BTU_NET)) {
-					signalConfigGroup.setSignalControlFile(INPUT_BASE_DIR + "signal_control_no_13.xml");
-				} else {
-					signalConfigGroup.setSignalControlFile(INPUT_BASE_DIR + "signal_control_no_13_v2.xml");
-				}
-				break;
-			case MS_RANDOM_OFFSETS:
-				if (NETWORK_TYPE.equals(NetworkType.V1) || NETWORK_TYPE.equals(NetworkType.BTU_NET)) {
-					signalConfigGroup.setSignalControlFile(INPUT_BASE_DIR + "signal_control_no_13_random_offsets.xml");
-				} else {
-					throw new UnsupportedOperationException("It is not yet supported to combine " + SIGNAL_TYPE + " and " + NETWORK_TYPE);
-				}
-				break;
-			case MS_SYLVIA:
-			case ALL_MS_AS_SYLVIA_INSIDE_ENVELOPE_REST_GREEN:
-				if (NETWORK_TYPE.equals(NetworkType.V1)){
-					signalConfigGroup.setSignalControlFile(INPUT_BASE_DIR + "signal_control_sylvia_no_13.xml");
-				} else {
-					throw new UnsupportedOperationException("It is not yet supported to combine " + SIGNAL_TYPE + " and " + NETWORK_TYPE);
-				}
-				break;
-			case BTU_OPT:
-			case DOWNSTREAM_BTUOPT:
-				if (NETWORK_TYPE.equals(NetworkType.V1) || NETWORK_TYPE.equals(NetworkType.BTU_NET)) {
-					signalConfigGroup.setSignalControlFile(BTU_BASE_DIR + "btu/signal_control_opt.xml");
-				} else {
-					throw new UnsupportedOperationException("It is not yet supported to combine " + SIGNAL_TYPE + " and " + NETWORK_TYPE);
-				}
-				break;
-			}
-		}
-		if (PRICING_TYPE.toString().startsWith("CORDON_")){
-			RoadPricingConfigGroup roadPricingCG = ConfigUtils.addOrGetModule(config, RoadPricingConfigGroup.GROUP_NAME, RoadPricingConfigGroup.class);
-			// TODO adapt toll value here
-			if (PRICING_TYPE.equals(PricingType.CORDON_INNERCITY)){
-				roadPricingCG.setTollLinksFile(INPUT_BASE_DIR + "cordonToll/tollLinksFile_innerCityWoRing_100.xml");
-			} else { // PricingType.CORDON_RING
-				roadPricingCG.setTollLinksFile(INPUT_BASE_DIR + "cordonToll/tollLinksFile_innerCityWRing_100.xml");				
-			}
-		}
-		
-		// set brain exp beta
-		config.planCalcScore().setBrainExpBeta( 2 );
-
-		// choose between link to link and node to node routing
-		// (only has effect if lanes are used)
-		boolean link2linkRouting = true;
-		config.controler().setLinkToLinkRoutingEnabled(link2linkRouting);
-		config.travelTimeCalculator().setCalculateLinkToLinkTravelTimes(link2linkRouting);
-		config.travelTimeCalculator().setCalculateLinkTravelTimes(true);
-
-		// set travelTimeBinSize (only has effect if reRoute is used)
-		config.travelTimeCalculator().setTraveltimeBinSize( 900 );
-
-		config.travelTimeCalculator().setTravelTimeCalculatorType(TravelTimeCalculatorType.TravelTimeCalculatorHashMap.toString());
-		// hash map and array produce same results. only difference: memory and time.
-		// for small time bins and sparse values hash map is better. theresa, may'15
-
-		// define strategies:
-		{
-			StrategySettings strat = new StrategySettings();
-			strat.setStrategyName(DefaultStrategy.ReRoute.toString());
-			if (POP_TYPE.equals(PopulationType.BTU_POP_BTU_ROUTES))
-				strat.setWeight(0.0); // no ReRoute, fix route choice set
-			else
-				strat.setWeight(0.1);
-			strat.setDisableAfter(config.controler().getLastIteration() - config.controler().getFirstIteration() > 200 ? 
-					config.controler().getLastIteration() - 100 : config.controler().getLastIteration() - 50);
-			config.strategy().addStrategySettings(strat);
-		}
-		{
-			StrategySettings strat = new StrategySettings();
-			strat.setStrategyName(DefaultStrategy.TimeAllocationMutator.toString());
-			strat.setWeight(0.0);
-			strat.setDisableAfter(config.controler().getLastIteration() - 100);
-			config.strategy().addStrategySettings(strat);
-			config.timeAllocationMutator().setMutationRange(1800); // 1800 is default
-		}
-		{
-			StrategySettings strat = new StrategySettings();
-			strat.setStrategyName(DefaultSelector.ChangeExpBeta.toString());
-			strat.setWeight(0.9);
-			strat.setDisableAfter(config.controler().getLastIteration());
-			config.strategy().addStrategySettings(strat);
-		}
-		{
-			StrategySettings strat = new StrategySettings();
-			strat.setStrategyName(DefaultSelector.BestScore.toString());
-			strat.setWeight(0.0);
-			strat.setDisableAfter(config.controler().getLastIteration() - 50);
-			config.strategy().addStrategySettings(strat);
-		}
-		{
-			StrategySettings strat = new StrategySettings();
-			strat.setStrategyName(DefaultSelector.KeepLastSelected.toString());
-			strat.setWeight(0.0);
-			strat.setDisableAfter(config.controler().getLastIteration());
-			config.strategy().addStrategySettings(strat);
-		}
-
-		// choose maximal number of plans per agent. 0 means unlimited
-		if (POP_TYPE.equals(PopulationType.BTU_POP_BTU_ROUTES))
-			config.strategy().setMaxAgentPlanMemorySize(0); //unlimited because ReRoute is switched off anyway
-		else 
-			config.strategy().setMaxAgentPlanMemorySize( 5 );
-
-		config.qsim().setStuckTime( 3600 );
-		config.qsim().setRemoveStuckVehicles(false);
-		config.qsim().setStartTime(3600 * 5); 
-		// TODO change to a higher value for congested scenarios
-		config.qsim().setEndTime(24.*3600.);
-		config.qsim().setInsertingWaitingVehiclesBeforeDrivingVehicles(false); // false is default
-//		config.qsim().setTrafficDynamics(TrafficDynamics.withHoles); // queue is default
-		
-		if (NETWORK_TYPE.equals(NetworkType.BTU_NET)){
-			LOG.warn("Keep in mind that the btu network capacity has already been scaled");
-		}
-//		config.qsim().setStorageCapFactor( SCALING_FACTOR );
-		/* storage cap should be scaled less than flow capacity factor. 
-		 * read in NicolaiNagelHiResAccessibilityMethod (2014), p.75f. (or p.9 in preprint), they mention RieserNagel2008NetworkBreakdown as reference */
-		config.qsim().setStorageCapFactor( SCALING_FACTOR / Math.pow(SCALING_FACTOR,1/4.) );
-		config.qsim().setFlowCapFactor( SCALING_FACTOR );
-		
-		// adapt monetary distance cost rate
-		// (should be negative. the smaller it is, the more counts the distance.
-		// use -12.0 to balance time [h] and distance [m].
-		// use -0.0033 to balance [s] and [m], -0.012 to balance [h] and [km], -0.0004 to balance [h] and 30[km]...
-		// use -0.0 to use only time.)
-		config.planCalcScore().getModes().get(TransportMode.car).setMonetaryDistanceRate( -0.0 ); // Ihab: 20Cent=0.2Eur guter Wert pro km -> 0.0002 pro m
-
-		config.planCalcScore().setMarginalUtilityOfMoney(1.0); // default is 1.0
-
-		config.controler().setOverwriteFileSetting(OverwriteFileSetting.overwriteExistingFiles);
-		// note: overwriteExistingFiles necessary when 'writeInputFiles' is true
-		// note: the output directory is defined in createRunNameAndOutputDir(...) after all adaptations are done
-
-		config.vspExperimental().setWritingOutputEvents(true);
-		config.planCalcScore().setWriteExperiencedPlans(true);
-		config.controler().setCreateGraphs(true);
-
-		config.controler().setWriteEventsInterval(config.controler().getLastIteration());
-		config.controler().setWritePlansInterval(config.controler().getLastIteration());
-
-		// define activity types
-		{
-			ActivityParams dummyAct = new ActivityParams("dummy");
-			dummyAct.setTypicalDuration(12 * 3600);
-			dummyAct.setOpeningTime(5 * 3600);
-			dummyAct.setLatestStartTime(10 * 3600);
-			config.planCalcScore().addActivityParams(dummyAct);
-		}
-		{
-			ActivityParams homeAct = new ActivityParams("home");
-			homeAct.setTypicalDuration(15.5 * 3600);
-			config.planCalcScore().addActivityParams(homeAct);
-		}
-		{
-			ActivityParams workAct = new ActivityParams("work");
-			workAct.setTypicalDuration(8.5 * 3600);
-			workAct.setOpeningTime(7 * 3600);
-			workAct.setClosingTime(17.5 * 3600);
-			config.planCalcScore().addActivityParams(workAct);
-		}
-		
-		config.global().setCoordinateSystem("EPSG:25833"); //UTM33
-		
-		// add counts module
-		if (USE_COUNTS) {
-			if (!NETWORK_TYPE.equals(NetworkType.V1)){
-				throw new UnsupportedOperationException("In this scenario, counts can only be used together with NetworkType.V1"
-						+ " because they are not available for other simplified networks.");
-			}
-//			config.counts().setCountsFileName(INPUT_BASE_DIR + "CottbusCounts/counts_matsim/counts_final_shifted.xml");
-			config.counts().setInputFile(INPUT_BASE_DIR + "CottbusCounts/counts_matsim/counts_final_shifted_v2.xml");
-			config.counts().setCountsScaleFactor(1.0 / SCALING_FACTOR); // sample size
-			config.counts().setWriteCountsInterval(config.controler().getLastIteration());
-//			config.counts().setWriteCountsInterval(1);
-			config.counts().setOutputFormat("all");
-//			config.counts().setInputCRS(inputCRS);
-			config.counts().setAverageCountsOverIterations(10);
-		}
-		
-		return config;
-	}
-
-	private static Scenario prepareScenario(Config config) {
-		Scenario scenario = ScenarioUtils.loadScenario(config);	
-	
-		// add missing scenario elements
-		SignalSystemsConfigGroup signalsConfigGroup = ConfigUtils.addOrGetModule(config,
-				SignalSystemsConfigGroup.GROUPNAME, SignalSystemsConfigGroup.class);
-		if (signalsConfigGroup.isUseSignalSystems()) {
-			scenario.addScenarioElement(SignalsData.ELEMENT_NAME, new SignalsDataLoader(config).loadSignalsData());
-		}
-
-		// adoptions for some signal types necessary:
-		switch (SIGNAL_TYPE) {
-		case DOWNSTREAM_BTUOPT:
-		case DOWNSTREAM_MS:
-		case DOWNSTREAM_ALLGREEN:
-		case ALL_MS_AS_DOWNSTREAM_BASIS_GREEN_INSIDE_ENVELOPE_REST_GREEN:
-			// adapt signal controller for downstream signal control
-			SignalsData signalsData = (SignalsData) scenario.getScenarioElement(SignalsData.ELEMENT_NAME);
-			for (SignalSystemControllerData controllerData : signalsData.getSignalControlData().getSignalSystemControllerDataBySystemId().values()) {
-				controllerData.setControllerIdentifier(DownstreamSignalController.IDENTIFIER);
-				if (SIGNAL_TYPE.toString().contains("GREEN")){
-					// change to all day green
-					for (SignalPlanData planData : controllerData.getSignalPlanData().values()) {
-						for (SignalGroupSettingsData groupSetting : planData.getSignalGroupSettingsDataByGroupId().values()) {
-							groupSetting.setOnset(0);
-							groupSetting.setDropping(planData.getCycleTime()-1);
-						}
-					}
-				}
-			}
-			if (SIGNAL_TYPE.equals(SignalType.ALL_MS_AS_DOWNSTREAM_BASIS_GREEN_INSIDE_ENVELOPE_REST_GREEN)){
-				// add additional all day green signals inside envelope
-				SignalizeScenario signalizer = new SignalizeScenario(scenario);
-				signalizer.setOverwriteSignals(false);
-				signalizer.setBoundingBox(INPUT_BASE_DIR + "shape_files/signal_systems/bounding_box.shp");
-				// note: no specific signal controller identifier - additional signals should show green all day
-				signalizer.createSignalsAndLanesForAllTurnings();
-			}
-			break;
-		case ALL_DOWNSTREAM_INSIDE_ENVELOPE_BASIS_MS:
-			// change all signal controller to downstream
-			signalsData = (SignalsData) scenario.getScenarioElement(SignalsData.ELEMENT_NAME);
-			for (SignalSystemControllerData controllerData : signalsData.getSignalControlData().getSignalSystemControllerDataBySystemId().values()) {
-				controllerData.setControllerIdentifier(DownstreamSignalController.IDENTIFIER);
-			}
-			// note: no break - should continue! (signals of following types are replaced anyway)
-		case ALL_NODES_ALL_GREEN:
-		case ALL_NODES_DOWNSTREAM:
-		case ALL_GREEN_INSIDE_ENVELOPE:
-		case ALL_DOWNSTREAM_INSIDE_ENVELOPE_BASIS_GREEN:
-			// signalize all intersections (or all inside envelope or all that are not signalized yet), create corresponding lanes
-			SignalizeScenario signalizer = new SignalizeScenario(scenario);
-			if (SIGNAL_TYPE.toString().contains("BASIS_MS"))
-				signalizer.setOverwriteSignals(false);
-			if (SIGNAL_TYPE.toString().contains("DOWNSTREAM"))
-				signalizer.setSignalControlIdentifier(DownstreamSignalController.IDENTIFIER);
-			if (SIGNAL_TYPE.toString().contains("ENVELOPE"))
-				signalizer.setBoundingBox(INPUT_BASE_DIR + "shape_files/signal_systems/bounding_box.shp");
-			signalizer.createSignalsAndLanesForAllTurnings();
-			break;		
-		case ALL_MS_AS_DOWNSTREAM_INSIDE_ENVELOPE_REST_GREEN:
-			// change all signal controller to downstream
-			signalsData = (SignalsData) scenario.getScenarioElement(SignalsData.ELEMENT_NAME);
-			for (SignalSystemControllerData controllerData : signalsData.getSignalControlData().getSignalSystemControllerDataBySystemId().values()) {
-				controllerData.setControllerIdentifier(DownstreamSignalController.IDENTIFIER);
-			} 
-			// note: no break - should continue! (following sylvia and ms already have correct signal controller)
-		case ALL_MS_AS_SYLVIA_INSIDE_ENVELOPE_REST_GREEN:
-		case ALL_MS_INSIDE_ENVELOPE_REST_GREEN:
-			// add additional all day green signals inside envelope
-			signalizer = new SignalizeScenario(scenario);
-			signalizer.setOverwriteSignals(false);
-			signalizer.setBoundingBox(INPUT_BASE_DIR + "shape_files/signal_systems/bounding_box.shp");
-			// note: no specific signal controller identifier - additional signals should show green all day
-			signalizer.createSignalsAndLanesForAllTurnings();
-			break;
-		default:
-			break;
-		}
-		
-//		// adoptions for artificial population (GRID_LOCK_BTU)
-//		if (POP_TYPE.equals(PopulationType.GRID_LOCK_BTU)){
-//			createArificialGridLockPopulation(scenario);
-//		}
-		
-		createRunNameAndOutputDir(scenario);
-		if (WRITE_INITIAL_FILES){ 
-			writeInitFiles(scenario);
-		}
-		
-		return scenario;
-	}
-
-	private static void createArificialGridLockPopulation(Scenario scenario) {
-		String[] inLinks = {"7919", "4909", "1281", "506", "3411", "2100-2098-5377", "6230",
-				"40", "3503", "6663", "2759", "2475"};
-		String[] outLinks = {"7918", "4908", "1282", "4511", "3418", "5376-2097-2099", "6213",
-				"8632", "3490", "6662", "2758", "6747"};
-		List<Id<Link>> inLinkIds = new LinkedList<>();
-		List<Id<Link>> outLinkIds = new LinkedList<>();
-		for (int i=0; i<inLinks.length; i++){
-			inLinkIds.add(Id.createLinkId(inLinks[i]));
-			outLinkIds.add(Id.createLinkId(outLinks[i]));
-		}
-		
-		Population pop = scenario.getPopulation();
-		
-		int numberOfPersonsPerODPerH = 3600/12/3;
-		double simulationPeriod_h = 3;
-		double simulationStartTime_s = 6*3600;
-		for (Id<Link> inLinkId : inLinkIds){
-			for (Id<Link> outLinkId : outLinkIds){
-				for (int i = 0; i < numberOfPersonsPerODPerH * simulationPeriod_h; i++) {
-					// create a person
-					Person person = pop.getFactory().createPerson(Id.createPersonId(inLinkId + "_" + outLinkId + "_" + i));
-
-					// create a start activity at the inLink
-					Activity startAct = pop.getFactory().createActivityFromLinkId("dummy", inLinkId);
-					// distribute agents uniformly between simulationStartTime and (simulationStartTime + simulationPeriod) am.
-					startAct.setEndTime(simulationStartTime_s + (double)(i)/(numberOfPersonsPerODPerH * simulationPeriod_h) * simulationPeriod_h * 3600);
-				
-					// create a drain activity at outLink
-					Activity drainAct = pop.getFactory().createActivityFromLinkId("dummy", Id.createLinkId(outLinkId));
-					
-					// create a dummy leg
-					Leg leg = pop.getFactory().createLeg(TransportMode.car);
-					
-					// create a plan for the person that contains all this information
-					Plan plan = pop.getFactory().createPlan();
-					plan.addActivity(startAct);
-					plan.addLeg(leg);
-					plan.addActivity(drainAct);
-					
-					// store information in population
-					person.addPlan(plan);
-					
-					pop.addPerson(person);
-				}
-			}
-		}		
-	}
-
-	private static Controler prepareController(Scenario scenario) {
-		Config config = scenario.getConfig();
-		Controler controler = new Controler(scenario);
-
-		// add the signals module if signal systems are used
-		SignalSystemsConfigGroup signalsConfigGroup = ConfigUtils.addOrGetModule(config,
-				SignalSystemsConfigGroup.GROUPNAME, SignalSystemsConfigGroup.class);
-		if (signalsConfigGroup.isUseSignalSystems()) {
-			CombinedSignalsModule signalsModule = new CombinedSignalsModule();
-			DgSylviaConfig sylviaConfig = new DgSylviaConfig();
-			// TODO change for sylvia
-			sylviaConfig.setUseFixedTimeCycleAsMaximalExtension(false);
-			sylviaConfig.setSignalGroupMaxGreenScale(1.5);
-//			sylviaConfig.setCheckDownstream(true);
-			signalsModule.setSylviaConfig(sylviaConfig);
-			controler.addOverridingModule(signalsModule);
-		}
-		
-<<<<<<< HEAD
-		// add the module for link to link routing if enabled
-		if (config.controler().isLinkToLinkRoutingEnabled()){
-			controler.addOverridingModule(new InvertedNetworkRoutingModuleModule());
-		}
-
-		if (PRICING_TYPE.toString().startsWith("CP_")){
-=======
-		if (!PRICING_TYPE.equals(PricingType.NONE) && !PRICING_TYPE.equals(PricingType.FLOWBASED)){
->>>>>>> de1b3ca6
-			// add tolling
-			TollHandler tollHandler = new TollHandler(scenario);
-			
-			// add correct TravelDisutilityFactory for tolls if ReRoute is used
-			StrategySettings[] strategies = config.strategy().getStrategySettings()
-					.toArray(new StrategySettings[0]);
-			for (int i = 0; i < strategies.length; i++) {
-				if (strategies[i].getStrategyName().equals(DefaultStrategy.ReRoute.toString())){
-					if (strategies[i].getWeight() > 0.0){ // ReRoute is used
-						final CongestionTollTimeDistanceTravelDisutilityFactory factory =
-								new CongestionTollTimeDistanceTravelDisutilityFactory(
-										new RandomizingTimeDistanceTravelDisutilityFactory( TransportMode.car, config.planCalcScore() ),
-								tollHandler, config.planCalcScore()
-							) ;
-						factory.setSigma(SIGMA);
-						controler.addOverridingModule(new AbstractModule(){
-							@Override
-							public void install() {
-								this.bindCarTravelDisutilityFactory().toInstance( factory );
-							}
-						});
-					}
-				}
-			}		
-			
-			// choose the correct congestion handler and add it
-			EventHandler congestionHandler = null;
-			switch (PRICING_TYPE){
-			case CP_V3:
-				congestionHandler = new CongestionHandlerImplV3(controler.getEvents(), 
-						controler.getScenario());
-				break;
-			case CP_V4:
-				congestionHandler = new CongestionHandlerImplV4(controler.getEvents(), 
-						controler.getScenario());
-				break;
-			case CP_V7:
-				congestionHandler = new CongestionHandlerImplV7(controler.getEvents(), 
-						controler.getScenario());
-				break;
-			case CP_V8:
-				congestionHandler = new CongestionHandlerImplV8(controler.getEvents(), 
-						controler.getScenario());
-				break;
-			case CP_V9:
-				congestionHandler = new CongestionHandlerImplV9(controler.getEvents(), 
-						controler.getScenario());
-				break;
-			case CP_V10:
-				congestionHandler = new CongestionHandlerImplV10(controler.getEvents(), 
-						controler.getScenario());
-				break;
-			default:
-				break;
-			}
-			controler.addControlerListener(
-					new MarginalCongestionPricingContolerListener(controler.getScenario(), 
-							tollHandler, congestionHandler));
-		
-		} else if (PRICING_TYPE.equals(PricingType.FLOWBASED)) {
-			
-			throw new UnsupportedOperationException("Not yet implemented!");
-//			Initializer initializer = new Initializer();
-//			controler.addControlerListener(initializer);		
-		} else if (PRICING_TYPE.toString().startsWith("CORDON_")){
-			// (loads the road pricing scheme, uses custom travel disutility including tolls, etc.)
-			controler.addOverridingModule(new RoadPricingModule());
-		} else { // no pricing
-			
-			// adapt sigma for randomized routing
-			final RandomizingTimeDistanceTravelDisutilityFactory builder =
-					new RandomizingTimeDistanceTravelDisutilityFactory( TransportMode.car, config.planCalcScore() );
-			builder.setSigma(SIGMA);
-			controler.addOverridingModule(new AbstractModule() {
-				@Override
-				public void install() {
-					bindCarTravelDisutilityFactory().toInstance(builder);
-				}
-			});
-		}
-		
-		controler.addOverridingModule(new AbstractModule() {			
-			@Override
-			public void install() {
-				this.bind(TtGeneralAnalysis.class).asEagerSingleton();
-				this.addEventHandlerBinding().to(TtGeneralAnalysis.class);
-				this.bind(TtAnalyzedGeneralResultsWriter.class);
-				this.addControlerListenerBinding().to(TtListenerToBindGeneralAnalysis.class);
-			}
-		});
-		
-		return controler;
-	}
-	
-	private static void createRunNameAndOutputDir(Scenario scenario) {
-
-		Config config = scenario.getConfig();
-		
-		// get the current date in format "yyyy-mm-dd"
-		Calendar cal = Calendar.getInstance ();
-		// this class counts months from 0, but days from 1
-		int month = cal.get(Calendar.MONTH) + 1;
-		String monthStr = month + "";
-		if (month < 10)
-			monthStr = "0" + month;
-		String date = cal.get(Calendar.YEAR) + "-" 
-				+ monthStr + "-" + cal.get(Calendar.DAY_OF_MONTH);
-		
-		String runName = date;
-
-		runName += "_" + config.controler().getLastIteration() + "it";
-		
-		// create info about capacities
-		double storeCap = config.qsim().getStorageCapFactor();
-		double flowCap = config.qsim().getFlowCapFactor();
-		if (storeCap == flowCap && storeCap != 1.0){
-			runName += "_cap" + storeCap;
-		} else { 
-			if (storeCap != 1.0)
-				runName += "_storeCap" + storeCap;
-			if (flowCap != 1.0)
-				runName += "_flowCap" + flowCap;
-		}
-		
-		StrategySettings[] strategies = config.strategy().getStrategySettings()
-				.toArray(new StrategySettings[0]);
-		for (int i = 0; i < strategies.length; i++) {
-			double weight = strategies[i].getWeight();
-			if (weight != 0.0){
-				String name = strategies[i].getStrategyName();
-				if (name.equals(DefaultSelector.ChangeExpBeta.toString())){
-					runName += "_ChExp" + weight;
-					runName += "_beta" + (int)config.planCalcScore().getBrainExpBeta();
-				} else if (name.equals(DefaultSelector.KeepLastSelected.toString())){
-					runName += "_KeepLast" + weight;
-				} else if (name.equals(DefaultStrategy.ReRoute.toString())){
-					runName += "_ReRoute" + weight;
-					runName += "_tbs" + config.travelTimeCalculator().getTraveltimeBinSize();
-				} else if (name.equals(DefaultStrategy.TimeAllocationMutator.toString())){
-					runName += "_TimeMut" + weight;
-				} else {
-					runName += "_" + name + weight;
-				}
-			}
-		}
-		
-		if (SIGMA != 0.0)
-			runName += "_sigma" + SIGMA;
-		if (config.planCalcScore().getModes().get(TransportMode.car).getMonetaryDistanceRate() != 0.0)
-			runName += "_distCost"
-					+ config.planCalcScore().getModes().get(TransportMode.car).getMonetaryDistanceRate();
-
-		if (config.qsim().isUseLanes()){
-			runName += "_lanes";
-			// link 2 link vs node 2 node routing. this only has an effect if lanes are used
-			if (config.controler().isLinkToLinkRoutingEnabled())
-				runName += "_2link";
-			else
-				runName += "_2node";
-		}			
-
-		if (ConfigUtils.addOrGetModule(config, SignalSystemsConfigGroup.GROUPNAME,
-				SignalSystemsConfigGroup.class).isUseSignalSystems()) {
-			switch (SIGNAL_TYPE){
-			case BTU_OPT:
-				runName += "_BtuOpt";
-				break;
-			case MS_RANDOM_OFFSETS:
-				runName += "_rdmOff";
-				break;
-			case DOWNSTREAM_MS:
-				runName += "_dwnBC";
-				break;
-			case DOWNSTREAM_ALLGREEN:
-				runName += "_dwnGreen";
-				break;
-			case DOWNSTREAM_BTUOPT:
-				runName += "_dwnOPT";
-				break;
-			default:
-				runName += "_" + SIGNAL_TYPE;
-				break;
-			}			
-		}
-		
-		if (!PRICING_TYPE.equals(PricingType.NONE)){
-			runName += "_" + PRICING_TYPE.toString();
-		}
-		
-		if (config.strategy().getMaxAgentPlanMemorySize() != 0)
-			runName += "_" + config.strategy().getMaxAgentPlanMemorySize() + "plans";
-
-		if (USE_COUNTS){
-			runName += "_counts";
-		}
-		
-		runName += "_" + POP_TYPE;
-		runName += "_" + NETWORK_TYPE;
-		
-		String outputDir = OUTPUT_BASE_DIR + "run" + RUN_ID + "/"; 
-//		String outputDir = OUTPUT_BASE_DIR + runName + "/"; 
-		// create directory
-		new File(outputDir).mkdirs();
-
-		config.controler().setOutputDirectory(outputDir);
-		LOG.info("The output will be written to " + outputDir);
-		
-		config.controler().setRunId(RUN_ID);
-		
-		// write run description
-		PrintStream stream;
-		String filename = outputDir + "runDescription.txt";
-		try {
-			stream = new PrintStream(new File(filename));
-		} catch (FileNotFoundException e) {
-			e.printStackTrace();
-			return;
-		}
-		stream.println(runName);
-		stream.close();
-	}
-
-	private static void writeInitFiles(Scenario scenario) {
-		String outputDir = scenario.getConfig().controler().getOutputDirectory() + "initialFiles/";
-		// create directory
-		new File(outputDir).mkdirs();
-		
-		// write network and lanes
-		new NetworkWriter(scenario.getNetwork()).write(outputDir + "network.xml");
-		// correct paths before writing config
-		scenario.getConfig().network().setInputFile("network.xml");
-		if (scenario.getConfig().qsim().isUseLanes()) {
-			new LanesWriter(scenario.getLanes()).write(outputDir + "lanes.xml");
-			scenario.getConfig().network().setLaneDefinitionsFile("lanes.xml");
-		}
-		String outputDirTmp = scenario.getConfig().controler().getOutputDirectory();
-		// adapt output dir to be able to run it on the cluster
-		scenario.getConfig().controler().setOutputDirectory("/net/ils3/thunig/runs-svn/cottbus/createGridLock/run" + RUN_ID + "/");
-		
-		// write population
-		new PopulationWriter(scenario.getPopulation()).write(outputDir + "plans.xml");
-		scenario.getConfig().plans().setInputFile("plans.xml");
-		
-		// write signal files
-		if (!SIGNAL_TYPE.equals(SignalType.NONE)) {
-			SignalsData signalsData = (SignalsData) scenario.getScenarioElement(SignalsData.ELEMENT_NAME);
-			new SignalSystemsWriter20(signalsData.getSignalSystemsData()).write(outputDir + "signalSystems.xml");
-			new SignalControlWriter20(signalsData.getSignalControlData()).write(outputDir + "signalControl.xml");
-			new SignalGroupsWriter20(signalsData.getSignalGroupsData()).write(outputDir + "signalGroups.xml");
-			
-			SignalSystemsConfigGroup signalsConfigGroup = ConfigUtils.addOrGetModule(scenario.getConfig(),
-					SignalSystemsConfigGroup.GROUPNAME, SignalSystemsConfigGroup.class);
-			signalsConfigGroup.setSignalSystemFile("signalSystems.xml");
-			signalsConfigGroup.setSignalGroupsFile("signalGroups.xml");
-			signalsConfigGroup.setSignalControlFile("signalControl.xml");
-		}
-		
-		// write config
-		new ConfigWriter(scenario.getConfig()).write(outputDir + "config.xml");
-		
-		// restore output dir
-		scenario.getConfig().controler().setOutputDirectory(outputDirTmp);
-	}
-
-}
+/*
+ *  *********************************************************************** *
+ *  * project: org.matsim.*
+ *  * DefaultControlerModules.java
+ *  *                                                                         *
+ *  * *********************************************************************** *
+ *  *                                                                         *
+ *  * copyright       : (C) 2014 by the members listed in the COPYING, *
+ *  *                   LICENSE and WARRANTY file.                            *
+ *  * email           : info at matsim dot org                                *
+ *  *                                                                         *
+ *  * *********************************************************************** *
+ *  *                                                                         *
+ *  *   This program is free software; you can redistribute it and/or modify  *
+ *  *   it under the terms of the GNU General Public License as published by  *
+ *  *   the Free Software Foundation; either version 2 of the License, or     *
+ *  *   (at your option) any later version.                                   *
+ *  *   See also COPYING, LICENSE and WARRANTY file                           *
+ *  *                                                                         *
+ *  * ***********************************************************************
+ */
+package scenarios.cottbus.run;
+
+import java.io.File;
+import java.io.FileNotFoundException;
+import java.io.PrintStream;
+import java.util.Arrays;
+import java.util.Calendar;
+import java.util.LinkedList;
+import java.util.List;
+
+import org.apache.log4j.Logger;
+import org.matsim.api.core.v01.Id;
+import org.matsim.api.core.v01.Scenario;
+import org.matsim.api.core.v01.TransportMode;
+import org.matsim.api.core.v01.network.Link;
+import org.matsim.api.core.v01.population.Activity;
+import org.matsim.api.core.v01.population.Leg;
+import org.matsim.api.core.v01.population.Person;
+import org.matsim.api.core.v01.population.Plan;
+import org.matsim.api.core.v01.population.Population;
+import org.matsim.api.core.v01.population.PopulationWriter;
+import org.matsim.contrib.signals.SignalSystemsConfigGroup;
+import org.matsim.contrib.signals.data.SignalsData;
+import org.matsim.contrib.signals.data.SignalsDataLoader;
+import org.matsim.contrib.signals.data.signalcontrol.v20.SignalControlWriter20;
+import org.matsim.contrib.signals.data.signalgroups.v20.SignalControlData;
+import org.matsim.contrib.signals.data.signalgroups.v20.SignalGroupSettingsData;
+import org.matsim.contrib.signals.data.signalgroups.v20.SignalGroupsWriter20;
+import org.matsim.contrib.signals.data.signalgroups.v20.SignalPlanData;
+import org.matsim.contrib.signals.data.signalgroups.v20.SignalSystemControllerData;
+import org.matsim.contrib.signals.data.signalsystems.v20.SignalSystemsWriter20;
+import org.matsim.contrib.signals.model.DefaultPlanbasedSignalSystemController;
+import org.matsim.contrib.signals.otfvis.OTFVisWithSignalsLiveModule;
+import org.matsim.core.config.Config;
+import org.matsim.core.config.ConfigUtils;
+import org.matsim.core.config.ConfigWriter;
+import org.matsim.core.config.groups.PlanCalcScoreConfigGroup.ActivityParams;
+import org.matsim.core.config.groups.QSimConfigGroup.TrafficDynamics;
+import org.matsim.core.config.groups.StrategyConfigGroup.StrategySettings;
+import org.matsim.core.config.groups.TravelTimeCalculatorConfigGroup.TravelTimeCalculatorType;
+import org.matsim.core.controler.AbstractModule;
+import org.matsim.core.controler.Controler;
+import org.matsim.core.controler.OutputDirectoryHierarchy.OverwriteFileSetting;
+import org.matsim.core.events.handler.EventHandler;
+import org.matsim.core.network.io.NetworkWriter;
+import org.matsim.core.replanning.strategies.DefaultPlanStrategiesModule.DefaultSelector;
+import org.matsim.core.replanning.strategies.DefaultPlanStrategiesModule.DefaultStrategy;
+import org.matsim.core.router.costcalculators.RandomizingTimeDistanceTravelDisutilityFactory;
+import org.matsim.core.scenario.ScenarioUtils;
+import org.matsim.lanes.data.LanesWriter;
+import org.matsim.roadpricing.RoadPricingConfigGroup;
+import org.matsim.roadpricing.RoadPricingModule;
+import org.matsim.vis.otfvis.OTFVisConfigGroup;
+
+import analysis.TtAnalyzedGeneralResultsWriter;
+import analysis.TtGeneralAnalysis;
+import analysis.TtListenerToBindGeneralAnalysis;
+import playground.dgrether.signalsystems.sylvia.controler.DgSylviaConfig;
+import playground.dgrether.signalsystems.sylvia.model.SylviaSignalController;
+import playground.vsp.congestion.controler.MarginalCongestionPricingContolerListener;
+import playground.vsp.congestion.handlers.CongestionHandlerImplV10;
+import playground.vsp.congestion.handlers.CongestionHandlerImplV3;
+import playground.vsp.congestion.handlers.CongestionHandlerImplV4;
+import playground.vsp.congestion.handlers.CongestionHandlerImplV7;
+import playground.vsp.congestion.handlers.CongestionHandlerImplV8;
+import playground.vsp.congestion.handlers.CongestionHandlerImplV9;
+import playground.vsp.congestion.handlers.TollHandler;
+import playground.vsp.congestion.routing.CongestionTollTimeDistanceTravelDisutilityFactory;
+import signals.CombinedSignalsModule;
+import signals.downstreamSensor.DownstreamSignalController;
+import utils.SignalizeScenario;
+
+/**
+ * Class to run a cottbus simulation.
+ * 
+ * @author tthunig
+ *
+ */
+public class TtRunCottbusSimulation {
+
+	private static final Logger LOG = Logger.getLogger(TtRunCottbusSimulation.class);
+	
+	private final static String RUN_ID = "3103c";
+	
+	private final static NetworkType NETWORK_TYPE = NetworkType.V1;
+	public enum NetworkType {
+		BTU_NET, // "network small simplified" in BTU_BASE_DIR
+		V1, // network of the public-svn scenario from 2016-03-18 (same as from DG)
+		V2, // add missing highway part, add missing links, correct directions, add missing signal
+		V21, // add missing lanes
+		V3 // double flow capacities of all signalized links and lanes
+	}
+	private final static PopulationType POP_TYPE = PopulationType.WoMines;
+	public enum PopulationType {
+		GRID_LOCK_BTU, // artificial demand: from every ingoing link to every outgoing link of the inner city ring
+		BTU_POP_MATSIM_ROUTES,
+		BTU_POP_BTU_ROUTES,
+		WMines, // with mines as working places. causes an oversized number of working places in the south west of Cottbus.
+		WoMines // without mines as working places
+	}
+	
+	private final static SignalType SIGNAL_TYPE = SignalType.ALL_MS_AS_SYLVIA_INSIDE_ENVELOPE_REST_GREEN;
+	public enum SignalType {
+		NONE, MS, MS_RANDOM_OFFSETS, MS_SYLVIA, BTU_OPT, DOWNSTREAM_MS, DOWNSTREAM_BTUOPT, DOWNSTREAM_ALLGREEN, 
+		ALL_NODES_ALL_GREEN, ALL_NODES_DOWNSTREAM, ALL_GREEN_INSIDE_ENVELOPE, 
+		ALL_MS_INSIDE_ENVELOPE_REST_GREEN, // all MS systems fixed-time, rest all green
+		ALL_MS_AS_SYLVIA_INSIDE_ENVELOPE_REST_GREEN, // all MS systems as sylvia with MS basis, rest all green. note: green basis for sylvia does not work
+		ALL_MS_AS_DOWNSTREAM_INSIDE_ENVELOPE_REST_GREEN, // all MS systems as downstream with MS basis, rest all green
+		ALL_DOWNSTREAM_INSIDE_ENVELOPE_BASIS_MS, // all MS systems as downstream with MS basis, rest downstream with green basis
+		ALL_DOWNSTREAM_INSIDE_ENVELOPE_BASIS_GREEN, // all systems inside envelope downstream with green basis
+		ALL_MS_AS_DOWNSTREAM_BASIS_GREEN_INSIDE_ENVELOPE_REST_GREEN // all MS systems as downstream with green basis, rest all green
+	}
+	
+	// defines which kind of pricing should be used
+	private static final PricingType PRICING_TYPE = PricingType.NONE;
+	private enum PricingType {
+		NONE, CP_V3, CP_V4, CP_V7, CP_V8, CP_V9, CP_V10, FLOWBASED, CORDON_INNERCITY, CORDON_RING
+	}
+	
+	// choose a sigma for the randomized router
+	// (higher sigma cause more randomness. use 0.0 for no randomness.)
+	private static final double SIGMA = 0.0;
+	
+	private static final String OUTPUT_BASE_DIR = "../../../runs-svn/cottbus/createGridLock/";
+	private static final String INPUT_BASE_DIR = "../../../shared-svn/projects/cottbus/data/scenarios/cottbus_scenario/";
+	private static final String BTU_BASE_DIR = "../../../shared-svn/projects/cottbus/data/optimization/cb2ks2010/2015-02-25_minflow_50.0_morning_peak_speedFilter15.0_SP_tt_cBB50.0_sBB500.0/";
+	
+	private static final boolean WRITE_INITIAL_FILES = true;
+	private static final boolean USE_COUNTS = false;
+	private static final double SCALING_FACTOR = 1.;
+	
+	public static void main(String[] args) {		
+		Config config = defineConfig();
+		
+//		OTFVisConfigGroup otfvisConfig = ConfigUtils.addOrGetModule(config, OTFVisConfigGroup.class ) ;
+//		otfvisConfig.setDrawTime(true);
+//		otfvisConfig.setAgentSize(80f);
+		
+		Scenario scenario = prepareScenario( config );
+		Controler controler = prepareController( scenario );
+		
+//		controler.addOverridingModule( new OTFVisWithSignalsLiveModule() ) ;
+		
+		controler.run();
+	}
+
+	private static Config defineConfig() {
+		Config config = ConfigUtils.createConfig();
+
+		switch (NETWORK_TYPE) {
+		case BTU_NET:
+			config.network().setInputFile(BTU_BASE_DIR + "network_small_simplified.xml.gz");
+			config.network().setLaneDefinitionsFile(BTU_BASE_DIR + "lanes_network_small.xml.gz");
+			break;
+		case V1:
+			config.network().setInputFile(INPUT_BASE_DIR + "network_wgs84_utm33n.xml.gz");
+			config.network().setLaneDefinitionsFile(INPUT_BASE_DIR + "lanes.xml");
+			break;
+		case V2:
+			config.network().setInputFile(INPUT_BASE_DIR + "network_wgs84_utm33n_v2.xml");
+			config.network().setLaneDefinitionsFile(INPUT_BASE_DIR + "lanes.xml");
+			break;
+		case V21:
+			config.network().setInputFile(INPUT_BASE_DIR + "network_wgs84_utm33n_v2.xml");
+			config.network().setLaneDefinitionsFile(INPUT_BASE_DIR + "lanes_v2.1.xml");
+			break;
+		case V3:
+			config.network().setInputFile(INPUT_BASE_DIR + "network_wgs84_utm33n_v3.xml");
+			config.network().setLaneDefinitionsFile(INPUT_BASE_DIR + "lanes_v3.xml");
+			break;
+		}
+		if (SIGNAL_TYPE.toString().startsWith("ALL") && !SIGNAL_TYPE.toString().contains("MS")){
+			// if signal type 'All...' without 'MS' is used, lanes are defined later in 'prepareScenario'
+			config.network().setLaneDefinitionsFile(null);
+		}
+		
+		switch (POP_TYPE) {
+		case BTU_POP_MATSIM_ROUTES:
+			config.plans().setInputFile(BTU_BASE_DIR + "trip_plans_from_morning_peak_ks_commodities_minFlow50.0.xml");
+			break;
+		case BTU_POP_BTU_ROUTES:
+			config.plans().setInputFile(BTU_BASE_DIR + "routeComparison/2015-03-10_sameEndTimes_ksOptRouteChoice_paths.xml");
+			break;
+		case WMines:
+			config.plans().setInputFile(INPUT_BASE_DIR + "cb_spn_gemeinde_nachfrage_landuse/commuter_population_wgs84_utm33n_car_only.xml.gz");
+			break;
+		case WoMines:
+			// TODO choose one
+			// BaseCase output plans. the number specifies the flow and storage capacity that was used	
+			config.plans().setInputFile(OUTPUT_BASE_DIR + "run3100/3100.output_plans.xml.gz");
+			// BaseCase plans, no routes
+//			config.plans().setInputFile(INPUT_BASE_DIR + "cb_spn_gemeinde_nachfrage_landuse_woMines/commuter_population_wgs84_utm33n_car_only.xml.gz");
+			// BaseCase plans, no links for acitivties, no routes
+//			config.plans().setInputFile(INPUT_BASE_DIR + "cb_spn_gemeinde_nachfrage_landuse_woMines/commuter_population_wgs84_utm33n_car_only_woLinks.xml.gz");
+			break;
+		case GRID_LOCK_BTU:
+			// take these as initial plans
+			if (SIGNAL_TYPE.equals(SignalType.MS) || SIGNAL_TYPE.equals(SignalType.DOWNSTREAM_MS)){
+				config.plans().setInputFile(OUTPUT_BASE_DIR + "2017-02-2_100it_ReRoute0.1_tbs10_ChExp0.9_beta2_lanes_2link_MS_5plans_GRID_LOCK_BTU_BTU_NET_3600'12'6/output_plans.xml.gz");
+			} else if (SIGNAL_TYPE.toString().startsWith("ALL")){
+				config.plans().setInputFile(OUTPUT_BASE_DIR + "2017-02-3_100it_ReRoute0.1_tbs10_ChExp0.9_beta2_lanes_2link_ALL_NODES_ALL_GREEN_5plans_GRID_LOCK_BTU_BTU_NET_3600'12'3/output_plans.xml.gz");
+//				config.plans().setInputFile(OUTPUT_BASE_DIR + "2017-02-3_100it_ReRoute0.1_tbs10_ChExp0.9_beta2_lanes_2link_ALL_NODES_DOWNSTREAM_5plans_GRID_LOCK_BTU_BTU_NET_3600'12'3/output_plans.xml.gz");						
+			}
+			break;
+		default:
+			break;
+		}
+		// // pt scenario
+		// config.network().setInputFile(INPUT_BASE_DIR + "Cottbus-pt/INPUT_mod/public/input/network_improved.xml");
+		// config.plans().setInputFile(INPUT_BASE_DIR + "Cottbus-pt/INPUT_mod/public/input/plans_scale1.4false.xml");
+
+		// set number of iterations
+		// TODO
+		config.controler().setFirstIteration(100);
+		config.controler().setLastIteration(200);
+
+		// able or enable signals and lanes
+		// if signal type 'All...' is used without 'MS', lanes and signals are defined later in 'prepareScenario'
+		if (!SIGNAL_TYPE.equals(SignalType.NONE) && (SIGNAL_TYPE.toString().contains("MS") || !SIGNAL_TYPE.toString().startsWith("ALL"))) {
+			SignalSystemsConfigGroup signalConfigGroup = ConfigUtils.addOrGetModule(config, SignalSystemsConfigGroup.GROUPNAME, SignalSystemsConfigGroup.class);
+			signalConfigGroup.setUseSignalSystems(true);
+			config.qsim().setUseLanes(SIGNAL_TYPE.toString().startsWith("ALL") && !SIGNAL_TYPE.toString().contains("MS") ? false : true);
+			// set signal systems
+			switch (NETWORK_TYPE) {
+			case V1:
+				signalConfigGroup.setSignalSystemFile(INPUT_BASE_DIR + "signal_systems_no_13.xml");
+				break;
+			case BTU_NET:
+//				signalConfigGroup.setSignalSystemFile(BTU_BASE_DIR + "output_signal_systems_v2.0.xml.gz"); // gives SAXParseException: Content is not allowed in prolog
+				signalConfigGroup.setSignalSystemFile(BTU_BASE_DIR + "signal_systems_no_13_btuNet.xml");
+				break;
+			case V2:
+				signalConfigGroup.setSignalSystemFile(INPUT_BASE_DIR + "signal_systems_no_13_v2.xml");
+				break;
+			default:
+				signalConfigGroup.setSignalSystemFile(INPUT_BASE_DIR + "signal_systems_no_13_v2.1.xml");
+				break;
+			}			
+			// set signal group
+			if (NETWORK_TYPE.equals(NetworkType.V1) || NETWORK_TYPE.equals(NetworkType.BTU_NET)) {
+				signalConfigGroup.setSignalGroupsFile(INPUT_BASE_DIR + "signal_groups_no_13.xml");
+			} else {
+				signalConfigGroup.setSignalGroupsFile(INPUT_BASE_DIR + "signal_groups_no_13_v2.xml");
+			}
+			// set signal control
+			switch (SIGNAL_TYPE) {
+			case MS:
+			case DOWNSTREAM_MS: // will be changed to downstream later
+			case DOWNSTREAM_ALLGREEN: // will be changed to all day green and downstream later
+			case ALL_MS_AS_DOWNSTREAM_BASIS_GREEN_INSIDE_ENVELOPE_REST_GREEN: // will be changed to all day green and downstream later; additional signal systems will be added later
+			case ALL_MS_INSIDE_ENVELOPE_REST_GREEN: // additional signal systems will be added later
+			case ALL_MS_AS_DOWNSTREAM_INSIDE_ENVELOPE_REST_GREEN: // will be changed to downstream later; additional signal systems will be added later
+			case ALL_DOWNSTREAM_INSIDE_ENVELOPE_BASIS_MS: // additional signal systems will be added later
+				if (NETWORK_TYPE.equals(NetworkType.V1) || NETWORK_TYPE.equals(NetworkType.BTU_NET)) {
+					signalConfigGroup.setSignalControlFile(INPUT_BASE_DIR + "signal_control_no_13.xml");
+				} else {
+					signalConfigGroup.setSignalControlFile(INPUT_BASE_DIR + "signal_control_no_13_v2.xml");
+				}
+				break;
+			case MS_RANDOM_OFFSETS:
+				if (NETWORK_TYPE.equals(NetworkType.V1) || NETWORK_TYPE.equals(NetworkType.BTU_NET)) {
+					signalConfigGroup.setSignalControlFile(INPUT_BASE_DIR + "signal_control_no_13_random_offsets.xml");
+				} else {
+					throw new UnsupportedOperationException("It is not yet supported to combine " + SIGNAL_TYPE + " and " + NETWORK_TYPE);
+				}
+				break;
+			case MS_SYLVIA:
+			case ALL_MS_AS_SYLVIA_INSIDE_ENVELOPE_REST_GREEN:
+				if (NETWORK_TYPE.equals(NetworkType.V1)){
+					signalConfigGroup.setSignalControlFile(INPUT_BASE_DIR + "signal_control_sylvia_no_13.xml");
+				} else {
+					throw new UnsupportedOperationException("It is not yet supported to combine " + SIGNAL_TYPE + " and " + NETWORK_TYPE);
+				}
+				break;
+			case BTU_OPT:
+			case DOWNSTREAM_BTUOPT:
+				if (NETWORK_TYPE.equals(NetworkType.V1) || NETWORK_TYPE.equals(NetworkType.BTU_NET)) {
+					signalConfigGroup.setSignalControlFile(BTU_BASE_DIR + "btu/signal_control_opt.xml");
+				} else {
+					throw new UnsupportedOperationException("It is not yet supported to combine " + SIGNAL_TYPE + " and " + NETWORK_TYPE);
+				}
+				break;
+			}
+		}
+		if (PRICING_TYPE.toString().startsWith("CORDON_")){
+			RoadPricingConfigGroup roadPricingCG = ConfigUtils.addOrGetModule(config, RoadPricingConfigGroup.GROUP_NAME, RoadPricingConfigGroup.class);
+			// TODO adapt toll value here
+			if (PRICING_TYPE.equals(PricingType.CORDON_INNERCITY)){
+				roadPricingCG.setTollLinksFile(INPUT_BASE_DIR + "cordonToll/tollLinksFile_innerCityWoRing_100.xml");
+			} else { // PricingType.CORDON_RING
+				roadPricingCG.setTollLinksFile(INPUT_BASE_DIR + "cordonToll/tollLinksFile_innerCityWRing_100.xml");				
+			}
+		}
+		
+		// set brain exp beta
+		config.planCalcScore().setBrainExpBeta( 2 );
+
+		// choose between link to link and node to node routing
+		// (only has effect if lanes are used)
+		boolean link2linkRouting = true;
+		config.controler().setLinkToLinkRoutingEnabled(link2linkRouting);
+		config.travelTimeCalculator().setCalculateLinkToLinkTravelTimes(link2linkRouting);
+		config.travelTimeCalculator().setCalculateLinkTravelTimes(true);
+
+		// set travelTimeBinSize (only has effect if reRoute is used)
+		config.travelTimeCalculator().setTraveltimeBinSize( 900 );
+
+		config.travelTimeCalculator().setTravelTimeCalculatorType(TravelTimeCalculatorType.TravelTimeCalculatorHashMap.toString());
+		// hash map and array produce same results. only difference: memory and time.
+		// for small time bins and sparse values hash map is better. theresa, may'15
+
+		// define strategies:
+		{
+			StrategySettings strat = new StrategySettings();
+			strat.setStrategyName(DefaultStrategy.ReRoute.toString());
+			if (POP_TYPE.equals(PopulationType.BTU_POP_BTU_ROUTES))
+				strat.setWeight(0.0); // no ReRoute, fix route choice set
+			else
+				strat.setWeight(0.1);
+			strat.setDisableAfter(config.controler().getLastIteration() - config.controler().getFirstIteration() > 200 ? 
+					config.controler().getLastIteration() - 100 : config.controler().getLastIteration() - 50);
+			config.strategy().addStrategySettings(strat);
+		}
+		{
+			StrategySettings strat = new StrategySettings();
+			strat.setStrategyName(DefaultStrategy.TimeAllocationMutator.toString());
+			strat.setWeight(0.0);
+			strat.setDisableAfter(config.controler().getLastIteration() - 100);
+			config.strategy().addStrategySettings(strat);
+			config.timeAllocationMutator().setMutationRange(1800); // 1800 is default
+		}
+		{
+			StrategySettings strat = new StrategySettings();
+			strat.setStrategyName(DefaultSelector.ChangeExpBeta.toString());
+			strat.setWeight(0.9);
+			strat.setDisableAfter(config.controler().getLastIteration());
+			config.strategy().addStrategySettings(strat);
+		}
+		{
+			StrategySettings strat = new StrategySettings();
+			strat.setStrategyName(DefaultSelector.BestScore.toString());
+			strat.setWeight(0.0);
+			strat.setDisableAfter(config.controler().getLastIteration() - 50);
+			config.strategy().addStrategySettings(strat);
+		}
+		{
+			StrategySettings strat = new StrategySettings();
+			strat.setStrategyName(DefaultSelector.KeepLastSelected.toString());
+			strat.setWeight(0.0);
+			strat.setDisableAfter(config.controler().getLastIteration());
+			config.strategy().addStrategySettings(strat);
+		}
+
+		// choose maximal number of plans per agent. 0 means unlimited
+		if (POP_TYPE.equals(PopulationType.BTU_POP_BTU_ROUTES))
+			config.strategy().setMaxAgentPlanMemorySize(0); //unlimited because ReRoute is switched off anyway
+		else 
+			config.strategy().setMaxAgentPlanMemorySize( 5 );
+
+		config.qsim().setStuckTime( 3600 );
+		config.qsim().setRemoveStuckVehicles(false);
+		config.qsim().setStartTime(3600 * 5); 
+		// TODO change to a higher value for congested scenarios
+		config.qsim().setEndTime(24.*3600.);
+		config.qsim().setInsertingWaitingVehiclesBeforeDrivingVehicles(false); // false is default
+//		config.qsim().setTrafficDynamics(TrafficDynamics.withHoles); // queue is default
+		
+		if (NETWORK_TYPE.equals(NetworkType.BTU_NET)){
+			LOG.warn("Keep in mind that the btu network capacity has already been scaled");
+		}
+//		config.qsim().setStorageCapFactor( SCALING_FACTOR );
+		/* storage cap should be scaled less than flow capacity factor. 
+		 * read in NicolaiNagelHiResAccessibilityMethod (2014), p.75f. (or p.9 in preprint), they mention RieserNagel2008NetworkBreakdown as reference */
+		config.qsim().setStorageCapFactor( SCALING_FACTOR / Math.pow(SCALING_FACTOR,1/4.) );
+		config.qsim().setFlowCapFactor( SCALING_FACTOR );
+		
+		// adapt monetary distance cost rate
+		// (should be negative. the smaller it is, the more counts the distance.
+		// use -12.0 to balance time [h] and distance [m].
+		// use -0.0033 to balance [s] and [m], -0.012 to balance [h] and [km], -0.0004 to balance [h] and 30[km]...
+		// use -0.0 to use only time.)
+		config.planCalcScore().getModes().get(TransportMode.car).setMonetaryDistanceRate( -0.0 ); // Ihab: 20Cent=0.2Eur guter Wert pro km -> 0.0002 pro m
+
+		config.planCalcScore().setMarginalUtilityOfMoney(1.0); // default is 1.0
+
+		config.controler().setOverwriteFileSetting(OverwriteFileSetting.overwriteExistingFiles);
+		// note: overwriteExistingFiles necessary when 'writeInputFiles' is true
+		// note: the output directory is defined in createRunNameAndOutputDir(...) after all adaptations are done
+
+		config.vspExperimental().setWritingOutputEvents(true);
+		config.planCalcScore().setWriteExperiencedPlans(true);
+		config.controler().setCreateGraphs(true);
+
+		config.controler().setWriteEventsInterval(config.controler().getLastIteration());
+		config.controler().setWritePlansInterval(config.controler().getLastIteration());
+
+		// define activity types
+		{
+			ActivityParams dummyAct = new ActivityParams("dummy");
+			dummyAct.setTypicalDuration(12 * 3600);
+			dummyAct.setOpeningTime(5 * 3600);
+			dummyAct.setLatestStartTime(10 * 3600);
+			config.planCalcScore().addActivityParams(dummyAct);
+		}
+		{
+			ActivityParams homeAct = new ActivityParams("home");
+			homeAct.setTypicalDuration(15.5 * 3600);
+			config.planCalcScore().addActivityParams(homeAct);
+		}
+		{
+			ActivityParams workAct = new ActivityParams("work");
+			workAct.setTypicalDuration(8.5 * 3600);
+			workAct.setOpeningTime(7 * 3600);
+			workAct.setClosingTime(17.5 * 3600);
+			config.planCalcScore().addActivityParams(workAct);
+		}
+		
+		config.global().setCoordinateSystem("EPSG:25833"); //UTM33
+		
+		// add counts module
+		if (USE_COUNTS) {
+			if (!NETWORK_TYPE.equals(NetworkType.V1)){
+				throw new UnsupportedOperationException("In this scenario, counts can only be used together with NetworkType.V1"
+						+ " because they are not available for other simplified networks.");
+			}
+//			config.counts().setCountsFileName(INPUT_BASE_DIR + "CottbusCounts/counts_matsim/counts_final_shifted.xml");
+			config.counts().setInputFile(INPUT_BASE_DIR + "CottbusCounts/counts_matsim/counts_final_shifted_v2.xml");
+			config.counts().setCountsScaleFactor(1.0 / SCALING_FACTOR); // sample size
+			config.counts().setWriteCountsInterval(config.controler().getLastIteration());
+//			config.counts().setWriteCountsInterval(1);
+			config.counts().setOutputFormat("all");
+//			config.counts().setInputCRS(inputCRS);
+			config.counts().setAverageCountsOverIterations(10);
+		}
+		
+		return config;
+	}
+
+	private static Scenario prepareScenario(Config config) {
+		Scenario scenario = ScenarioUtils.loadScenario(config);	
+	
+		// add missing scenario elements
+		SignalSystemsConfigGroup signalsConfigGroup = ConfigUtils.addOrGetModule(config,
+				SignalSystemsConfigGroup.GROUPNAME, SignalSystemsConfigGroup.class);
+		if (signalsConfigGroup.isUseSignalSystems()) {
+			scenario.addScenarioElement(SignalsData.ELEMENT_NAME, new SignalsDataLoader(config).loadSignalsData());
+		}
+
+		// adoptions for some signal types necessary:
+		switch (SIGNAL_TYPE) {
+		case DOWNSTREAM_BTUOPT:
+		case DOWNSTREAM_MS:
+		case DOWNSTREAM_ALLGREEN:
+		case ALL_MS_AS_DOWNSTREAM_BASIS_GREEN_INSIDE_ENVELOPE_REST_GREEN:
+			// adapt signal controller for downstream signal control
+			SignalsData signalsData = (SignalsData) scenario.getScenarioElement(SignalsData.ELEMENT_NAME);
+			for (SignalSystemControllerData controllerData : signalsData.getSignalControlData().getSignalSystemControllerDataBySystemId().values()) {
+				controllerData.setControllerIdentifier(DownstreamSignalController.IDENTIFIER);
+				if (SIGNAL_TYPE.toString().contains("GREEN")){
+					// change to all day green
+					for (SignalPlanData planData : controllerData.getSignalPlanData().values()) {
+						for (SignalGroupSettingsData groupSetting : planData.getSignalGroupSettingsDataByGroupId().values()) {
+							groupSetting.setOnset(0);
+							groupSetting.setDropping(planData.getCycleTime()-1);
+						}
+					}
+				}
+			}
+			if (SIGNAL_TYPE.equals(SignalType.ALL_MS_AS_DOWNSTREAM_BASIS_GREEN_INSIDE_ENVELOPE_REST_GREEN)){
+				// add additional all day green signals inside envelope
+				SignalizeScenario signalizer = new SignalizeScenario(scenario);
+				signalizer.setOverwriteSignals(false);
+				signalizer.setBoundingBox(INPUT_BASE_DIR + "shape_files/signal_systems/bounding_box.shp");
+				// note: no specific signal controller identifier - additional signals should show green all day
+				signalizer.createSignalsAndLanesForAllTurnings();
+			}
+			break;
+		case ALL_DOWNSTREAM_INSIDE_ENVELOPE_BASIS_MS:
+			// change all signal controller to downstream
+			signalsData = (SignalsData) scenario.getScenarioElement(SignalsData.ELEMENT_NAME);
+			for (SignalSystemControllerData controllerData : signalsData.getSignalControlData().getSignalSystemControllerDataBySystemId().values()) {
+				controllerData.setControllerIdentifier(DownstreamSignalController.IDENTIFIER);
+			}
+			// note: no break - should continue! (signals of following types are replaced anyway)
+		case ALL_NODES_ALL_GREEN:
+		case ALL_NODES_DOWNSTREAM:
+		case ALL_GREEN_INSIDE_ENVELOPE:
+		case ALL_DOWNSTREAM_INSIDE_ENVELOPE_BASIS_GREEN:
+			// signalize all intersections (or all inside envelope or all that are not signalized yet), create corresponding lanes
+			SignalizeScenario signalizer = new SignalizeScenario(scenario);
+			if (SIGNAL_TYPE.toString().contains("BASIS_MS"))
+				signalizer.setOverwriteSignals(false);
+			if (SIGNAL_TYPE.toString().contains("DOWNSTREAM"))
+				signalizer.setSignalControlIdentifier(DownstreamSignalController.IDENTIFIER);
+			if (SIGNAL_TYPE.toString().contains("ENVELOPE"))
+				signalizer.setBoundingBox(INPUT_BASE_DIR + "shape_files/signal_systems/bounding_box.shp");
+			signalizer.createSignalsAndLanesForAllTurnings();
+			break;		
+		case ALL_MS_AS_DOWNSTREAM_INSIDE_ENVELOPE_REST_GREEN:
+			// change all signal controller to downstream
+			signalsData = (SignalsData) scenario.getScenarioElement(SignalsData.ELEMENT_NAME);
+			for (SignalSystemControllerData controllerData : signalsData.getSignalControlData().getSignalSystemControllerDataBySystemId().values()) {
+				controllerData.setControllerIdentifier(DownstreamSignalController.IDENTIFIER);
+			} 
+			// note: no break - should continue! (following sylvia and ms already have correct signal controller)
+		case ALL_MS_AS_SYLVIA_INSIDE_ENVELOPE_REST_GREEN:
+		case ALL_MS_INSIDE_ENVELOPE_REST_GREEN:
+			// add additional all day green signals inside envelope
+			signalizer = new SignalizeScenario(scenario);
+			signalizer.setOverwriteSignals(false);
+			signalizer.setBoundingBox(INPUT_BASE_DIR + "shape_files/signal_systems/bounding_box.shp");
+			// note: no specific signal controller identifier - additional signals should show green all day
+			signalizer.createSignalsAndLanesForAllTurnings();
+			break;
+		default:
+			break;
+		}
+		
+//		// adoptions for artificial population (GRID_LOCK_BTU)
+//		if (POP_TYPE.equals(PopulationType.GRID_LOCK_BTU)){
+//			createArificialGridLockPopulation(scenario);
+//		}
+		
+		createRunNameAndOutputDir(scenario);
+		if (WRITE_INITIAL_FILES){ 
+			writeInitFiles(scenario);
+		}
+		
+		return scenario;
+	}
+
+	private static void createArificialGridLockPopulation(Scenario scenario) {
+		String[] inLinks = {"7919", "4909", "1281", "506", "3411", "2100-2098-5377", "6230",
+				"40", "3503", "6663", "2759", "2475"};
+		String[] outLinks = {"7918", "4908", "1282", "4511", "3418", "5376-2097-2099", "6213",
+				"8632", "3490", "6662", "2758", "6747"};
+		List<Id<Link>> inLinkIds = new LinkedList<>();
+		List<Id<Link>> outLinkIds = new LinkedList<>();
+		for (int i=0; i<inLinks.length; i++){
+			inLinkIds.add(Id.createLinkId(inLinks[i]));
+			outLinkIds.add(Id.createLinkId(outLinks[i]));
+		}
+		
+		Population pop = scenario.getPopulation();
+		
+		int numberOfPersonsPerODPerH = 3600/12/3;
+		double simulationPeriod_h = 3;
+		double simulationStartTime_s = 6*3600;
+		for (Id<Link> inLinkId : inLinkIds){
+			for (Id<Link> outLinkId : outLinkIds){
+				for (int i = 0; i < numberOfPersonsPerODPerH * simulationPeriod_h; i++) {
+					// create a person
+					Person person = pop.getFactory().createPerson(Id.createPersonId(inLinkId + "_" + outLinkId + "_" + i));
+
+					// create a start activity at the inLink
+					Activity startAct = pop.getFactory().createActivityFromLinkId("dummy", inLinkId);
+					// distribute agents uniformly between simulationStartTime and (simulationStartTime + simulationPeriod) am.
+					startAct.setEndTime(simulationStartTime_s + (double)(i)/(numberOfPersonsPerODPerH * simulationPeriod_h) * simulationPeriod_h * 3600);
+				
+					// create a drain activity at outLink
+					Activity drainAct = pop.getFactory().createActivityFromLinkId("dummy", Id.createLinkId(outLinkId));
+					
+					// create a dummy leg
+					Leg leg = pop.getFactory().createLeg(TransportMode.car);
+					
+					// create a plan for the person that contains all this information
+					Plan plan = pop.getFactory().createPlan();
+					plan.addActivity(startAct);
+					plan.addLeg(leg);
+					plan.addActivity(drainAct);
+					
+					// store information in population
+					person.addPlan(plan);
+					
+					pop.addPerson(person);
+				}
+			}
+		}		
+	}
+
+	private static Controler prepareController(Scenario scenario) {
+		Config config = scenario.getConfig();
+		Controler controler = new Controler(scenario);
+
+		// add the signals module if signal systems are used
+		SignalSystemsConfigGroup signalsConfigGroup = ConfigUtils.addOrGetModule(config,
+				SignalSystemsConfigGroup.GROUPNAME, SignalSystemsConfigGroup.class);
+		if (signalsConfigGroup.isUseSignalSystems()) {
+			CombinedSignalsModule signalsModule = new CombinedSignalsModule();
+			DgSylviaConfig sylviaConfig = new DgSylviaConfig();
+			// TODO change for sylvia
+			sylviaConfig.setUseFixedTimeCycleAsMaximalExtension(false);
+			sylviaConfig.setSignalGroupMaxGreenScale(1.5);
+//			sylviaConfig.setCheckDownstream(true);
+			signalsModule.setSylviaConfig(sylviaConfig);
+			controler.addOverridingModule(signalsModule);
+		}
+		
+		if (PRICING_TYPE.toString().startsWith("CP_")){
+			// add tolling
+			TollHandler tollHandler = new TollHandler(scenario);
+			
+			// add correct TravelDisutilityFactory for tolls if ReRoute is used
+			StrategySettings[] strategies = config.strategy().getStrategySettings()
+					.toArray(new StrategySettings[0]);
+			for (int i = 0; i < strategies.length; i++) {
+				if (strategies[i].getStrategyName().equals(DefaultStrategy.ReRoute.toString())){
+					if (strategies[i].getWeight() > 0.0){ // ReRoute is used
+						final CongestionTollTimeDistanceTravelDisutilityFactory factory =
+								new CongestionTollTimeDistanceTravelDisutilityFactory(
+										new RandomizingTimeDistanceTravelDisutilityFactory( TransportMode.car, config.planCalcScore() ),
+								tollHandler, config.planCalcScore()
+							) ;
+						factory.setSigma(SIGMA);
+						controler.addOverridingModule(new AbstractModule(){
+							@Override
+							public void install() {
+								this.bindCarTravelDisutilityFactory().toInstance( factory );
+							}
+						});
+					}
+				}
+			}		
+			
+			// choose the correct congestion handler and add it
+			EventHandler congestionHandler = null;
+			switch (PRICING_TYPE){
+			case CP_V3:
+				congestionHandler = new CongestionHandlerImplV3(controler.getEvents(), 
+						controler.getScenario());
+				break;
+			case CP_V4:
+				congestionHandler = new CongestionHandlerImplV4(controler.getEvents(), 
+						controler.getScenario());
+				break;
+			case CP_V7:
+				congestionHandler = new CongestionHandlerImplV7(controler.getEvents(), 
+						controler.getScenario());
+				break;
+			case CP_V8:
+				congestionHandler = new CongestionHandlerImplV8(controler.getEvents(), 
+						controler.getScenario());
+				break;
+			case CP_V9:
+				congestionHandler = new CongestionHandlerImplV9(controler.getEvents(), 
+						controler.getScenario());
+				break;
+			case CP_V10:
+				congestionHandler = new CongestionHandlerImplV10(controler.getEvents(), 
+						controler.getScenario());
+				break;
+			default:
+				break;
+			}
+			controler.addControlerListener(
+					new MarginalCongestionPricingContolerListener(controler.getScenario(), 
+							tollHandler, congestionHandler));
+		
+		} else if (PRICING_TYPE.equals(PricingType.FLOWBASED)) {
+			
+			throw new UnsupportedOperationException("Not yet implemented!");
+//			Initializer initializer = new Initializer();
+//			controler.addControlerListener(initializer);		
+		} else if (PRICING_TYPE.toString().startsWith("CORDON_")){
+			// (loads the road pricing scheme, uses custom travel disutility including tolls, etc.)
+			controler.addOverridingModule(new RoadPricingModule());
+		} else { // no pricing
+			
+			// adapt sigma for randomized routing
+			final RandomizingTimeDistanceTravelDisutilityFactory builder =
+					new RandomizingTimeDistanceTravelDisutilityFactory( TransportMode.car, config.planCalcScore() );
+			builder.setSigma(SIGMA);
+			controler.addOverridingModule(new AbstractModule() {
+				@Override
+				public void install() {
+					bindCarTravelDisutilityFactory().toInstance(builder);
+				}
+			});
+		}
+		
+		controler.addOverridingModule(new AbstractModule() {			
+			@Override
+			public void install() {
+				this.bind(TtGeneralAnalysis.class).asEagerSingleton();
+				this.addEventHandlerBinding().to(TtGeneralAnalysis.class);
+				this.bind(TtAnalyzedGeneralResultsWriter.class);
+				this.addControlerListenerBinding().to(TtListenerToBindGeneralAnalysis.class);
+			}
+		});
+		
+		return controler;
+	}
+	
+	private static void createRunNameAndOutputDir(Scenario scenario) {
+
+		Config config = scenario.getConfig();
+		
+		// get the current date in format "yyyy-mm-dd"
+		Calendar cal = Calendar.getInstance ();
+		// this class counts months from 0, but days from 1
+		int month = cal.get(Calendar.MONTH) + 1;
+		String monthStr = month + "";
+		if (month < 10)
+			monthStr = "0" + month;
+		String date = cal.get(Calendar.YEAR) + "-" 
+				+ monthStr + "-" + cal.get(Calendar.DAY_OF_MONTH);
+		
+		String runName = date;
+
+		runName += "_" + config.controler().getLastIteration() + "it";
+		
+		// create info about capacities
+		double storeCap = config.qsim().getStorageCapFactor();
+		double flowCap = config.qsim().getFlowCapFactor();
+		if (storeCap == flowCap && storeCap != 1.0){
+			runName += "_cap" + storeCap;
+		} else { 
+			if (storeCap != 1.0)
+				runName += "_storeCap" + storeCap;
+			if (flowCap != 1.0)
+				runName += "_flowCap" + flowCap;
+		}
+		
+		StrategySettings[] strategies = config.strategy().getStrategySettings()
+				.toArray(new StrategySettings[0]);
+		for (int i = 0; i < strategies.length; i++) {
+			double weight = strategies[i].getWeight();
+			if (weight != 0.0){
+				String name = strategies[i].getStrategyName();
+				if (name.equals(DefaultSelector.ChangeExpBeta.toString())){
+					runName += "_ChExp" + weight;
+					runName += "_beta" + (int)config.planCalcScore().getBrainExpBeta();
+				} else if (name.equals(DefaultSelector.KeepLastSelected.toString())){
+					runName += "_KeepLast" + weight;
+				} else if (name.equals(DefaultStrategy.ReRoute.toString())){
+					runName += "_ReRoute" + weight;
+					runName += "_tbs" + config.travelTimeCalculator().getTraveltimeBinSize();
+				} else if (name.equals(DefaultStrategy.TimeAllocationMutator.toString())){
+					runName += "_TimeMut" + weight;
+				} else {
+					runName += "_" + name + weight;
+				}
+			}
+		}
+		
+		if (SIGMA != 0.0)
+			runName += "_sigma" + SIGMA;
+		if (config.planCalcScore().getModes().get(TransportMode.car).getMonetaryDistanceRate() != 0.0)
+			runName += "_distCost"
+					+ config.planCalcScore().getModes().get(TransportMode.car).getMonetaryDistanceRate();
+
+		if (config.qsim().isUseLanes()){
+			runName += "_lanes";
+			// link 2 link vs node 2 node routing. this only has an effect if lanes are used
+			if (config.controler().isLinkToLinkRoutingEnabled())
+				runName += "_2link";
+			else
+				runName += "_2node";
+		}			
+
+		if (ConfigUtils.addOrGetModule(config, SignalSystemsConfigGroup.GROUPNAME,
+				SignalSystemsConfigGroup.class).isUseSignalSystems()) {
+			switch (SIGNAL_TYPE){
+			case BTU_OPT:
+				runName += "_BtuOpt";
+				break;
+			case MS_RANDOM_OFFSETS:
+				runName += "_rdmOff";
+				break;
+			case DOWNSTREAM_MS:
+				runName += "_dwnBC";
+				break;
+			case DOWNSTREAM_ALLGREEN:
+				runName += "_dwnGreen";
+				break;
+			case DOWNSTREAM_BTUOPT:
+				runName += "_dwnOPT";
+				break;
+			default:
+				runName += "_" + SIGNAL_TYPE;
+				break;
+			}			
+		}
+		
+		if (!PRICING_TYPE.equals(PricingType.NONE)){
+			runName += "_" + PRICING_TYPE.toString();
+		}
+		
+		if (config.strategy().getMaxAgentPlanMemorySize() != 0)
+			runName += "_" + config.strategy().getMaxAgentPlanMemorySize() + "plans";
+
+		if (USE_COUNTS){
+			runName += "_counts";
+		}
+		
+		runName += "_" + POP_TYPE;
+		runName += "_" + NETWORK_TYPE;
+		
+		String outputDir = OUTPUT_BASE_DIR + "run" + RUN_ID + "/"; 
+//		String outputDir = OUTPUT_BASE_DIR + runName + "/"; 
+		// create directory
+		new File(outputDir).mkdirs();
+
+		config.controler().setOutputDirectory(outputDir);
+		LOG.info("The output will be written to " + outputDir);
+		
+		config.controler().setRunId(RUN_ID);
+		
+		// write run description
+		PrintStream stream;
+		String filename = outputDir + "runDescription.txt";
+		try {
+			stream = new PrintStream(new File(filename));
+		} catch (FileNotFoundException e) {
+			e.printStackTrace();
+			return;
+		}
+		stream.println(runName);
+		stream.close();
+	}
+
+	private static void writeInitFiles(Scenario scenario) {
+		String outputDir = scenario.getConfig().controler().getOutputDirectory() + "initialFiles/";
+		// create directory
+		new File(outputDir).mkdirs();
+		
+		// write network and lanes
+		new NetworkWriter(scenario.getNetwork()).write(outputDir + "network.xml");
+		// correct paths before writing config
+		scenario.getConfig().network().setInputFile("network.xml");
+		if (scenario.getConfig().qsim().isUseLanes()) {
+			new LanesWriter(scenario.getLanes()).write(outputDir + "lanes.xml");
+			scenario.getConfig().network().setLaneDefinitionsFile("lanes.xml");
+		}
+		String outputDirTmp = scenario.getConfig().controler().getOutputDirectory();
+		// adapt output dir to be able to run it on the cluster
+		scenario.getConfig().controler().setOutputDirectory("/net/ils3/thunig/runs-svn/cottbus/createGridLock/run" + RUN_ID + "/");
+		
+		// write population
+		new PopulationWriter(scenario.getPopulation()).write(outputDir + "plans.xml");
+		scenario.getConfig().plans().setInputFile("plans.xml");
+		
+		// write signal files
+		if (!SIGNAL_TYPE.equals(SignalType.NONE)) {
+			SignalsData signalsData = (SignalsData) scenario.getScenarioElement(SignalsData.ELEMENT_NAME);
+			new SignalSystemsWriter20(signalsData.getSignalSystemsData()).write(outputDir + "signalSystems.xml");
+			new SignalControlWriter20(signalsData.getSignalControlData()).write(outputDir + "signalControl.xml");
+			new SignalGroupsWriter20(signalsData.getSignalGroupsData()).write(outputDir + "signalGroups.xml");
+			
+			SignalSystemsConfigGroup signalsConfigGroup = ConfigUtils.addOrGetModule(scenario.getConfig(),
+					SignalSystemsConfigGroup.GROUPNAME, SignalSystemsConfigGroup.class);
+			signalsConfigGroup.setSignalSystemFile("signalSystems.xml");
+			signalsConfigGroup.setSignalGroupsFile("signalGroups.xml");
+			signalsConfigGroup.setSignalControlFile("signalControl.xml");
+		}
+		
+		// write config
+		new ConfigWriter(scenario.getConfig()).write(outputDir + "config.xml");
+		
+		// restore output dir
+		scenario.getConfig().controler().setOutputDirectory(outputDirTmp);
+	}
+
+}