--- conflicted
+++ resolved
@@ -1,398 +1,393 @@
-package scenarios.braess.run;
-
-import java.io.File;
-import java.util.Calendar;
-
-import org.apache.log4j.Logger;
-import org.matsim.api.core.v01.Id;
-import org.matsim.api.core.v01.Scenario;
-import org.matsim.api.core.v01.TransportMode;
-import org.matsim.api.core.v01.network.Link;
-import org.matsim.contrib.signals.SignalSystemsConfigGroup;
-import org.matsim.contrib.signals.controler.SignalsModule;
-import org.matsim.contrib.signals.data.SignalsData;
-import org.matsim.contrib.signals.data.SignalsScenarioLoader;
-import org.matsim.contrib.signals.data.signalcontrol.v20.SignalControlWriter20;
-import org.matsim.contrib.signals.data.signalgroups.v20.SignalGroupsWriter20;
-import org.matsim.contrib.signals.data.signalsystems.v20.SignalSystemsWriter20;
-import org.matsim.contrib.signals.router.InvertedNetworkTripRouterFactoryModule;
-import org.matsim.core.config.Config;
-import org.matsim.core.config.ConfigUtils;
-import org.matsim.core.config.ConfigWriter;
-import org.matsim.core.config.groups.PlanCalcScoreConfigGroup.ActivityParams;
-import org.matsim.core.config.groups.StrategyConfigGroup.StrategySettings;
-import org.matsim.core.config.groups.TravelTimeCalculatorConfigGroup.TravelTimeCalculatorType;
-import org.matsim.core.controler.AbstractModule;
-import org.matsim.core.controler.Controler;
-import org.matsim.core.controler.OutputDirectoryHierarchy.OverwriteFileSetting;
-import org.matsim.core.network.NetworkWriter;
-import org.matsim.core.population.PopulationWriter;
-import org.matsim.core.replanning.DefaultPlanStrategiesModule.DefaultSelector;
-import org.matsim.core.replanning.DefaultPlanStrategiesModule.DefaultStrategy;
-import org.matsim.core.router.costcalculators.RandomizingTimeDistanceTravelDisutility;
-import org.matsim.core.scenario.ScenarioUtils;
-import org.matsim.lanes.data.v20.LaneDefinitionsWriter20;
-
-import playground.dgrether.DgPaths;
-import scenarios.analysis.TtControlerListener;
-import scenarios.braess.analysis.TtAnalyzeBraess;
-import scenarios.braess.createInput.TtCreateBraessNetworkAndLanes;
-import scenarios.braess.createInput.TtCreateBraessNetworkAndLanes.LaneType;
-import scenarios.braess.createInput.TtCreateBraessPopulation;
-import scenarios.braess.createInput.TtCreateBraessSignals;
-import scenarios.braess.createInput.TtCreateBraessSignals.SignalControlType;
-
-/**
- * Class to run a simulation of the braess scenario with or without signals. 
- * It analyzes the simulation with help of AnalyseBraessSimulation.java.
- * 
- * @author tthunig
- * 
- */
-public class RunBraessSimulation {
-
-	private static final Logger log = Logger
-			.getLogger(RunBraessSimulation.class);
-
-	/* population parameter */
-	// If false, agents are initialized without any routes. If true, with all
-	// three possible routes.
-	private final boolean INIT_WITH_ALL_ROUTES = false;
-	// initial score for all initial plans
-	private final Double INIT_PLAN_SCORE = 110.;
-
-	/// defines which kind of signals should be used
-	private static final SignalControlType SIGNAL_TYPE = SignalControlType.NONE;
-	
-	// defines which kind of lanes should be used: NONE, TRIVIAL or REALISTIC
-	private static final LaneType LANE_TYPE = LaneType.NONE;
-
-	// choose a sigma for the randomized router
-	// (higher sigma cause more randomness. use 0.0 for no randomness.)
-	private final double SIGMA = 0.0;	
-		
-	private static final boolean WRITE_INITIAL_FILES = true;
-	
-	private static String OUTPUT_BASE_DIR = DgPaths.RUNSSVN + "braess/withoutSignalsWithoutLanes/";
-//	private static String OUTPUT_BASE_DIR = "/Users/nagel/kairuns/braess/output";
-	
-	/**
-	 * prepare, run and analyze the Braess simulation
-	 */
-	private void prepareRunAndAnalyze() {
-		log.info("Starts running the simulation.");
-		
-		// prepare config and scenario		
-		Config config = defineConfig();
-		Scenario scenario = ScenarioUtils.loadScenario(config);
-		createNetwork(scenario);
-		createPopulation(scenario);
-		createRunNameAndOutputDir(scenario);
-
-		SignalSystemsConfigGroup signalsConfigGroup = ConfigUtils.addOrGetModule(config,
-				SignalSystemsConfigGroup.GROUPNAME, SignalSystemsConfigGroup.class);
-		
-		if (signalsConfigGroup.isUseSignalSystems()) {
-			scenario.addScenarioElement(SignalsData.ELEMENT_NAME,
-					new SignalsScenarioLoader(signalsConfigGroup).loadSignalsData());
-			createSignals(scenario);
-		}
-		
-		if (WRITE_INITIAL_FILES) 
-			writeInitFiles(scenario);
-		
-		// prepare the controller
-		Controler controler = new Controler(scenario);
-
-		// add the signals module if signal systems are used
-		if (signalsConfigGroup.isUseSignalSystems()) {
-			controler.addOverridingModule(new SignalsModule());
-		}
-		
-		// add the module for link to link routing if enabled
-		if (config.controler().isLinkToLinkRoutingEnabled()){
-			controler.addOverridingModule(new InvertedNetworkTripRouterFactoryModule());
-		}
-		
-		// adapt sigma for randomized routing
-		final RandomizingTimeDistanceTravelDisutility.Builder builder = 
-				new RandomizingTimeDistanceTravelDisutility.Builder();
-		builder.setSigma(SIGMA);
-		controler.addOverridingModule(new AbstractModule() {
-			@Override public void install() {
-				bindTravelDisutilityFactory().toInstance(builder);
-			}
-		});
-		
-		// add a controller listener to analyze results
-		controler.addControlerListener(new TtControlerListener(scenario, new TtAnalyzeBraess()));
-
-		// run the simulation
-		controler.run();
-	}
-
-	private static Config defineConfig() {
-		Config config = ConfigUtils.createConfig();
-
-		// set number of iterations
-		config.controler().setLastIteration( 100 );
-
-		// able or enable signals and lanes
-		config.qsim().setUseLanes( LANE_TYPE.equals(LaneType.NONE)? false : true );
-		SignalSystemsConfigGroup signalConfigGroup = ConfigUtils
-				.addOrGetModule(config, SignalSystemsConfigGroup.GROUPNAME,
-						SignalSystemsConfigGroup.class);
-		signalConfigGroup.setUseSignalSystems( SIGNAL_TYPE.equals(SignalControlType.NONE)? false : true );
-
-		// set brain exp beta
-		config.planCalcScore().setBrainExpBeta( 20 );
-
-		// choose between link to link and node to node routing
-		boolean link2linkRouting = false;
-		config.controler().setLinkToLinkRoutingEnabled(link2linkRouting);
-		
-		config.travelTimeCalculator().setCalculateLinkToLinkTravelTimes(link2linkRouting);
-		config.travelTimeCalculator().setCalculateLinkTravelTimes(true);
-		
-		// set travelTimeBinSize
-		config.travelTimeCalculator().setTraveltimeBinSize( 600 );
-		
-		config.travelTimeCalculator().setTravelTimeCalculatorType(
-				TravelTimeCalculatorType.TravelTimeCalculatorHashMap.toString());
-		// hash map and array produce same results. only difference: memory and time.
-		// for small time bins and sparse values hash map is better. theresa, may'15
-		
-		// define strategies:
-		{
-			StrategySettings strat = new StrategySettings() ;
-			strat.setStrategyName( DefaultStrategy.ReRoute.toString() );
-			strat.setWeight( 0.1 ) ;
-			strat.setDisableAfter( config.controler().getLastIteration() - 50 );
-			config.strategy().addStrategySettings(strat);
-		}
-		{
-			StrategySettings strat = new StrategySettings() ;
-			strat.setStrategyName( DefaultSelector.SelectRandom.toString() );
-			strat.setWeight( 0.0 ) ;
-			strat.setDisableAfter( config.controler().getLastIteration() - 50 );
-			config.strategy().addStrategySettings(strat);
-		}
-		{
-			StrategySettings strat = new StrategySettings() ;
-			strat.setStrategyName( DefaultSelector.ChangeExpBeta.toString() );
-			strat.setWeight( 0.9 ) ;
-			strat.setDisableAfter( config.controler().getLastIteration() );
-			config.strategy().addStrategySettings(strat);
-		}
-		{
-			StrategySettings strat = new StrategySettings() ;
-			strat.setStrategyName( DefaultSelector.BestScore.toString() );
-			strat.setWeight( 0.0 ) ;
-			strat.setDisableAfter( config.controler().getLastIteration() - 50 );
-			config.strategy().addStrategySettings(strat);
-		}
-		{
-			StrategySettings strat = new StrategySettings() ;
-			strat.setStrategyName( DefaultSelector.KeepLastSelected.toString() );
-			strat.setWeight( 0.0 ) ;
-			strat.setDisableAfter( config.controler().getLastIteration() );
-			config.strategy().addStrategySettings(strat);
-		}
-
-		// choose maximal number of plans per agent. 0 means unlimited
-		config.strategy().setMaxAgentPlanMemorySize( 0 );
-		
-		config.qsim().setStuckTime(3600 * 10.);
-		
-		// set end time to 12 am (4 hours after simulation start) to
-		// shorten simulation run time
-		config.qsim().setEndTime(3600 * 12);
-		
-		// adapt monetary distance cost rate
-		// (should be negative. use -12.0 to balance time [h] and distance [m].
-		// use -0.000015 to approximately balance the utility of travel time and
-		// distance in a scenario with 3 vs 11min travel time and 40 vs 50 km.
-		// use -0.0 to use only time.)
-<<<<<<< HEAD
-		double monetaryDistanceRateCar = -0.0;
-		config.planCalcScore().getModes().get(TransportMode.car).setMonetaryDistanceRate(monetaryDistanceRateCar);
-=======
-		config.planCalcScore().getModes().get(TransportMode.car).setMonetaryDistanceRate( -0.0 );
->>>>>>> 98b34d36
-
-		config.controler().setOverwriteFileSetting( OverwriteFileSetting.overwriteExistingFiles );		
-		// note: the output directory is defined in createRunNameAndOutputDir(...) after all adaptations are done
-		
-		config.vspExperimental().setWritingOutputEvents(true);
-		config.planCalcScore().setWriteExperiencedPlans(true);
-
-		config.controler().setWriteEventsInterval( config.controler().getLastIteration() );
-		config.controler().setWritePlansInterval( config.controler().getLastIteration() );
-		
-		ActivityParams dummyAct = new ActivityParams("dummy");
-		dummyAct.setTypicalDuration(12 * 3600);
-		config.planCalcScore().addActivityParams(dummyAct);
-		
-		return config;
-	}
-
-	private static void createNetwork(Scenario scenario) {	
-		
-		TtCreateBraessNetworkAndLanes netCreator = new TtCreateBraessNetworkAndLanes(scenario);
-		netCreator.setUseBTUProperties( false );
-		netCreator.setSimulateInflowCap( true );
-		netCreator.setMiddleLinkExists( true );
-		netCreator.setLaneType( LANE_TYPE );
-		netCreator.createNetworkAndLanes();
-	}
-
-	private void createPopulation(Scenario scenario) {
-		
-		TtCreateBraessPopulation popCreator = 
-				new TtCreateBraessPopulation(scenario.getPopulation(), scenario.getNetwork());
-		popCreator.setNumberOfPersons( 2000 );
-		
-		popCreator.createPersons(INIT_WITH_ALL_ROUTES ? TtCreateBraessPopulation.InitRoutes.ALL
-				: TtCreateBraessPopulation.InitRoutes.NONE, INIT_PLAN_SCORE);
-	}
-
-	private void createSignals(Scenario scenario) {
-
-		TtCreateBraessSignals signalsCreator = new TtCreateBraessSignals(scenario);
-		signalsCreator.setLaneType( LANE_TYPE );
-		signalsCreator.setSignalType( SIGNAL_TYPE );
-		signalsCreator.createSignals();
-	}
-
-	private void createRunNameAndOutputDir(Scenario scenario) {
-
-		Config config = scenario.getConfig();
-		
-		// get the current date in format "yyyy-mm-dd"
-		Calendar cal = Calendar.getInstance ();
-		// this class counts months from 0, but days from 1
-		int month = cal.get(Calendar.MONTH) + 1;
-		String monthStr = month + "";
-		if (month < 10)
-			monthStr = "0" + month;
-		String date = cal.get(Calendar.YEAR) + "-" 
-				+ monthStr + "-" + cal.get(Calendar.DAY_OF_MONTH);
-		
-		String runName = date;
-
-		runName += "_" + scenario.getPopulation().getPersons().size() + "p";
-		if (INIT_WITH_ALL_ROUTES){
-			runName += "_initAllRoutes-sel1+3";
-			if (INIT_PLAN_SCORE != null)
-				runName += "-score" + INIT_PLAN_SCORE;
-		}
-
-		runName += "_" + config.controler().getLastIteration() + "it";
-
-		// create info about the different possible travel times
-		Link middleLink = scenario.getNetwork().getLinks()
-				.get(Id.createLinkId("3_4"));
-		Link slowLink = scenario.getNetwork().getLinks()
-				.get(Id.createLinkId("3_5"));
-		// note: use link 3_5 because it always exists
-		if (middleLink == null){
-			runName += "_woZ";
-		} else {
-			int fastTT = (int)Math.ceil(middleLink.getLength()
-					/ middleLink.getFreespeed());
-			int slowTT = (int)Math.ceil(slowLink.getLength()
-					/ slowLink.getFreespeed());
-			runName += "_" + fastTT + "-vs-" + slowTT;
-		}
-		
-		// create info about capacity and link length
-		runName += "_cap" + (int)slowLink.getCapacity();
-		if (slowLink.getLength() != 200)
-			runName += "_l" + (int)slowLink.getLength() + "m";
-		
-		if (scenario.getNetwork().getNodes().containsKey(Id.createNodeId(23))){
-			runName += "_inflow";
-			
-			Link inflowLink = scenario.getNetwork().getLinks()
-					.get(Id.createLinkId("2_23"));
-			if (inflowLink.getLength() != 7.5)
-				runName += "L" + inflowLink.getLength();
-		}
-		
-		StrategySettings[] strategies = config.strategy().getStrategySettings()
-				.toArray(new StrategySettings[0]);
-		for (int i = 0; i < strategies.length; i++) {
-			double weight = strategies[i].getWeight();
-			if (weight != 0.0){
-				String name = strategies[i].getStrategyName();
-				runName += "_" + name + weight;
-				if (name.equals(DefaultStrategy.ReRoute.toString())){
-					runName += "_tbs"
-							+ config.travelTimeCalculator().getTraveltimeBinSize();
-				}
-				if (name.equals(DefaultSelector.ChangeExpBeta.toString())){
-					runName += "_beta" + (int)config.planCalcScore().getBrainExpBeta();
-				}
-			}
-		}
-		
-		if (SIGMA != 0.0)
-			runName += "_sigma" + SIGMA;
-		if (config.planCalcScore().getModes().get(TransportMode.car).getMonetaryDistanceRate() != 0.0)
-			runName += "_distCost"
-					+ config.planCalcScore().getModes().get(TransportMode.car).getMonetaryDistanceRate();
-
-		if (LANE_TYPE.equals(LaneType.TRIVIAL)) {
-			runName += "_trivialLanes";
-		}
-		else if (LANE_TYPE.equals(LaneType.REALISTIC)){
-			runName += "_lanes";
-		}
-
-		if (config.controler().isLinkToLinkRoutingEnabled())
-			runName += "_link2link";
-		else
-			runName += "_node2node";
-
-		if (ConfigUtils.addOrGetModule(config, SignalSystemsConfigGroup.GROUPNAME,
-				SignalSystemsConfigGroup.class).isUseSignalSystems()) {
-			runName += "_" + SIGNAL_TYPE;
-		}
-
-		String outputDir = OUTPUT_BASE_DIR + runName + "/"; 
-		// create directory
-		new File(outputDir).mkdir();
-
-		config.controler().setOutputDirectory(outputDir);
-		log.info("The output will be written to " + outputDir);
-	}
-
-	private void writeInitFiles(Scenario scenario) {
-		String outputDir = scenario.getConfig().controler().getOutputDirectory() + "initialFiles/";
-		// create directory
-		new File(outputDir).mkdir();
-		
-		// write network and lanes
-		new NetworkWriter(scenario.getNetwork()).write(outputDir + "network.xml");
-		if (!LANE_TYPE.equals(LaneType.NONE)) 
-			new LaneDefinitionsWriter20(scenario.getLanes()).write(outputDir + "lanes.xml");
-		
-		// write population
-		new PopulationWriter(scenario.getPopulation()).write(outputDir + "plans.xml");
-		
-		// write signal files
-		if (!SIGNAL_TYPE.equals(SignalControlType.NONE)) {
-			SignalsData signalsData = (SignalsData) scenario.getScenarioElement(SignalsData.ELEMENT_NAME);
-			new SignalSystemsWriter20(signalsData.getSignalSystemsData()).write(outputDir + "signalSystems.xml");
-			new SignalControlWriter20(signalsData.getSignalControlData()).write(outputDir + "signalControl.xml");
-			new SignalGroupsWriter20(signalsData.getSignalGroupsData()).write(outputDir + "signalGroups.xml");
-		}
-		
-		// write config
-		new ConfigWriter(scenario.getConfig()).write(outputDir + "config.xml");
-	}
-
-	public static void main(String[] args) {
-		new RunBraessSimulation().prepareRunAndAnalyze();
-	}
-}
+package scenarios.braess.run;
+
+import java.io.File;
+import java.util.Calendar;
+
+import org.apache.log4j.Logger;
+import org.matsim.api.core.v01.Id;
+import org.matsim.api.core.v01.Scenario;
+import org.matsim.api.core.v01.TransportMode;
+import org.matsim.api.core.v01.network.Link;
+import org.matsim.contrib.signals.SignalSystemsConfigGroup;
+import org.matsim.contrib.signals.controler.SignalsModule;
+import org.matsim.contrib.signals.data.SignalsData;
+import org.matsim.contrib.signals.data.SignalsScenarioLoader;
+import org.matsim.contrib.signals.data.signalcontrol.v20.SignalControlWriter20;
+import org.matsim.contrib.signals.data.signalgroups.v20.SignalGroupsWriter20;
+import org.matsim.contrib.signals.data.signalsystems.v20.SignalSystemsWriter20;
+import org.matsim.contrib.signals.router.InvertedNetworkTripRouterFactoryModule;
+import org.matsim.core.config.Config;
+import org.matsim.core.config.ConfigUtils;
+import org.matsim.core.config.ConfigWriter;
+import org.matsim.core.config.groups.PlanCalcScoreConfigGroup.ActivityParams;
+import org.matsim.core.config.groups.StrategyConfigGroup.StrategySettings;
+import org.matsim.core.config.groups.TravelTimeCalculatorConfigGroup.TravelTimeCalculatorType;
+import org.matsim.core.controler.AbstractModule;
+import org.matsim.core.controler.Controler;
+import org.matsim.core.controler.OutputDirectoryHierarchy.OverwriteFileSetting;
+import org.matsim.core.network.NetworkWriter;
+import org.matsim.core.population.PopulationWriter;
+import org.matsim.core.replanning.DefaultPlanStrategiesModule.DefaultSelector;
+import org.matsim.core.replanning.DefaultPlanStrategiesModule.DefaultStrategy;
+import org.matsim.core.router.costcalculators.RandomizingTimeDistanceTravelDisutility;
+import org.matsim.core.scenario.ScenarioUtils;
+import org.matsim.lanes.data.v20.LaneDefinitionsWriter20;
+
+import playground.dgrether.DgPaths;
+import scenarios.analysis.TtControlerListener;
+import scenarios.braess.analysis.TtAnalyzeBraess;
+import scenarios.braess.createInput.TtCreateBraessNetworkAndLanes;
+import scenarios.braess.createInput.TtCreateBraessNetworkAndLanes.LaneType;
+import scenarios.braess.createInput.TtCreateBraessPopulation;
+import scenarios.braess.createInput.TtCreateBraessSignals;
+import scenarios.braess.createInput.TtCreateBraessSignals.SignalControlType;
+
+/**
+ * Class to run a simulation of the braess scenario with or without signals. 
+ * It analyzes the simulation with help of AnalyseBraessSimulation.java.
+ * 
+ * @author tthunig
+ * 
+ */
+public class RunBraessSimulation {
+
+	private static final Logger log = Logger
+			.getLogger(RunBraessSimulation.class);
+
+	/* population parameter */
+	// If false, agents are initialized without any routes. If true, with all
+	// three possible routes.
+	private final boolean INIT_WITH_ALL_ROUTES = false;
+	// initial score for all initial plans
+	private final Double INIT_PLAN_SCORE = 110.;
+
+	/// defines which kind of signals should be used
+	private static final SignalControlType SIGNAL_TYPE = SignalControlType.NONE;
+	
+	// defines which kind of lanes should be used: NONE, TRIVIAL or REALISTIC
+	private static final LaneType LANE_TYPE = LaneType.NONE;
+
+	// choose a sigma for the randomized router
+	// (higher sigma cause more randomness. use 0.0 for no randomness.)
+	private final double SIGMA = 0.0;	
+		
+	private static final boolean WRITE_INITIAL_FILES = true;
+	
+	private static String OUTPUT_BASE_DIR = DgPaths.RUNSSVN + "braess/withoutSignalsWithoutLanes/";
+//	private static String OUTPUT_BASE_DIR = "/Users/nagel/kairuns/braess/output";
+	
+	/**
+	 * prepare, run and analyze the Braess simulation
+	 */
+	private void prepareRunAndAnalyze() {
+		log.info("Starts running the simulation.");
+		
+		// prepare config and scenario		
+		Config config = defineConfig();
+		Scenario scenario = ScenarioUtils.loadScenario(config);
+		createNetwork(scenario);
+		createPopulation(scenario);
+		createRunNameAndOutputDir(scenario);
+
+		SignalSystemsConfigGroup signalsConfigGroup = ConfigUtils.addOrGetModule(config,
+				SignalSystemsConfigGroup.GROUPNAME, SignalSystemsConfigGroup.class);
+		
+		if (signalsConfigGroup.isUseSignalSystems()) {
+			scenario.addScenarioElement(SignalsData.ELEMENT_NAME,
+					new SignalsScenarioLoader(signalsConfigGroup).loadSignalsData());
+			createSignals(scenario);
+		}
+		
+		if (WRITE_INITIAL_FILES) 
+			writeInitFiles(scenario);
+		
+		// prepare the controller
+		Controler controler = new Controler(scenario);
+
+		// add the signals module if signal systems are used
+		if (signalsConfigGroup.isUseSignalSystems()) {
+			controler.addOverridingModule(new SignalsModule());
+		}
+		
+		// add the module for link to link routing if enabled
+		if (config.controler().isLinkToLinkRoutingEnabled()){
+			controler.addOverridingModule(new InvertedNetworkTripRouterFactoryModule());
+		}
+		
+		// adapt sigma for randomized routing
+		final RandomizingTimeDistanceTravelDisutility.Builder builder = 
+				new RandomizingTimeDistanceTravelDisutility.Builder();
+		builder.setSigma(SIGMA);
+		controler.addOverridingModule(new AbstractModule() {
+			@Override public void install() {
+				bindTravelDisutilityFactory().toInstance(builder);
+			}
+		});
+		
+		// add a controller listener to analyze results
+		controler.addControlerListener(new TtControlerListener(scenario, new TtAnalyzeBraess()));
+
+		// run the simulation
+		controler.run();
+	}
+
+	private static Config defineConfig() {
+		Config config = ConfigUtils.createConfig();
+
+		// set number of iterations
+		config.controler().setLastIteration( 100 );
+
+		// able or enable signals and lanes
+		config.qsim().setUseLanes( LANE_TYPE.equals(LaneType.NONE)? false : true );
+		SignalSystemsConfigGroup signalConfigGroup = ConfigUtils
+				.addOrGetModule(config, SignalSystemsConfigGroup.GROUPNAME,
+						SignalSystemsConfigGroup.class);
+		signalConfigGroup.setUseSignalSystems( SIGNAL_TYPE.equals(SignalControlType.NONE)? false : true );
+
+		// set brain exp beta
+		config.planCalcScore().setBrainExpBeta( 20 );
+
+		// choose between link to link and node to node routing
+		boolean link2linkRouting = false;
+		config.controler().setLinkToLinkRoutingEnabled(link2linkRouting);
+		
+		config.travelTimeCalculator().setCalculateLinkToLinkTravelTimes(link2linkRouting);
+		config.travelTimeCalculator().setCalculateLinkTravelTimes(true);
+		
+		// set travelTimeBinSize
+		config.travelTimeCalculator().setTraveltimeBinSize( 600 );
+		
+		config.travelTimeCalculator().setTravelTimeCalculatorType(
+				TravelTimeCalculatorType.TravelTimeCalculatorHashMap.toString());
+		// hash map and array produce same results. only difference: memory and time.
+		// for small time bins and sparse values hash map is better. theresa, may'15
+		
+		// define strategies:
+		{
+			StrategySettings strat = new StrategySettings() ;
+			strat.setStrategyName( DefaultStrategy.ReRoute.toString() );
+			strat.setWeight( 0.1 ) ;
+			strat.setDisableAfter( config.controler().getLastIteration() - 50 );
+			config.strategy().addStrategySettings(strat);
+		}
+		{
+			StrategySettings strat = new StrategySettings() ;
+			strat.setStrategyName( DefaultSelector.SelectRandom.toString() );
+			strat.setWeight( 0.0 ) ;
+			strat.setDisableAfter( config.controler().getLastIteration() - 50 );
+			config.strategy().addStrategySettings(strat);
+		}
+		{
+			StrategySettings strat = new StrategySettings() ;
+			strat.setStrategyName( DefaultSelector.ChangeExpBeta.toString() );
+			strat.setWeight( 0.9 ) ;
+			strat.setDisableAfter( config.controler().getLastIteration() );
+			config.strategy().addStrategySettings(strat);
+		}
+		{
+			StrategySettings strat = new StrategySettings() ;
+			strat.setStrategyName( DefaultSelector.BestScore.toString() );
+			strat.setWeight( 0.0 ) ;
+			strat.setDisableAfter( config.controler().getLastIteration() - 50 );
+			config.strategy().addStrategySettings(strat);
+		}
+		{
+			StrategySettings strat = new StrategySettings() ;
+			strat.setStrategyName( DefaultSelector.KeepLastSelected.toString() );
+			strat.setWeight( 0.0 ) ;
+			strat.setDisableAfter( config.controler().getLastIteration() );
+			config.strategy().addStrategySettings(strat);
+		}
+
+		// choose maximal number of plans per agent. 0 means unlimited
+		config.strategy().setMaxAgentPlanMemorySize( 0 );
+		
+		config.qsim().setStuckTime(3600 * 10.);
+		
+		// set end time to 12 am (4 hours after simulation start) to
+		// shorten simulation run time
+		config.qsim().setEndTime(3600 * 12);
+		
+		// adapt monetary distance cost rate
+		// (should be negative. use -12.0 to balance time [h] and distance [m].
+		// use -0.000015 to approximately balance the utility of travel time and
+		// distance in a scenario with 3 vs 11min travel time and 40 vs 50 km.
+		// use -0.0 to use only time.)
+		config.planCalcScore().getModes().get(TransportMode.car).setMonetaryDistanceRate( -0.0 );
+
+		config.controler().setOverwriteFileSetting( OverwriteFileSetting.overwriteExistingFiles );		
+		// note: the output directory is defined in createRunNameAndOutputDir(...) after all adaptations are done
+		
+		config.vspExperimental().setWritingOutputEvents(true);
+		config.planCalcScore().setWriteExperiencedPlans(true);
+
+		config.controler().setWriteEventsInterval( config.controler().getLastIteration() );
+		config.controler().setWritePlansInterval( config.controler().getLastIteration() );
+		
+		ActivityParams dummyAct = new ActivityParams("dummy");
+		dummyAct.setTypicalDuration(12 * 3600);
+		config.planCalcScore().addActivityParams(dummyAct);
+		
+		return config;
+	}
+
+	private static void createNetwork(Scenario scenario) {	
+		
+		TtCreateBraessNetworkAndLanes netCreator = new TtCreateBraessNetworkAndLanes(scenario);
+		netCreator.setUseBTUProperties( false );
+		netCreator.setSimulateInflowCap( true );
+		netCreator.setMiddleLinkExists( true );
+		netCreator.setLaneType( LANE_TYPE );
+		netCreator.createNetworkAndLanes();
+	}
+
+	private void createPopulation(Scenario scenario) {
+		
+		TtCreateBraessPopulation popCreator = 
+				new TtCreateBraessPopulation(scenario.getPopulation(), scenario.getNetwork());
+		popCreator.setNumberOfPersons( 2000 );
+		
+		popCreator.createPersons(INIT_WITH_ALL_ROUTES ? TtCreateBraessPopulation.InitRoutes.ALL
+				: TtCreateBraessPopulation.InitRoutes.NONE, INIT_PLAN_SCORE);
+	}
+
+	private void createSignals(Scenario scenario) {
+
+		TtCreateBraessSignals signalsCreator = new TtCreateBraessSignals(scenario);
+		signalsCreator.setLaneType( LANE_TYPE );
+		signalsCreator.setSignalType( SIGNAL_TYPE );
+		signalsCreator.createSignals();
+	}
+
+	private void createRunNameAndOutputDir(Scenario scenario) {
+
+		Config config = scenario.getConfig();
+		
+		// get the current date in format "yyyy-mm-dd"
+		Calendar cal = Calendar.getInstance ();
+		// this class counts months from 0, but days from 1
+		int month = cal.get(Calendar.MONTH) + 1;
+		String monthStr = month + "";
+		if (month < 10)
+			monthStr = "0" + month;
+		String date = cal.get(Calendar.YEAR) + "-" 
+				+ monthStr + "-" + cal.get(Calendar.DAY_OF_MONTH);
+		
+		String runName = date;
+
+		runName += "_" + scenario.getPopulation().getPersons().size() + "p";
+		if (INIT_WITH_ALL_ROUTES){
+			runName += "_initAllRoutes-sel1+3";
+			if (INIT_PLAN_SCORE != null)
+				runName += "-score" + INIT_PLAN_SCORE;
+		}
+
+		runName += "_" + config.controler().getLastIteration() + "it";
+
+		// create info about the different possible travel times
+		Link middleLink = scenario.getNetwork().getLinks()
+				.get(Id.createLinkId("3_4"));
+		Link slowLink = scenario.getNetwork().getLinks()
+				.get(Id.createLinkId("3_5"));
+		// note: use link 3_5 because it always exists
+		if (middleLink == null){
+			runName += "_woZ";
+		} else {
+			int fastTT = (int)Math.ceil(middleLink.getLength()
+					/ middleLink.getFreespeed());
+			int slowTT = (int)Math.ceil(slowLink.getLength()
+					/ slowLink.getFreespeed());
+			runName += "_" + fastTT + "-vs-" + slowTT;
+		}
+		
+		// create info about capacity and link length
+		runName += "_cap" + (int)slowLink.getCapacity();
+		if (slowLink.getLength() != 200)
+			runName += "_l" + (int)slowLink.getLength() + "m";
+		
+		if (scenario.getNetwork().getNodes().containsKey(Id.createNodeId(23))){
+			runName += "_inflow";
+			
+			Link inflowLink = scenario.getNetwork().getLinks()
+					.get(Id.createLinkId("2_23"));
+			if (inflowLink.getLength() != 7.5)
+				runName += "L" + inflowLink.getLength();
+		}
+		
+		StrategySettings[] strategies = config.strategy().getStrategySettings()
+				.toArray(new StrategySettings[0]);
+		for (int i = 0; i < strategies.length; i++) {
+			double weight = strategies[i].getWeight();
+			if (weight != 0.0){
+				String name = strategies[i].getStrategyName();
+				runName += "_" + name + weight;
+				if (name.equals(DefaultStrategy.ReRoute.toString())){
+					runName += "_tbs"
+							+ config.travelTimeCalculator().getTraveltimeBinSize();
+				}
+				if (name.equals(DefaultSelector.ChangeExpBeta.toString())){
+					runName += "_beta" + (int)config.planCalcScore().getBrainExpBeta();
+				}
+			}
+		}
+		
+		if (SIGMA != 0.0)
+			runName += "_sigma" + SIGMA;
+		if (config.planCalcScore().getModes().get(TransportMode.car).getMonetaryDistanceRate() != 0.0)
+			runName += "_distCost"
+					+ config.planCalcScore().getModes().get(TransportMode.car).getMonetaryDistanceRate();
+
+		if (LANE_TYPE.equals(LaneType.TRIVIAL)) {
+			runName += "_trivialLanes";
+		}
+		else if (LANE_TYPE.equals(LaneType.REALISTIC)){
+			runName += "_lanes";
+		}
+
+		if (config.controler().isLinkToLinkRoutingEnabled())
+			runName += "_link2link";
+		else
+			runName += "_node2node";
+
+		if (ConfigUtils.addOrGetModule(config, SignalSystemsConfigGroup.GROUPNAME,
+				SignalSystemsConfigGroup.class).isUseSignalSystems()) {
+			runName += "_" + SIGNAL_TYPE;
+		}
+
+		String outputDir = OUTPUT_BASE_DIR + runName + "/"; 
+		// create directory
+		new File(outputDir).mkdir();
+
+		config.controler().setOutputDirectory(outputDir);
+		log.info("The output will be written to " + outputDir);
+	}
+
+	private void writeInitFiles(Scenario scenario) {
+		String outputDir = scenario.getConfig().controler().getOutputDirectory() + "initialFiles/";
+		// create directory
+		new File(outputDir).mkdir();
+		
+		// write network and lanes
+		new NetworkWriter(scenario.getNetwork()).write(outputDir + "network.xml");
+		if (!LANE_TYPE.equals(LaneType.NONE)) 
+			new LaneDefinitionsWriter20(scenario.getLanes()).write(outputDir + "lanes.xml");
+		
+		// write population
+		new PopulationWriter(scenario.getPopulation()).write(outputDir + "plans.xml");
+		
+		// write signal files
+		if (!SIGNAL_TYPE.equals(SignalControlType.NONE)) {
+			SignalsData signalsData = (SignalsData) scenario.getScenarioElement(SignalsData.ELEMENT_NAME);
+			new SignalSystemsWriter20(signalsData.getSignalSystemsData()).write(outputDir + "signalSystems.xml");
+			new SignalControlWriter20(signalsData.getSignalControlData()).write(outputDir + "signalControl.xml");
+			new SignalGroupsWriter20(signalsData.getSignalGroupsData()).write(outputDir + "signalGroups.xml");
+		}
+		
+		// write config
+		new ConfigWriter(scenario.getConfig()).write(outputDir + "config.xml");
+	}
+
+	public static void main(String[] args) {
+		new RunBraessSimulation().prepareRunAndAnalyze();
+	}
+}