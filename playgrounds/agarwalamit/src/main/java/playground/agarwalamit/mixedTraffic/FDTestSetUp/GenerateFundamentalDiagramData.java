--- conflicted
+++ resolved
@@ -1,808 +1,781 @@
-/* *********************************************************************** *
- * project: org.matsim.*
- * DreieckNModes													   *
- *                                                                         *
- * *********************************************************************** *
- *                                                                         *
- * copyright       : (C) 2012 by the members listed in the COPYING,        *
- *                   LICENSE and WARRANTY file.                            *
- * email           : info at matsim dot org                                *
- *                                                                         *
- * *********************************************************************** *
- *                                                                         *
- *   This program is free software; you can redistribute it and/or modify  *
- *   it under the terms of the GNU General Public License as published by  *
- *   the Free Software Foundation; either version 2 of the License, or     *
- *   (at your option) any later version.                                   *
- *   See also COPYING, LICENSE and WARRANTY file                           *
- *                                                                         *
- * *********************************************************************** */
-
-package playground.agarwalamit.mixedTraffic.FDTestSetUp;
-
-import java.io.File;
-import java.io.IOException;
-import java.io.PrintStream;
-import java.util.ArrayList;
-import java.util.Arrays;
-import java.util.HashMap;
-import java.util.List;
-import java.util.Map;
-import java.util.Random;
-
-import org.apache.log4j.FileAppender;
-import org.apache.log4j.Logger;
-import org.apache.log4j.PatternLayout;
-import org.jfree.util.Log;
-import org.matsim.api.core.v01.Id;
-import org.matsim.api.core.v01.Scenario;
-import org.matsim.api.core.v01.network.Link;
-import org.matsim.api.core.v01.population.Person;
-import org.matsim.contrib.otfvis.OTFVis;
-import org.matsim.core.api.experimental.events.EventsManager;
-import org.matsim.core.config.ConfigUtils;
-import org.matsim.core.events.EventsUtils;
-import org.matsim.core.events.algorithms.EventWriterXML;
-import org.matsim.core.mobsim.framework.AgentSource;
-import org.matsim.core.mobsim.framework.MobsimAgent;
-import org.matsim.core.mobsim.framework.MobsimDriverAgent;
-import org.matsim.core.mobsim.qsim.ActivityEngine;
-import org.matsim.core.mobsim.qsim.QSim;
-import org.matsim.core.mobsim.qsim.changeeventsengine.NetworkChangeEventsEngine;
-import org.matsim.core.mobsim.qsim.interfaces.MobsimVehicle;
-import org.matsim.core.mobsim.qsim.interfaces.Netsim;
-import org.matsim.core.mobsim.qsim.qnetsimengine.QNetsimEngine;
-import org.matsim.core.mobsim.qsim.qnetsimengine.SeepageMobsimfactory.QueueWithBufferType;
-import org.matsim.core.mobsim.qsim.qnetsimengine.SeepageNetworkFactory;
-import org.matsim.core.network.NetworkImpl;
-import org.matsim.vehicles.Vehicle;
-import org.matsim.vehicles.VehicleType;
-import org.matsim.vehicles.VehicleUtils;
-import org.matsim.vis.otfvis.OTFClientLive;
-import org.matsim.vis.otfvis.OTFVisConfigGroup;
-import org.matsim.vis.otfvis.OnTheFlyServer;
-
-import playground.agarwalamit.mixedTraffic.MixedTrafficVehiclesUtils;
-
-/**
- * @author amit after ssix
- */
-
-public class GenerateFundamentalDiagramData {
-
-	static final Logger LOG = Logger.getLogger(GenerateFundamentalDiagramData.class);
-
-	static String RUN_DIR ;
-	static boolean isDumpingInputFiles = false; // includes config, network
-	private boolean isWritingEventsFileForEachIteration = false;
-	
-	static String[] TRAVELMODES;	
-	
-	static boolean PASSING_ALLOWED = false;
-	static boolean SEEPAGE_ALLOWED = false;
-	static boolean WITH_HOLES = false;
-	static String HOLE_SPEED = "15";
-
-	private Double[] modalSplitInPCU;
-	private boolean isUsingLiveOTFVis = false;
-	private boolean isPlottingDistribution = false;
-
-	private int reduceDataPointsByFactor = 1;
-
-	private int flowUnstableWarnCount [] ;
-	private int speedUnstableWarnCount [] ;
-
-	private static InputsForFDTestSetUp inputs;
-	private PrintStream writer;
-	private Scenario scenario;
-
-	static GlobalFlowDynamicsUpdator globalFlowDynamicsUpdator;
-	static PassingEventsUpdator passingEventsUpdator;
-	private Map<Id<VehicleType>, TravelModesFlowDynamicsUpdator> mode2FlowData;
-
-	private Integer[] startingPoint;
-	private Integer [] maxAgentDistribution;
-	private Integer [] stepSize;
-
-	public static void main(String[] args) {
-		
-		boolean isRunningOnCluster = false;
-		
-		if (args.length  > 0) isRunningOnCluster = true;
-		
-		if( ! isRunningOnCluster ) {
-			
-			args = new String [8];
-			
-			String my_dir = "../../../../repos/shared-svn/projects/mixedTraffic/triangularNetwork/run313/";
-			String outFolder ="/singleModes/holes/2lanes/carBike/";
-			
-			args[0] = my_dir + outFolder ;
-			args[1] = "car,bike"; // travel (main) modes
-			args[2] = "1.0,1.0"; // modal split in pcu
-			args[3] = "false"; // isPassingAllowed
-			args[4] = "false"; // isSeepageAllowed
-			args[5] = "true"; // isUsingHoles
-			args[6] = "1"; // reduce number of data points by this factor
-			args[7] = "false"; // is plotting modal split distribution
-		}
-		
-		GenerateFundamentalDiagramData generateFDData = new GenerateFundamentalDiagramData();
-<<<<<<< HEAD
-
-		generateFDData.setTravelModes(travelModes);
-		generateFDData.setModalSplit(modalSplit);
-		generateFDData.setPassingAllowed(true);
-		generateFDData.setSeepageAllowed(false);
-		generateFDData.setIsWritingFinalFdData(true);
-		generateFDData.setWriteInputFiles(true);
-		generateFDData.setRunDirectory(RUN_DIR+OUTPUT_FOLDER);
-		generateFDData.setUseHoles(false);
-		generateFDData.setReduceDataPointsByFactor(10);
-		
-		generateFDData.setUsingSeepNetworkFactory(false);
-		//		HOLE_SPEED = args[4];
-		generateFDData.setIsPlottingDistribution(false);
-=======
-		
-		generateFDData.setRunDirectory(args[0]);
-		generateFDData.setTravelModes(args[1].split(","));
-		generateFDData.setModalSplit(args[2].split(",")); //in pcu
-		generateFDData.setIsPassingAllowed(Boolean.valueOf(args[3]));
-		generateFDData.setIsSeepageAllowed(Boolean.valueOf(args[4]));
-		generateFDData.setIsUsingHoles(Boolean.valueOf(args[5])); 
-		generateFDData.setReduceDataPointsByFactor(Integer.valueOf(args[6]));
-		generateFDData.setIsPlottingDistribution(Boolean.valueOf(args[7]));
-		
-		generateFDData.setIsDumpingInputFiles(true);
-		generateFDData.setIsUsingLiveOTFVis(false);
-		generateFDData.setIsWritingEventsFileForEachIteration(true);
-		
->>>>>>> 1bedc47a
-		generateFDData.run();
-	}
-
-	private void consistencyCheckAndInitialize(){
-		if(isDumpingInputFiles) {
-			createLogFile();
-		}
-
-		if (TRAVELMODES.length != modalSplitInPCU.length){
-			throw new RuntimeException("Modal split for each travel mode is necessray parameter, it is not defined correctly. Check your static variable!!! \n Aborting ...");
-		}
-
-		if(PASSING_ALLOWED) LOG.info("=======Passing is allowed.========");
-		if(SEEPAGE_ALLOWED) LOG.info("=======Seepage is allowed.========");
-		if(WITH_HOLES) LOG.info("======= Using double ended queue.=======");
-
-		if(isDumpingInputFiles && RUN_DIR==null) throw new RuntimeException("Config, nework and plan file can not be written without a directory location.");
-		if(RUN_DIR==null) throw new RuntimeException("Location to write data for FD is not set. Aborting...");
-		
-		if(reduceDataPointsByFactor != 1) {
-			LOG.info("===============");
-			LOG.warn("Number of modes for each mode type in FD will be reduced by a factor of "+reduceDataPointsByFactor+". "+
-					"Make sure this is what you want because it will be more likely to have less or no points in congested regime in absence of queue model with holes.");
-			LOG.info("===============");
-		}
-		
-		if(isWritingEventsFileForEachIteration) Log.warn("This will write one event file corresponding to each iteration and thus ");
-
-		flowUnstableWarnCount = new int [TRAVELMODES.length];
-		speedUnstableWarnCount = new int [TRAVELMODES.length];
-	}
-
-	public void run(){
-
-		consistencyCheckAndInitialize();
-
-		inputs = new InputsForFDTestSetUp();
-		inputs.run();
-		scenario = inputs.getScenario();
-
-		mode2FlowData = inputs.getTravelMode2FlowDynamicsData();
-
-		openFileAndWriteHeader(RUN_DIR+"/data.txt");
-
-		if(isPlottingDistribution){
-			parametricRunAccordingToDistribution();	
-		} else parametricRunAccordingToGivenModalSplit();
-
-		closeFile();
-	}
-
-	public void setRunDirectory(String runDir) {
-		RUN_DIR = runDir;
-	}
-
-	public void setIsPassingAllowed(boolean isPassingAllowed) {
-		PASSING_ALLOWED = isPassingAllowed;
-	}
-
-	public void setIsSeepageAllowed(boolean isSeepageAllowed) {
-		SEEPAGE_ALLOWED = isSeepageAllowed;
-	}
-
-	public void setIsDumpingInputFiles(boolean writeInputFiles) {
-		isDumpingInputFiles = writeInputFiles;
-	}
-
-	public void setTravelModes(String[] travelModes) {
-		TRAVELMODES = travelModes;
-	}
-
-	public void setModalSplit(String [] modalSplit) {
-		this.modalSplitInPCU = new Double [modalSplit.length];
-		for (int ii = 0; ii <modalSplit.length; ii ++){
-			this.modalSplitInPCU [ii] = Double.valueOf(modalSplit[ii]);
-		}
-	}
-
-	public void setReduceDataPointsByFactor(int reduceDataPointsByFactor) {
-		this.reduceDataPointsByFactor = reduceDataPointsByFactor;
-	}
-
-	public void setIsUsingHoles(boolean isUsingHole) {
-		WITH_HOLES = isUsingHole;
-	}
-
-	public void setIsPlottingDistribution(boolean isPlottingDistribution) {
-		this.isPlottingDistribution = isPlottingDistribution;
-	}
-
-	public void setIsUsingLiveOTFVis(boolean liveOTFVis) {
-		this.isUsingLiveOTFVis = liveOTFVis;
-	}
-
-	public void setIsWritingEventsFileForEachIteration(
-			boolean isWritingEventsFileForEachIteration) {
-		this.isWritingEventsFileForEachIteration = isWritingEventsFileForEachIteration;
-	}
-
-	private void parametricRunAccordingToGivenModalSplit(){
-
-		//	Creating minimal configuration respecting modal split in PCU and integer agent numbers
-		List<Double> pcus = new ArrayList<Double>();
-		for(int index =0 ;index<TRAVELMODES.length;index++){
-			double tempPCU = MixedTrafficVehiclesUtils.getPCU(TRAVELMODES[index]);
-			pcus.add(tempPCU);
-		}
-
-		List<Integer> minSteps = new ArrayList<Integer>();
-		for (double modalSplit : Arrays.asList(modalSplitInPCU)){
-			minSteps.add(new Integer((int) (modalSplit*100)));
-		}
-
-		int commonMultiplier = 1;
-		for (int i=0; i<TRAVELMODES.length; i++){
-			double pcu = pcus.get(i);
-			//heavy vehicles
-			if ((pcu>1) && ((minSteps.get(i))%pcu != 0)){
-				double lcm = getLCM((int) pcu, minSteps.get(i));
-				commonMultiplier *= lcm/minSteps.get(i);
-			}
-		}
-		for (int i=0; i<TRAVELMODES.length; i++){
-			minSteps.set(i, (int) (minSteps.get(i)*commonMultiplier/pcus.get(i)));
-		}
-		int pgcd = getGCDOfList(minSteps);
-		for (int i=0; i<TRAVELMODES.length; i++){
-			minSteps.set(i, minSteps.get(i)/pgcd);
-		}
-
-		if(minSteps.size()==1){
-			minSteps.set(0, 1);
-		}
-
-		if(reduceDataPointsByFactor!=1) {
-			for(int index=0;index<minSteps.size();index++){
-				minSteps.set(index, minSteps.get(index)*reduceDataPointsByFactor);
-			}
-		}
-		
-		//set up number of Points to run.
-		double cellSizePerPCU = ((NetworkImpl) scenario.getNetwork()).getEffectiveCellSize();
-		double networkDensity = (InputsForFDTestSetUp.LINK_LENGTH/cellSizePerPCU) * 3 * InputsForFDTestSetUp.NO_OF_LANES;
-		double sumOfPCUInEachStep = 0;
-	
-		for(int index=0;index<TRAVELMODES.length;index++){
-			sumOfPCUInEachStep +=  minSteps.get(index) * MixedTrafficVehiclesUtils.getPCU(TRAVELMODES[index]);
-		}
-		int numberOfPoints = (int) Math.ceil(networkDensity/sumOfPCUInEachStep) +5;
-
-		List<List<Integer>> pointsToRun = new ArrayList<List<Integer>>();
-		for (int m=1; m<numberOfPoints; m++){
-			List<Integer> pointToRun = new ArrayList<Integer>();
-			for (int i=0; i<GenerateFundamentalDiagramData.TRAVELMODES.length; i++){
-				pointToRun.add(minSteps.get(i)*m);
-			}
-			LOG.info("Number of Agents - \t"+pointToRun);
-			pointsToRun.add(pointToRun);
-		}
-
-		for ( int i=0; i<pointsToRun.size(); i++){
-			List<Integer> pointToRun = pointsToRun.get(i);
-			LOG.info("===============");
-			LOG.info("Going into run where number of Agents are - \t"+pointToRun);
-			Log.info("Further, " + (pointsToRun.size() - i) +" combinations will be simulated.");
-			LOG.info("===============");
-			this.singleRun(pointToRun);
-		}
-	}
-
-	private void parametricRunAccordingToDistribution(){
-
-		this.startingPoint = new Integer [TRAVELMODES.length];
-		this.stepSize = new Integer [TRAVELMODES.length];
-
-		for(int ii=0;ii<TRAVELMODES.length;ii++){
-			this.startingPoint [ii] =0;
-			this.stepSize [ii] = this.reduceDataPointsByFactor*1;
-		}
-		this.startingPoint = new Integer[] {1,1};
-
-		maxAgentDistribution = new Integer [TRAVELMODES.length];
-		double cellSizePerPCU = ((NetworkImpl) this.scenario.getNetwork()).getEffectiveCellSize();
-		double networkDensity = (InputsForFDTestSetUp.LINK_LENGTH/cellSizePerPCU) * 3 * InputsForFDTestSetUp.NO_OF_LANES;
-
-		for(int ii=0;ii<maxAgentDistribution.length;ii++){
-			double pcu = this.mode2FlowData.get(Id.create(TRAVELMODES[ii],VehicleType.class)).getVehicleType().getPcuEquivalents();
-			int maxNumberOfVehicle = (int) Math.floor(networkDensity/pcu)+1;
-			maxAgentDistribution[ii] = maxNumberOfVehicle;
-		}
-
-		List<List<Integer>> pointsToRun = this.createPointsToRun();
-
-		for ( int i=0; i<pointsToRun.size(); i++){
-			List<Integer> pointToRun = pointsToRun.get(i);
-			double density =0;
-			for(int jj = 0; jj < TRAVELMODES.length;jj++ ){
-				double pcu = this.mode2FlowData.get(Id.create(TRAVELMODES[jj],VehicleType.class)).getVehicleType().getPcuEquivalents();
-				density += pcu *pointToRun.get(jj) ;
-			}
-
-			if(density <= networkDensity+5){
-				System.out.println("Going into run "+pointToRun);
-				this.singleRun(pointToRun);
-			} 
-		}
-	}
-
-	private List<List<Integer>> createPointsToRun() {
-
-		int numberOfPoints = 1; 
-
-		for(int jj=0;jj<TRAVELMODES.length;jj++){
-			numberOfPoints *= (int) Math.floor((maxAgentDistribution[jj]-startingPoint[jj])/stepSize[jj])+1;
-		}
-
-		if(numberOfPoints > 1000) LOG.warn("Total number of points to run is "+numberOfPoints+". This may take long time. "
-				+ "For lesser time to get the data reduce data points by some factor.");
-
-		//Actually going through the n-dimensional grid
-		BinaryAdditionModule iterationModule = new BinaryAdditionModule(Arrays.asList(maxAgentDistribution), Arrays.asList(stepSize), startingPoint);
-		List<List<Integer>> pointsToRun = new ArrayList<List<Integer>>();
-		for (int i=0; i<numberOfPoints; i++){
-			Integer[] newPoint = new Integer[maxAgentDistribution.length];
-			for (int j=0; j<newPoint.length; j++){
-				newPoint[j] = (iterationModule.getPoint())[j];
-			}
-			pointsToRun.add(Arrays.asList(newPoint));
-			String point = Arraytostring(iterationModule.getPoint());
-			LOG.info("Just added point "+point+" to the collection.");
-			if (i<numberOfPoints-1){
-				iterationModule.add1();
-			}
-		}
-		return pointsToRun;
-	}
-
-	private void singleRun(List<Integer> pointToRun) {
-		
-		person2Mode.clear();
-		
-		for (int i=0; i<TRAVELMODES.length; i++){
-			for (int ii = 0; ii < pointToRun.get(i); ii++){
-				Id<Person> personId = Id.createPersonId(person2Mode.size());
-				person2Mode.put(personId,TRAVELMODES[i]);
-			}
-			
-			this.mode2FlowData.get(Id.create(TRAVELMODES[i],VehicleType.class)).setnumberOfAgents(pointToRun.get(i).intValue());
-		}
-
-		EventsManager events = EventsUtils.createEventsManager();
-
-		globalFlowDynamicsUpdator = new GlobalFlowDynamicsUpdator( this.mode2FlowData);
-		passingEventsUpdator  = new PassingEventsUpdator();
-
-		events.addHandler(globalFlowDynamicsUpdator);
-		
-		if(TRAVELMODES.length > 1)	events.addHandler(passingEventsUpdator);
-
-		EventWriterXML eventWriter = null;
-		
-		if(isWritingEventsFileForEachIteration){
-			String eventsDir = RUN_DIR+"/events/";
-			
-			if (! new File(eventsDir).exists() ) new File(eventsDir).mkdir();
-			
-			eventWriter = new EventWriterXML(eventsDir+"/events"+pointToRun.toString()+".xml");
-			events.addHandler(eventWriter);
-		}
-
-		Netsim qSim = createModifiedQSim(this.scenario, events);
-
-		qSim.run();
-
-		boolean stableState = true;
-		for(int index=0;index<TRAVELMODES.length;index++){
-			Id<VehicleType> veh = Id.create(TRAVELMODES[index], VehicleType.class);
-			if(!mode2FlowData.get(veh).isFlowStable()) 
-			{
-				stableState = false;
-				int existingCount = flowUnstableWarnCount[index]; existingCount++;
-				flowUnstableWarnCount[index] = existingCount;
-				LOG.warn("Flow stability is not reached for travel mode "+veh.toString()
-						+" and simulation end time is reached. Output data sheet will have all zeros for such runs."
-						+ "This is " + flowUnstableWarnCount[index]+ "th warning.");
-				//				log.warn("Increasing simulation time could be a possible solution to avoid it.");
-			}
-			if(!mode2FlowData.get(veh).isSpeedStable()) 
-			{
-				stableState = false;
-				int existingCount = speedUnstableWarnCount[index]; existingCount++;
-				speedUnstableWarnCount[index] = existingCount;
-				LOG.warn("Speed stability is not reached for travel mode "+veh.toString()
-						+" and simulation end time is reached. Output data sheet will have all zeros for such runs."
-						+ "This is " + speedUnstableWarnCount[index]+ "th warning.");
-			}
-		}
-		if(!globalFlowDynamicsUpdator.isPermanent()) stableState=false;
-
-		// sometimes higher density points are also executed (stuck time), to exclude them density check.
-		double cellSizePerPCU = ((NetworkImpl) scenario.getNetwork()).getEffectiveCellSize();
-		double networkDensity = (InputsForFDTestSetUp.LINK_LENGTH/cellSizePerPCU) * 3 * InputsForFDTestSetUp.NO_OF_LANES;
-
-		if(stableState){
-			double globalLinkDensity = globalFlowDynamicsUpdator.getGlobalData().getPermanentDensity();
-			if(globalLinkDensity > networkDensity/3+10) stableState =false; //+10; since we still need some points at max density to show zero speed.
-		}
-
-		if( stableState ) {
-			writer.format("%d\t",globalFlowDynamicsUpdator.getGlobalData().numberOfAgents);
-			for (int i=0; i < TRAVELMODES.length; i++){
-				writer.format("%d\t", this.mode2FlowData.get(Id.create(TRAVELMODES[i],VehicleType.class)).numberOfAgents);
-			}
-			writer.format("%.2f\t", globalFlowDynamicsUpdator.getGlobalData().getPermanentDensity());
-			for (int i=0; i < TRAVELMODES.length; i++){
-				writer.format("%.2f\t", this.mode2FlowData.get(Id.create(TRAVELMODES[i],VehicleType.class)).getPermanentDensity());
-			}
-			writer.format("%.2f\t", globalFlowDynamicsUpdator.getGlobalData().getPermanentFlow());
-			for (int i=0; i < TRAVELMODES.length; i++){
-				writer.format("%.2f\t", this.mode2FlowData.get(Id.create(TRAVELMODES[i],VehicleType.class)).getPermanentFlow());
-			}
-			writer.format("%.2f\t", globalFlowDynamicsUpdator.getGlobalData().getPermanentAverageVelocity());
-			for (int i=0; i < TRAVELMODES.length; i++){
-				writer.format("%.2f\t", this.mode2FlowData.get(Id.create(TRAVELMODES[i],VehicleType.class)).getPermanentAverageVelocity());
-			}
-			
-			if( TRAVELMODES.length > 1 ) {
-
-				writer.format("%.2f\t", passingEventsUpdator.getNoOfCarsPerKm());
-
-				writer.format("%.2f\t", passingEventsUpdator.getTotalBikesPassedByAllCarsPerKm());
-
-				writer.format("%.2f\t", passingEventsUpdator.getAvgBikesPassingRate());
-
-			}
-			
-			writer.print("\n");
-		}
-
-		if(isWritingEventsFileForEachIteration) eventWriter.closeFile();
-	}
-	
-	static final Map<Id<Person>, String> person2Mode = new HashMap<Id<Person>, String>();
-
-	private Netsim createModifiedQSim(Scenario sc, EventsManager events) {
-		final QSim qSim = new QSim(sc, events);
-		ActivityEngine activityEngine = new ActivityEngine(events, qSim.getAgentCounter());
-		qSim.addMobsimEngine(activityEngine);
-		qSim.addActivityHandler(activityEngine);
-
-		QNetsimEngine netsimEngine ;
-
-		if(SEEP_NETWORK_FACTORY){
-			log.warn("Using modified \"QueueWithBuffer\". Keep eyes open.");
-			SeepageNetworkFactory seepNetFactory = new SeepageNetworkFactory(QueueWithBufferType.amit);
-			netsimEngine = new QNetsimEngine(qSim,seepNetFactory);
-		} else {
-			netsimEngine = new QNetsimEngine(qSim);
-		}
-
-		qSim.addMobsimEngine(netsimEngine);
-		qSim.addDepartureHandler(netsimEngine.getDepartureHandler());
-
-		LOG.info("=======================");
-		LOG.info("Mobsim agents' are directly added to AgentSource.");
-		LOG.info("=======================");
-
-		if (sc.getConfig().network().isTimeVariantNetwork()) {
-			qSim.addMobsimEngine(new NetworkChangeEventsEngine());		
-		}
-
-		//modification: Mobsim needs to know the different vehicle types (and their respective physical parameters)
-		final Map<String, VehicleType> travelModesTypes = new HashMap<String, VehicleType>();
-		for (Id<VehicleType> id : mode2FlowData.keySet()){
-			VehicleType vT = mode2FlowData.get(id).getVehicleType();
-			travelModesTypes.put(id.toString(), vT);
-		}
-
-		AgentSource agentSource = new AgentSource() {
-
-			@Override
-			public void insertAgentsIntoMobsim() {
-
-				for ( Id<Person> personId : person2Mode.keySet()) {
-					String travelMode = person2Mode.get(personId);
-					double actEndTime = (new Random().nextDouble())*900;
-
-					MobsimAgent agent = new MySimplifiedRoundAndRoundAgent(personId, actEndTime, travelMode);
-					qSim.insertAgentIntoMobsim(agent);
-
-					final Vehicle vehicle = VehicleUtils.getFactory().createVehicle(Id.create(agent.getId(), Vehicle.class), travelModesTypes.get(travelMode));
-					final Id<Link> linkId4VehicleInsertion = Id.createLinkId("home");
-					qSim.createAndParkVehicleOnLink(vehicle, linkId4VehicleInsertion);
-				}
-			}
-		};
-
-		qSim.addAgentSource(agentSource);
-
-		if ( isUsingLiveOTFVis ) {
-			// otfvis configuration.  There is more you can do here than via file!
-			final OTFVisConfigGroup otfVisConfig = ConfigUtils.addOrGetModule(qSim.getScenario().getConfig(), OTFVisConfigGroup.GROUP_NAME, OTFVisConfigGroup.class);
-			otfVisConfig.setDrawTransitFacilities(false) ; // this DOES work
-			//				otfVisConfig.setShowParking(true) ; // this does not really work
-
-			OnTheFlyServer server = OTFVis.startServerAndRegisterWithQSim(sc.getConfig(), sc, events, qSim);
-			OTFClientLive.run(sc.getConfig(), server);
-		}
-
-		return qSim;
-	}
-
-	private void openFileAndWriteHeader(String dir) {
-		try {
-			writer = new PrintStream(dir);
-		} catch (IOException e) {
-			throw new RuntimeException(e);
-		}
-		writer.print("n \t");
-		for (int i=0; i < TRAVELMODES.length; i++){
-			String str = this.mode2FlowData.get(Id.create(TRAVELMODES[i],VehicleType.class)).getModeId().toString();
-			String strn = "n_"+str;
-			writer.print(strn+"\t");
-		}
-		writer.print("k \t");
-		for (int i=0; i < TRAVELMODES.length; i++){
-			String str = this.mode2FlowData.get(Id.create(TRAVELMODES[i],VehicleType.class)).getModeId().toString();
-			String strk = "k_"+str;
-			writer.print(strk+"\t");
-		}
-		writer.print("q \t");
-		for (int i=0; i < TRAVELMODES.length; i++){
-			String str = this.mode2FlowData.get(Id.create(TRAVELMODES[i],VehicleType.class)).getModeId().toString();
-			String strq = "q_"+str;
-			writer.print(strq+"\t");
-		}
-		writer.print("v \t");
-		for (int i=0; i < TRAVELMODES.length; i++){
-			String str = this.mode2FlowData.get(Id.create(TRAVELMODES[i],VehicleType.class)).getModeId().toString();
-			String strv = "v_"+str;
-			writer.print(strv+"\t");
-		}
-		
-		if( TRAVELMODES.length > 1 ) {
-			writer.print("noOfCarsPerkm \t");
-
-			writer.print("totalBikesPassedByAllCarsPerKm \t");
-
-			writer.print("avgBikePassingRatePerkm \t");
-		}
-
-		writer.print("\n");
-	}
-
-	private void closeFile() {
-		writer.close();
-	}
-
-	private static String Arraytostring(Integer[] list){
-		int n = list.length;
-		String str = "";
-		for (int i=0; i<n; i++){
-			str += list[i].intValue();
-			str += " ";
-		}
-		return str;
-	}
-
-	private int getGCD(int a, int b){
-		if(b==0) return a;
-		else return getGCD(b, a%b);
-	}
-
-	private int getLCM(int a, int b){
-		return a*b/getGCD(a,b);
-	}
-
-	private int getGCDOfList(List<Integer> list){
-		int i, a, b, gcd;
-		a = list.get(0);
-		gcd = 1;
-		for (i = 1; i < list.size(); i++){
-			b = list.get(i);
-			gcd = a*b/getLCM(a, b);
-			a = gcd;
-		}
-		return gcd;
-	}
-
-	private void createLogFile(){
-		PatternLayout layout = new PatternLayout();
-		String conversionPattern = " %d %4p %c{1} %L %m%n";
-		layout.setConversionPattern(conversionPattern);
-		FileAppender appender;
-		try {
-			appender = new FileAppender(layout, RUN_DIR+"/logfile.log",false);
-		} catch (IOException e1) {
-			throw new RuntimeException("File not found.");
-		}
-		LOG.addAppender(appender);
-	}
-
-	static class MySimplifiedRoundAndRoundAgent implements MobsimAgent, MobsimDriverAgent {
-
-		private static final Id<Link> FIRST_LINK_ID_OF_MIDDEL_BRANCH_OF_TRACK = Id.createLinkId(InputsForFDTestSetUp.SUBDIVISION_FACTOR);
-		private static final Id<Link> LAST_LINK_ID_OF_BASE = Id.createLinkId(InputsForFDTestSetUp.SUBDIVISION_FACTOR-1);
-		private static final Id<Link> LAST_LINK_ID_OF_TRACK = Id.createLinkId(3*InputsForFDTestSetUp.SUBDIVISION_FACTOR-1);
-		private static final Id<Link> FIRST_LINK_LINK_ID_OF_BASE = Id.createLinkId(0);
-		private static final Id<Link> ORIGIN_LINK_ID = Id.createLinkId("home");
-		private static final Id<Link> DESTINATION_LINK_ID = Id.createLinkId("work");
-
-		public MySimplifiedRoundAndRoundAgent(Id<Person> agentId, double actEndTime, String travelMode) {
-			personId = agentId;
-			mode = travelMode;
-			this.actEndTime = actEndTime;
-			this.plannedVehicleId = Id.create(agentId, Vehicle.class);
-		}
-
-		private final Id<Person> personId;
-		private final Id<Vehicle> plannedVehicleId;
-		private final String mode;
-		private final double actEndTime;
-
-		private MobsimVehicle vehicle ;
-		public boolean isArriving= false;
-
-		private Id<Link> currentLinkId = ORIGIN_LINK_ID;
-		private State agentState= MobsimAgent.State.ACTIVITY;;
-
-		@Override
-		public Id<Link> getCurrentLinkId() {
-			return this.currentLinkId;
-		}
-
-		@Override
-		public Id<Link> getDestinationLinkId() {
-			return DESTINATION_LINK_ID;
-		}
-
-		@Override
-		public Id<Person> getId() {
-			return this.personId;
-		}
-
-		@Override
-		public Id<Link> chooseNextLinkId() {
-
-			if (GenerateFundamentalDiagramData.globalFlowDynamicsUpdator.isPermanent()){ 
-				isArriving = true; 
-			}
-
-			if( LAST_LINK_ID_OF_TRACK.equals(this.currentLinkId) || ORIGIN_LINK_ID.equals(this.currentLinkId)){
-				//person departing from home OR last link of the track
-				return FIRST_LINK_LINK_ID_OF_BASE;
-			} else if(LAST_LINK_ID_OF_BASE.equals(this.currentLinkId)){
-				if ( isArriving) {
-					return DESTINATION_LINK_ID ;
-				} else {
-					return FIRST_LINK_ID_OF_MIDDEL_BRANCH_OF_TRACK ;
-				}
-			}  else if (DESTINATION_LINK_ID.equals(this.currentLinkId)){
-				return null;// this will send agent for arrival
-			} else {
-				Id<Link> existingLInkId = this.currentLinkId;
-				return Id.createLinkId(Integer.valueOf(existingLInkId.toString())+1);
-			}
-		}
-
-		@Override
-		public void notifyMoveOverNode(Id<Link> newLinkId) {
-			this.currentLinkId = newLinkId;
-		}
-
-		@Override
-		public boolean isWantingToArriveOnCurrentLink() {
-			if ( this.chooseNextLinkId()==null ) {
-				return true ;
-			} else {
-				return false ;
-			}
-		}
-
-		@Override
-		public void setVehicle(MobsimVehicle veh) {
-			this.vehicle = veh ;
-		}
-
-		@Override
-		public MobsimVehicle getVehicle() {
-			return this.vehicle ;
-		}
-
-		@Override
-		public Id<Vehicle> getPlannedVehicleId() {
-			return this.plannedVehicleId;
-		}
-
-		@Override
-		public State getState() {
-			return agentState;
-		}
-
-		@Override
-		public double getActivityEndTime() {
-			if(isArriving && this.agentState.equals(MobsimAgent.State.ACTIVITY)) {
-				return Double.POSITIVE_INFINITY; // let agent go to sleep.
-			}
-			return this.actEndTime;
-		}
-
-		@Override
-		public void endActivityAndComputeNextState(double now) {
-			agentState= MobsimAgent.State.LEG;
-		}
-
-		@Override
-		public void endLegAndComputeNextState(double now) {
-			agentState=MobsimAgent.State.ACTIVITY;
-		}
-
-		@Override
-		public void setStateToAbort(double now) {
-			throw new RuntimeException("not implemented");
-		}
-
-		@Override
-		public Double getExpectedTravelTime() {
-			throw new RuntimeException("not implemented");
-		}
-
-		@Override
-		public Double getExpectedTravelDistance() {
-			throw new RuntimeException("not implemented");
-		}
-
-		@Override
-		public String getMode() {
-			return mode;
-		}
-
-		@Override
-		public void notifyArrivalOnLinkByNonNetworkMode(Id<Link> linkId) {
-			throw new RuntimeException("not implemented");
-		}
-
-	}
+/* *********************************************************************** *
+ * project: org.matsim.*
+ * DreieckNModes													   *
+ *                                                                         *
+ * *********************************************************************** *
+ *                                                                         *
+ * copyright       : (C) 2012 by the members listed in the COPYING,        *
+ *                   LICENSE and WARRANTY file.                            *
+ * email           : info at matsim dot org                                *
+ *                                                                         *
+ * *********************************************************************** *
+ *                                                                         *
+ *   This program is free software; you can redistribute it and/or modify  *
+ *   it under the terms of the GNU General Public License as published by  *
+ *   the Free Software Foundation; either version 2 of the License, or     *
+ *   (at your option) any later version.                                   *
+ *   See also COPYING, LICENSE and WARRANTY file                           *
+ *                                                                         *
+ * *********************************************************************** */
+
+package playground.agarwalamit.mixedTraffic.FDTestSetUp;
+
+import java.io.File;
+import java.io.IOException;
+import java.io.PrintStream;
+import java.util.ArrayList;
+import java.util.Arrays;
+import java.util.HashMap;
+import java.util.List;
+import java.util.Map;
+import java.util.Random;
+
+import org.apache.log4j.FileAppender;
+import org.apache.log4j.Logger;
+import org.apache.log4j.PatternLayout;
+import org.jfree.util.Log;
+import org.matsim.api.core.v01.Id;
+import org.matsim.api.core.v01.Scenario;
+import org.matsim.api.core.v01.network.Link;
+import org.matsim.api.core.v01.population.Person;
+import org.matsim.contrib.otfvis.OTFVis;
+import org.matsim.core.api.experimental.events.EventsManager;
+import org.matsim.core.config.ConfigUtils;
+import org.matsim.core.events.EventsUtils;
+import org.matsim.core.events.algorithms.EventWriterXML;
+import org.matsim.core.mobsim.framework.AgentSource;
+import org.matsim.core.mobsim.framework.MobsimAgent;
+import org.matsim.core.mobsim.framework.MobsimDriverAgent;
+import org.matsim.core.mobsim.qsim.ActivityEngine;
+import org.matsim.core.mobsim.qsim.QSim;
+import org.matsim.core.mobsim.qsim.changeeventsengine.NetworkChangeEventsEngine;
+import org.matsim.core.mobsim.qsim.interfaces.MobsimVehicle;
+import org.matsim.core.mobsim.qsim.interfaces.Netsim;
+import org.matsim.core.mobsim.qsim.qnetsimengine.QNetsimEngine;
+import org.matsim.core.network.NetworkImpl;
+import org.matsim.vehicles.Vehicle;
+import org.matsim.vehicles.VehicleType;
+import org.matsim.vehicles.VehicleUtils;
+import org.matsim.vis.otfvis.OTFClientLive;
+import org.matsim.vis.otfvis.OTFVisConfigGroup;
+import org.matsim.vis.otfvis.OnTheFlyServer;
+
+import playground.agarwalamit.mixedTraffic.MixedTrafficVehiclesUtils;
+
+/**
+ * @author amit after ssix
+ */
+
+public class GenerateFundamentalDiagramData {
+
+	static final Logger LOG = Logger.getLogger(GenerateFundamentalDiagramData.class);
+
+	static String RUN_DIR ;
+	static boolean isDumpingInputFiles = false; // includes config, network
+	private boolean isWritingEventsFileForEachIteration = false;
+	
+	static String[] TRAVELMODES;	
+	
+	static boolean PASSING_ALLOWED = false;
+	static boolean SEEPAGE_ALLOWED = false;
+	static boolean WITH_HOLES = false;
+	static String HOLE_SPEED = "15";
+
+	private Double[] modalSplitInPCU;
+	private boolean isUsingLiveOTFVis = false;
+	private boolean isPlottingDistribution = false;
+
+	private int reduceDataPointsByFactor = 1;
+
+	private int flowUnstableWarnCount [] ;
+	private int speedUnstableWarnCount [] ;
+
+	private static InputsForFDTestSetUp inputs;
+	private PrintStream writer;
+	private Scenario scenario;
+
+	static GlobalFlowDynamicsUpdator globalFlowDynamicsUpdator;
+	static PassingEventsUpdator passingEventsUpdator;
+	private Map<Id<VehicleType>, TravelModesFlowDynamicsUpdator> mode2FlowData;
+
+	private Integer[] startingPoint;
+	private Integer [] maxAgentDistribution;
+	private Integer [] stepSize;
+
+	public static void main(String[] args) {
+		
+		boolean isRunningOnCluster = false;
+		
+		if (args.length  > 0) isRunningOnCluster = true;
+		
+		if( ! isRunningOnCluster ) {
+			
+			args = new String [8];
+			
+			String my_dir = "../../../../repos/shared-svn/projects/mixedTraffic/triangularNetwork/run313/";
+			String outFolder ="/singleModes/holes/2lanes/carBike/";
+			
+			args[0] = my_dir + outFolder ;
+			args[1] = "car,bike"; // travel (main) modes
+			args[2] = "1.0,1.0"; // modal split in pcu
+			args[3] = "false"; // isPassingAllowed
+			args[4] = "false"; // isSeepageAllowed
+			args[5] = "true"; // isUsingHoles
+			args[6] = "1"; // reduce number of data points by this factor
+			args[7] = "false"; // is plotting modal split distribution
+		}
+		
+		GenerateFundamentalDiagramData generateFDData = new GenerateFundamentalDiagramData();
+		
+		generateFDData.setRunDirectory(args[0]);
+		generateFDData.setTravelModes(args[1].split(","));
+		generateFDData.setModalSplit(args[2].split(",")); //in pcu
+		generateFDData.setIsPassingAllowed(Boolean.valueOf(args[3]));
+		generateFDData.setIsSeepageAllowed(Boolean.valueOf(args[4]));
+		generateFDData.setIsUsingHoles(Boolean.valueOf(args[5])); 
+		generateFDData.setReduceDataPointsByFactor(Integer.valueOf(args[6]));
+		generateFDData.setIsPlottingDistribution(Boolean.valueOf(args[7]));
+		
+		generateFDData.setIsDumpingInputFiles(true);
+		generateFDData.setIsUsingLiveOTFVis(false);
+		generateFDData.setIsWritingEventsFileForEachIteration(true);
+		
+		generateFDData.run();
+	}
+
+	private void consistencyCheckAndInitialize(){
+		if(isDumpingInputFiles) {
+			createLogFile();
+		}
+
+		if (TRAVELMODES.length != modalSplitInPCU.length){
+			throw new RuntimeException("Modal split for each travel mode is necessray parameter, it is not defined correctly. Check your static variable!!! \n Aborting ...");
+		}
+
+		if(PASSING_ALLOWED) LOG.info("=======Passing is allowed.========");
+		if(SEEPAGE_ALLOWED) LOG.info("=======Seepage is allowed.========");
+		if(WITH_HOLES) LOG.info("======= Using double ended queue.=======");
+
+		if(isDumpingInputFiles && RUN_DIR==null) throw new RuntimeException("Config, nework and plan file can not be written without a directory location.");
+		if(RUN_DIR==null) throw new RuntimeException("Location to write data for FD is not set. Aborting...");
+		
+		if(reduceDataPointsByFactor != 1) {
+			LOG.info("===============");
+			LOG.warn("Number of modes for each mode type in FD will be reduced by a factor of "+reduceDataPointsByFactor+". "+
+					"Make sure this is what you want because it will be more likely to have less or no points in congested regime in absence of queue model with holes.");
+			LOG.info("===============");
+		}
+		
+		if(isWritingEventsFileForEachIteration) Log.warn("This will write one event file corresponding to each iteration and thus ");
+
+		flowUnstableWarnCount = new int [TRAVELMODES.length];
+		speedUnstableWarnCount = new int [TRAVELMODES.length];
+	}
+
+	public void run(){
+
+		consistencyCheckAndInitialize();
+
+		inputs = new InputsForFDTestSetUp();
+		inputs.run();
+		scenario = inputs.getScenario();
+
+		mode2FlowData = inputs.getTravelMode2FlowDynamicsData();
+
+		openFileAndWriteHeader(RUN_DIR+"/data.txt");
+
+		if(isPlottingDistribution){
+			parametricRunAccordingToDistribution();	
+		} else parametricRunAccordingToGivenModalSplit();
+
+		closeFile();
+	}
+
+	public void setRunDirectory(String runDir) {
+		RUN_DIR = runDir;
+	}
+
+	public void setIsPassingAllowed(boolean isPassingAllowed) {
+		PASSING_ALLOWED = isPassingAllowed;
+	}
+
+	public void setIsSeepageAllowed(boolean isSeepageAllowed) {
+		SEEPAGE_ALLOWED = isSeepageAllowed;
+	}
+
+	public void setIsDumpingInputFiles(boolean writeInputFiles) {
+		isDumpingInputFiles = writeInputFiles;
+	}
+
+	public void setTravelModes(String[] travelModes) {
+		TRAVELMODES = travelModes;
+	}
+
+	public void setModalSplit(String [] modalSplit) {
+		this.modalSplitInPCU = new Double [modalSplit.length];
+		for (int ii = 0; ii <modalSplit.length; ii ++){
+			this.modalSplitInPCU [ii] = Double.valueOf(modalSplit[ii]);
+		}
+	}
+
+	public void setReduceDataPointsByFactor(int reduceDataPointsByFactor) {
+		this.reduceDataPointsByFactor = reduceDataPointsByFactor;
+	}
+
+	public void setIsUsingHoles(boolean isUsingHole) {
+		WITH_HOLES = isUsingHole;
+	}
+
+	public void setIsPlottingDistribution(boolean isPlottingDistribution) {
+		this.isPlottingDistribution = isPlottingDistribution;
+	}
+
+	public void setIsUsingLiveOTFVis(boolean liveOTFVis) {
+		this.isUsingLiveOTFVis = liveOTFVis;
+	}
+
+	public void setIsWritingEventsFileForEachIteration(
+			boolean isWritingEventsFileForEachIteration) {
+		this.isWritingEventsFileForEachIteration = isWritingEventsFileForEachIteration;
+	}
+
+	private void parametricRunAccordingToGivenModalSplit(){
+
+		//	Creating minimal configuration respecting modal split in PCU and integer agent numbers
+		List<Double> pcus = new ArrayList<Double>();
+		for(int index =0 ;index<TRAVELMODES.length;index++){
+			double tempPCU = MixedTrafficVehiclesUtils.getPCU(TRAVELMODES[index]);
+			pcus.add(tempPCU);
+		}
+
+		List<Integer> minSteps = new ArrayList<Integer>();
+		for (double modalSplit : Arrays.asList(modalSplitInPCU)){
+			minSteps.add(new Integer((int) (modalSplit*100)));
+		}
+
+		int commonMultiplier = 1;
+		for (int i=0; i<TRAVELMODES.length; i++){
+			double pcu = pcus.get(i);
+			//heavy vehicles
+			if ((pcu>1) && ((minSteps.get(i))%pcu != 0)){
+				double lcm = getLCM((int) pcu, minSteps.get(i));
+				commonMultiplier *= lcm/minSteps.get(i);
+			}
+		}
+		for (int i=0; i<TRAVELMODES.length; i++){
+			minSteps.set(i, (int) (minSteps.get(i)*commonMultiplier/pcus.get(i)));
+		}
+		int pgcd = getGCDOfList(minSteps);
+		for (int i=0; i<TRAVELMODES.length; i++){
+			minSteps.set(i, minSteps.get(i)/pgcd);
+		}
+
+		if(minSteps.size()==1){
+			minSteps.set(0, 1);
+		}
+
+		if(reduceDataPointsByFactor!=1) {
+			for(int index=0;index<minSteps.size();index++){
+				minSteps.set(index, minSteps.get(index)*reduceDataPointsByFactor);
+			}
+		}
+		
+		//set up number of Points to run.
+		double cellSizePerPCU = ((NetworkImpl) scenario.getNetwork()).getEffectiveCellSize();
+		double networkDensity = (InputsForFDTestSetUp.LINK_LENGTH/cellSizePerPCU) * 3 * InputsForFDTestSetUp.NO_OF_LANES;
+		double sumOfPCUInEachStep = 0;
+	
+		for(int index=0;index<TRAVELMODES.length;index++){
+			sumOfPCUInEachStep +=  minSteps.get(index) * MixedTrafficVehiclesUtils.getPCU(TRAVELMODES[index]);
+		}
+		int numberOfPoints = (int) Math.ceil(networkDensity/sumOfPCUInEachStep) +5;
+
+		List<List<Integer>> pointsToRun = new ArrayList<List<Integer>>();
+		for (int m=1; m<numberOfPoints; m++){
+			List<Integer> pointToRun = new ArrayList<Integer>();
+			for (int i=0; i<GenerateFundamentalDiagramData.TRAVELMODES.length; i++){
+				pointToRun.add(minSteps.get(i)*m);
+			}
+			LOG.info("Number of Agents - \t"+pointToRun);
+			pointsToRun.add(pointToRun);
+		}
+
+		for ( int i=0; i<pointsToRun.size(); i++){
+			List<Integer> pointToRun = pointsToRun.get(i);
+			LOG.info("===============");
+			LOG.info("Going into run where number of Agents are - \t"+pointToRun);
+			Log.info("Further, " + (pointsToRun.size() - i) +" combinations will be simulated.");
+			LOG.info("===============");
+			this.singleRun(pointToRun);
+		}
+	}
+
+	private void parametricRunAccordingToDistribution(){
+
+		this.startingPoint = new Integer [TRAVELMODES.length];
+		this.stepSize = new Integer [TRAVELMODES.length];
+
+		for(int ii=0;ii<TRAVELMODES.length;ii++){
+			this.startingPoint [ii] =0;
+			this.stepSize [ii] = this.reduceDataPointsByFactor*1;
+		}
+		this.startingPoint = new Integer[] {1,1};
+
+		maxAgentDistribution = new Integer [TRAVELMODES.length];
+		double cellSizePerPCU = ((NetworkImpl) this.scenario.getNetwork()).getEffectiveCellSize();
+		double networkDensity = (InputsForFDTestSetUp.LINK_LENGTH/cellSizePerPCU) * 3 * InputsForFDTestSetUp.NO_OF_LANES;
+
+		for(int ii=0;ii<maxAgentDistribution.length;ii++){
+			double pcu = this.mode2FlowData.get(Id.create(TRAVELMODES[ii],VehicleType.class)).getVehicleType().getPcuEquivalents();
+			int maxNumberOfVehicle = (int) Math.floor(networkDensity/pcu)+1;
+			maxAgentDistribution[ii] = maxNumberOfVehicle;
+		}
+
+		List<List<Integer>> pointsToRun = this.createPointsToRun();
+
+		for ( int i=0; i<pointsToRun.size(); i++){
+			List<Integer> pointToRun = pointsToRun.get(i);
+			double density =0;
+			for(int jj = 0; jj < TRAVELMODES.length;jj++ ){
+				double pcu = this.mode2FlowData.get(Id.create(TRAVELMODES[jj],VehicleType.class)).getVehicleType().getPcuEquivalents();
+				density += pcu *pointToRun.get(jj) ;
+			}
+
+			if(density <= networkDensity+5){
+				System.out.println("Going into run "+pointToRun);
+				this.singleRun(pointToRun);
+			} 
+		}
+	}
+
+	private List<List<Integer>> createPointsToRun() {
+
+		int numberOfPoints = 1; 
+
+		for(int jj=0;jj<TRAVELMODES.length;jj++){
+			numberOfPoints *= (int) Math.floor((maxAgentDistribution[jj]-startingPoint[jj])/stepSize[jj])+1;
+		}
+
+		if(numberOfPoints > 1000) LOG.warn("Total number of points to run is "+numberOfPoints+". This may take long time. "
+				+ "For lesser time to get the data reduce data points by some factor.");
+
+		//Actually going through the n-dimensional grid
+		BinaryAdditionModule iterationModule = new BinaryAdditionModule(Arrays.asList(maxAgentDistribution), Arrays.asList(stepSize), startingPoint);
+		List<List<Integer>> pointsToRun = new ArrayList<List<Integer>>();
+		for (int i=0; i<numberOfPoints; i++){
+			Integer[] newPoint = new Integer[maxAgentDistribution.length];
+			for (int j=0; j<newPoint.length; j++){
+				newPoint[j] = (iterationModule.getPoint())[j];
+			}
+			pointsToRun.add(Arrays.asList(newPoint));
+			String point = Arraytostring(iterationModule.getPoint());
+			LOG.info("Just added point "+point+" to the collection.");
+			if (i<numberOfPoints-1){
+				iterationModule.add1();
+			}
+		}
+		return pointsToRun;
+	}
+
+	private void singleRun(List<Integer> pointToRun) {
+		
+		person2Mode.clear();
+		
+		for (int i=0; i<TRAVELMODES.length; i++){
+			for (int ii = 0; ii < pointToRun.get(i); ii++){
+				Id<Person> personId = Id.createPersonId(person2Mode.size());
+				person2Mode.put(personId,TRAVELMODES[i]);
+			}
+			
+			this.mode2FlowData.get(Id.create(TRAVELMODES[i],VehicleType.class)).setnumberOfAgents(pointToRun.get(i).intValue());
+		}
+
+		EventsManager events = EventsUtils.createEventsManager();
+
+		globalFlowDynamicsUpdator = new GlobalFlowDynamicsUpdator( this.mode2FlowData);
+		passingEventsUpdator  = new PassingEventsUpdator();
+
+		events.addHandler(globalFlowDynamicsUpdator);
+		
+		if(TRAVELMODES.length > 1)	events.addHandler(passingEventsUpdator);
+
+		EventWriterXML eventWriter = null;
+		
+		if(isWritingEventsFileForEachIteration){
+			String eventsDir = RUN_DIR+"/events/";
+			
+			if (! new File(eventsDir).exists() ) new File(eventsDir).mkdir();
+			
+			eventWriter = new EventWriterXML(eventsDir+"/events"+pointToRun.toString()+".xml");
+			events.addHandler(eventWriter);
+		}
+
+		Netsim qSim = createModifiedQSim(this.scenario, events);
+
+		qSim.run();
+
+		boolean stableState = true;
+		for(int index=0;index<TRAVELMODES.length;index++){
+			Id<VehicleType> veh = Id.create(TRAVELMODES[index], VehicleType.class);
+			if(!mode2FlowData.get(veh).isFlowStable()) 
+			{
+				stableState = false;
+				int existingCount = flowUnstableWarnCount[index]; existingCount++;
+				flowUnstableWarnCount[index] = existingCount;
+				LOG.warn("Flow stability is not reached for travel mode "+veh.toString()
+						+" and simulation end time is reached. Output data sheet will have all zeros for such runs."
+						+ "This is " + flowUnstableWarnCount[index]+ "th warning.");
+				//				log.warn("Increasing simulation time could be a possible solution to avoid it.");
+			}
+			if(!mode2FlowData.get(veh).isSpeedStable()) 
+			{
+				stableState = false;
+				int existingCount = speedUnstableWarnCount[index]; existingCount++;
+				speedUnstableWarnCount[index] = existingCount;
+				LOG.warn("Speed stability is not reached for travel mode "+veh.toString()
+						+" and simulation end time is reached. Output data sheet will have all zeros for such runs."
+						+ "This is " + speedUnstableWarnCount[index]+ "th warning.");
+			}
+		}
+		if(!globalFlowDynamicsUpdator.isPermanent()) stableState=false;
+
+		// sometimes higher density points are also executed (stuck time), to exclude them density check.
+		double cellSizePerPCU = ((NetworkImpl) scenario.getNetwork()).getEffectiveCellSize();
+		double networkDensity = (InputsForFDTestSetUp.LINK_LENGTH/cellSizePerPCU) * 3 * InputsForFDTestSetUp.NO_OF_LANES;
+
+		if(stableState){
+			double globalLinkDensity = globalFlowDynamicsUpdator.getGlobalData().getPermanentDensity();
+			if(globalLinkDensity > networkDensity/3+10) stableState =false; //+10; since we still need some points at max density to show zero speed.
+		}
+
+		if( stableState ) {
+			writer.format("%d\t",globalFlowDynamicsUpdator.getGlobalData().numberOfAgents);
+			for (int i=0; i < TRAVELMODES.length; i++){
+				writer.format("%d\t", this.mode2FlowData.get(Id.create(TRAVELMODES[i],VehicleType.class)).numberOfAgents);
+			}
+			writer.format("%.2f\t", globalFlowDynamicsUpdator.getGlobalData().getPermanentDensity());
+			for (int i=0; i < TRAVELMODES.length; i++){
+				writer.format("%.2f\t", this.mode2FlowData.get(Id.create(TRAVELMODES[i],VehicleType.class)).getPermanentDensity());
+			}
+			writer.format("%.2f\t", globalFlowDynamicsUpdator.getGlobalData().getPermanentFlow());
+			for (int i=0; i < TRAVELMODES.length; i++){
+				writer.format("%.2f\t", this.mode2FlowData.get(Id.create(TRAVELMODES[i],VehicleType.class)).getPermanentFlow());
+			}
+			writer.format("%.2f\t", globalFlowDynamicsUpdator.getGlobalData().getPermanentAverageVelocity());
+			for (int i=0; i < TRAVELMODES.length; i++){
+				writer.format("%.2f\t", this.mode2FlowData.get(Id.create(TRAVELMODES[i],VehicleType.class)).getPermanentAverageVelocity());
+			}
+			
+			if( TRAVELMODES.length > 1 ) {
+
+				writer.format("%.2f\t", passingEventsUpdator.getNoOfCarsPerKm());
+
+				writer.format("%.2f\t", passingEventsUpdator.getTotalBikesPassedByAllCarsPerKm());
+
+				writer.format("%.2f\t", passingEventsUpdator.getAvgBikesPassingRate());
+
+			}
+			
+			writer.print("\n");
+		}
+
+		if(isWritingEventsFileForEachIteration) eventWriter.closeFile();
+	}
+	
+	static final Map<Id<Person>, String> person2Mode = new HashMap<Id<Person>, String>();
+
+	private Netsim createModifiedQSim(Scenario sc, EventsManager events) {
+		final QSim qSim = new QSim(sc, events);
+		ActivityEngine activityEngine = new ActivityEngine(events, qSim.getAgentCounter());
+		qSim.addMobsimEngine(activityEngine);
+		qSim.addActivityHandler(activityEngine);
+
+		QNetsimEngine netsimEngine  = new QNetsimEngine(qSim);
+
+		qSim.addMobsimEngine(netsimEngine);
+		qSim.addDepartureHandler(netsimEngine.getDepartureHandler());
+
+		LOG.info("=======================");
+		LOG.info("Mobsim agents' are directly added to AgentSource.");
+		LOG.info("=======================");
+
+		if (sc.getConfig().network().isTimeVariantNetwork()) {
+			qSim.addMobsimEngine(new NetworkChangeEventsEngine());		
+		}
+
+		//modification: Mobsim needs to know the different vehicle types (and their respective physical parameters)
+		final Map<String, VehicleType> travelModesTypes = new HashMap<String, VehicleType>();
+		for (Id<VehicleType> id : mode2FlowData.keySet()){
+			VehicleType vT = mode2FlowData.get(id).getVehicleType();
+			travelModesTypes.put(id.toString(), vT);
+		}
+
+		AgentSource agentSource = new AgentSource() {
+
+			@Override
+			public void insertAgentsIntoMobsim() {
+
+				for ( Id<Person> personId : person2Mode.keySet()) {
+					String travelMode = person2Mode.get(personId);
+					double actEndTime = (new Random().nextDouble())*900;
+
+					MobsimAgent agent = new MySimplifiedRoundAndRoundAgent(personId, actEndTime, travelMode);
+					qSim.insertAgentIntoMobsim(agent);
+
+					final Vehicle vehicle = VehicleUtils.getFactory().createVehicle(Id.create(agent.getId(), Vehicle.class), travelModesTypes.get(travelMode));
+					final Id<Link> linkId4VehicleInsertion = Id.createLinkId("home");
+					qSim.createAndParkVehicleOnLink(vehicle, linkId4VehicleInsertion);
+				}
+			}
+		};
+
+		qSim.addAgentSource(agentSource);
+
+		if ( isUsingLiveOTFVis ) {
+			// otfvis configuration.  There is more you can do here than via file!
+			final OTFVisConfigGroup otfVisConfig = ConfigUtils.addOrGetModule(qSim.getScenario().getConfig(), OTFVisConfigGroup.GROUP_NAME, OTFVisConfigGroup.class);
+			otfVisConfig.setDrawTransitFacilities(false) ; // this DOES work
+			//				otfVisConfig.setShowParking(true) ; // this does not really work
+
+			OnTheFlyServer server = OTFVis.startServerAndRegisterWithQSim(sc.getConfig(), sc, events, qSim);
+			OTFClientLive.run(sc.getConfig(), server);
+		}
+
+		return qSim;
+	}
+
+	private void openFileAndWriteHeader(String dir) {
+		try {
+			writer = new PrintStream(dir);
+		} catch (IOException e) {
+			throw new RuntimeException(e);
+		}
+		writer.print("n \t");
+		for (int i=0; i < TRAVELMODES.length; i++){
+			String str = this.mode2FlowData.get(Id.create(TRAVELMODES[i],VehicleType.class)).getModeId().toString();
+			String strn = "n_"+str;
+			writer.print(strn+"\t");
+		}
+		writer.print("k \t");
+		for (int i=0; i < TRAVELMODES.length; i++){
+			String str = this.mode2FlowData.get(Id.create(TRAVELMODES[i],VehicleType.class)).getModeId().toString();
+			String strk = "k_"+str;
+			writer.print(strk+"\t");
+		}
+		writer.print("q \t");
+		for (int i=0; i < TRAVELMODES.length; i++){
+			String str = this.mode2FlowData.get(Id.create(TRAVELMODES[i],VehicleType.class)).getModeId().toString();
+			String strq = "q_"+str;
+			writer.print(strq+"\t");
+		}
+		writer.print("v \t");
+		for (int i=0; i < TRAVELMODES.length; i++){
+			String str = this.mode2FlowData.get(Id.create(TRAVELMODES[i],VehicleType.class)).getModeId().toString();
+			String strv = "v_"+str;
+			writer.print(strv+"\t");
+		}
+		
+		if( TRAVELMODES.length > 1 ) {
+			writer.print("noOfCarsPerkm \t");
+
+			writer.print("totalBikesPassedByAllCarsPerKm \t");
+
+			writer.print("avgBikePassingRatePerkm \t");
+		}
+
+		writer.print("\n");
+	}
+
+	private void closeFile() {
+		writer.close();
+	}
+
+	private static String Arraytostring(Integer[] list){
+		int n = list.length;
+		String str = "";
+		for (int i=0; i<n; i++){
+			str += list[i].intValue();
+			str += " ";
+		}
+		return str;
+	}
+
+	private int getGCD(int a, int b){
+		if(b==0) return a;
+		else return getGCD(b, a%b);
+	}
+
+	private int getLCM(int a, int b){
+		return a*b/getGCD(a,b);
+	}
+
+	private int getGCDOfList(List<Integer> list){
+		int i, a, b, gcd;
+		a = list.get(0);
+		gcd = 1;
+		for (i = 1; i < list.size(); i++){
+			b = list.get(i);
+			gcd = a*b/getLCM(a, b);
+			a = gcd;
+		}
+		return gcd;
+	}
+
+	private void createLogFile(){
+		PatternLayout layout = new PatternLayout();
+		String conversionPattern = " %d %4p %c{1} %L %m%n";
+		layout.setConversionPattern(conversionPattern);
+		FileAppender appender;
+		try {
+			appender = new FileAppender(layout, RUN_DIR+"/logfile.log",false);
+		} catch (IOException e1) {
+			throw new RuntimeException("File not found.");
+		}
+		LOG.addAppender(appender);
+	}
+
+	static class MySimplifiedRoundAndRoundAgent implements MobsimAgent, MobsimDriverAgent {
+
+		private static final Id<Link> FIRST_LINK_ID_OF_MIDDEL_BRANCH_OF_TRACK = Id.createLinkId(InputsForFDTestSetUp.SUBDIVISION_FACTOR);
+		private static final Id<Link> LAST_LINK_ID_OF_BASE = Id.createLinkId(InputsForFDTestSetUp.SUBDIVISION_FACTOR-1);
+		private static final Id<Link> LAST_LINK_ID_OF_TRACK = Id.createLinkId(3*InputsForFDTestSetUp.SUBDIVISION_FACTOR-1);
+		private static final Id<Link> FIRST_LINK_LINK_ID_OF_BASE = Id.createLinkId(0);
+		private static final Id<Link> ORIGIN_LINK_ID = Id.createLinkId("home");
+		private static final Id<Link> DESTINATION_LINK_ID = Id.createLinkId("work");
+
+		public MySimplifiedRoundAndRoundAgent(Id<Person> agentId, double actEndTime, String travelMode) {
+			personId = agentId;
+			mode = travelMode;
+			this.actEndTime = actEndTime;
+			this.plannedVehicleId = Id.create(agentId, Vehicle.class);
+		}
+
+		private final Id<Person> personId;
+		private final Id<Vehicle> plannedVehicleId;
+		private final String mode;
+		private final double actEndTime;
+
+		private MobsimVehicle vehicle ;
+		public boolean isArriving= false;
+
+		private Id<Link> currentLinkId = ORIGIN_LINK_ID;
+		private State agentState= MobsimAgent.State.ACTIVITY;;
+
+		@Override
+		public Id<Link> getCurrentLinkId() {
+			return this.currentLinkId;
+		}
+
+		@Override
+		public Id<Link> getDestinationLinkId() {
+			return DESTINATION_LINK_ID;
+		}
+
+		@Override
+		public Id<Person> getId() {
+			return this.personId;
+		}
+
+		@Override
+		public Id<Link> chooseNextLinkId() {
+
+			if (GenerateFundamentalDiagramData.globalFlowDynamicsUpdator.isPermanent()){ 
+				isArriving = true; 
+			}
+
+			if( LAST_LINK_ID_OF_TRACK.equals(this.currentLinkId) || ORIGIN_LINK_ID.equals(this.currentLinkId)){
+				//person departing from home OR last link of the track
+				return FIRST_LINK_LINK_ID_OF_BASE;
+			} else if(LAST_LINK_ID_OF_BASE.equals(this.currentLinkId)){
+				if ( isArriving) {
+					return DESTINATION_LINK_ID ;
+				} else {
+					return FIRST_LINK_ID_OF_MIDDEL_BRANCH_OF_TRACK ;
+				}
+			}  else if (DESTINATION_LINK_ID.equals(this.currentLinkId)){
+				return null;// this will send agent for arrival
+			} else {
+				Id<Link> existingLInkId = this.currentLinkId;
+				return Id.createLinkId(Integer.valueOf(existingLInkId.toString())+1);
+			}
+		}
+
+		@Override
+		public void notifyMoveOverNode(Id<Link> newLinkId) {
+			this.currentLinkId = newLinkId;
+		}
+
+		@Override
+		public boolean isWantingToArriveOnCurrentLink() {
+			if ( this.chooseNextLinkId()==null ) {
+				return true ;
+			} else {
+				return false ;
+			}
+		}
+
+		@Override
+		public void setVehicle(MobsimVehicle veh) {
+			this.vehicle = veh ;
+		}
+
+		@Override
+		public MobsimVehicle getVehicle() {
+			return this.vehicle ;
+		}
+
+		@Override
+		public Id<Vehicle> getPlannedVehicleId() {
+			return this.plannedVehicleId;
+		}
+
+		@Override
+		public State getState() {
+			return agentState;
+		}
+
+		@Override
+		public double getActivityEndTime() {
+			if(isArriving && this.agentState.equals(MobsimAgent.State.ACTIVITY)) {
+				return Double.POSITIVE_INFINITY; // let agent go to sleep.
+			}
+			return this.actEndTime;
+		}
+
+		@Override
+		public void endActivityAndComputeNextState(double now) {
+			agentState= MobsimAgent.State.LEG;
+		}
+
+		@Override
+		public void endLegAndComputeNextState(double now) {
+			agentState=MobsimAgent.State.ACTIVITY;
+		}
+
+		@Override
+		public void setStateToAbort(double now) {
+			throw new RuntimeException("not implemented");
+		}
+
+		@Override
+		public Double getExpectedTravelTime() {
+			throw new RuntimeException("not implemented");
+		}
+
+		@Override
+		public Double getExpectedTravelDistance() {
+			throw new RuntimeException("not implemented");
+		}
+
+		@Override
+		public String getMode() {
+			return mode;
+		}
+
+		@Override
+		public void notifyArrivalOnLinkByNonNetworkMode(Id<Link> linkId) {
+			throw new RuntimeException("not implemented");
+		}
+
+	}
 }