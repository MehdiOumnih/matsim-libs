--- conflicted
+++ resolved
@@ -154,21 +154,6 @@
 //				continue ;
 //			}
 
-<<<<<<< HEAD
-			ActivityFacilities opportunities = AccessibilityRunUtils.collectActivityFacilitiesOfType(scenario, actType);
-			
-			activityFacilitiesMap.put(actType, opportunities);
-
-			GridBasedAccessibilityControlerListenerV3 listener =
-					new GridBasedAccessibilityControlerListenerV3(activityFacilitiesMap.get(actType), ptMatrix, config, scenario.getNetwork());
-			listener.setComputingAccessibilityForMode(Modes4Accessibility.freeSpeed, true);
-			listener.setComputingAccessibilityForMode(Modes4Accessibility.car, true);
-			listener.setComputingAccessibilityForMode(Modes4Accessibility.walk, true);
-			listener.setComputingAccessibilityForMode(Modes4Accessibility.bike, true);
-			listener.setComputingAccessibilityForMode(Modes4Accessibility.pt, true);
-				
-			listener.addAdditionalFacilityData(homes) ;
-=======
 					addControlerListenerBinding().toProvider(new Provider<ControlerListener>() {
 						@Inject Scenario scenario;
 						@Inject Map<String, TravelTime> travelTimes;
@@ -185,7 +170,6 @@
 							listener.setComputingAccessibilityForMode(Modes4Accessibility.pt, true);
 
 							listener.addAdditionalFacilityData(homes) ;
->>>>>>> 4b54f45c
 //			listener.generateGridsAndMeasuringPointsByNetwork(cellSize);
 							// Boundaries of Berlin are approx.: 4570000, 4613000, 5836000, 5806000
 							listener.generateGridsAndMeasuringPointsByCustomBoundary(4574000, 5802000, 4620000, 5839000, cellSize);
