--- conflicted
+++ resolved
@@ -157,8 +157,6 @@
 	@Override
 	public final void handleEvent(LinkLeaveEvent event) {
 		throw new RuntimeException("Not implemented. Aborting...");
-<<<<<<< HEAD
-=======
 		// the following should be moved to different versions
 		
 		// yy My preference would be if we found a solution where the basic bookkeeping (e.g. update flow and
@@ -171,7 +169,6 @@
 		//             delegate.handleEvent( event ) ;
 		//             ... // more custom code
 		//    ...
->>>>>>> c1abe983
 	}
 
 	@Override
