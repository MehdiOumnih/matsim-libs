--- conflicted
+++ resolved
@@ -1,1405 +1,1400 @@
-/* *********************************************************************** *
- * project: org.matsim.*
- *                                                                         *
- * *********************************************************************** *
- *                                                                         *
- * copyright       : (C) 2013 by the members listed in the COPYING,        *
- *                   LICENSE and WARRANTY file.                            *
- * email           : info at matsim dot org                                *
- *                                                                         *
- * *********************************************************************** *
- *                                                                         *
- *   This program is free software; you can redistribute it and/or modify  *
- *   it under the terms of the GNU General Public License as published by  *
- *   the Free Software Foundation; either version 2 of the License, or     *
- *   (at your option) any later version.                                   *
- *   See also COPYING, LICENSE and WARRANTY file                           *
- *                                                                         *
- * *********************************************************************** */
-
-/**
- * 
- */
-package playground.vsp.congestion;
-
-import org.junit.Assert;
-import org.junit.Ignore;
-import org.junit.Rule;
-import org.junit.Test;
-import org.matsim.api.core.v01.Coord;
-import org.matsim.api.core.v01.Id;
-import org.matsim.api.core.v01.Scenario;
-import org.matsim.api.core.v01.events.LinkEnterEvent;
-import org.matsim.api.core.v01.events.LinkLeaveEvent;
-import org.matsim.api.core.v01.events.handler.LinkEnterEventHandler;
-import org.matsim.api.core.v01.events.handler.LinkLeaveEventHandler;
-import org.matsim.api.core.v01.network.Link;
-import org.matsim.api.core.v01.network.Node;
-import org.matsim.api.core.v01.population.*;
-import org.matsim.core.api.experimental.events.EventsManager;
-import org.matsim.core.config.Config;
-import org.matsim.core.config.ConfigUtils;
-import org.matsim.core.config.groups.QSimConfigGroup;
-import org.matsim.core.controler.AbstractModule;
-import org.matsim.core.controler.Controler;
-import org.matsim.core.controler.OutputDirectoryHierarchy;
-import org.matsim.core.controler.events.IterationStartsEvent;
-import org.matsim.core.controler.listener.ControlerListener;
-import org.matsim.core.controler.listener.IterationStartsListener;
-import org.matsim.core.events.EventsUtils;
-import org.matsim.core.mobsim.qsim.ActivityEngine;
-import org.matsim.core.mobsim.qsim.QSim;
-import org.matsim.core.mobsim.qsim.TeleportationEngine;
-import org.matsim.core.mobsim.qsim.agents.AgentFactory;
-import org.matsim.core.mobsim.qsim.agents.DefaultAgentFactory;
-import org.matsim.core.mobsim.qsim.agents.PopulationAgentSource;
-import org.matsim.core.mobsim.qsim.qnetsimengine.QNetsimEngineModule;
-import org.matsim.core.network.NetworkImpl;
-import org.matsim.core.population.PopulationFactoryImpl;
-import org.matsim.core.population.routes.LinkNetworkRouteFactory;
-import org.matsim.core.population.routes.NetworkRoute;
-import org.matsim.core.scenario.MutableScenario;
-import org.matsim.core.scenario.ScenarioUtils;
-import org.matsim.testcases.MatsimTestUtils;
-import playground.vsp.congestion.controler.MarginalCongestionPricingContolerListener;
-import playground.vsp.congestion.events.CongestionEvent;
-import playground.vsp.congestion.handlers.CongestionEventHandler;
-import playground.vsp.congestion.handlers.CongestionHandlerImplV3;
-import playground.vsp.congestion.handlers.CongestionHandlerImplV8;
-import playground.vsp.congestion.handlers.CongestionHandlerImplV9;
-import playground.vsp.congestion.handlers.TollHandler;
-import playground.vsp.congestion.routing.TollDisutilityCalculatorFactory;
-
-import javax.inject.Inject;
-import javax.inject.Provider;
-import java.util.*;
-
-/**
- * @author ikaddoura , lkroeger
- *
- */
-
-public class MarginalCongestionHandlerV3QsimTest {
-	
-	@Rule
-	public MatsimTestUtils testUtils = new MatsimTestUtils();
-	
-	private EventsManager events;
-	
-	private Id<Person> testAgent1 = Id.create("testAgent1", Person.class);
-	private Id<Person> testAgent2 = Id.create("testAgent2", Person.class);
-	private Id<Person> testAgent3 = Id.create("testAgent3", Person.class);
-	
-	private Id<Link> linkId1 = Id.create("link1", Link.class);
-	private Id<Link> linkId2 = Id.create("link2", Link.class);
-	private Id<Link> linkId3 = Id.create("link3", Link.class);
-	private Id<Link> linkId4 = Id.create("link4", Link.class);
-	private Id<Link> linkId5 = Id.create("link5", Link.class);
-	
-	private Id<Link> linkId2_ = Id.create("linkId2_", Link.class);
-
-	double avgValue1 = 0.0;
-	double avgValue2 = 0.0;
-	double avgOldValue1 = 0.0;
-	double avgOldValue2 = 0.0;
-	double avgValue3 = 0.0;
-	double avgValue4 = 0.0;
-	double avgOldValue3 = 0.0;
-	double avgOldValue4 = 0.0;
-	
-	//++++++++++++++++++++++++++++++++++++++++++++++++++++++++++++++++++++++++++++++++++++++++++++++++++++++++
-	
-	// the flow capacity on link 3 (1car / 10 seconds) is activated by the first agent,
-	// then the storage capacity on link 3 (only one car) is reached, too
-	// finally, one car on the link before is delayed
-	@Test
-	public final void testFlowAndStorageCongestion_3agents(){
-		
-		Scenario sc = loadScenario1();
-		setPopulation1(sc);
-		
-		final List<CongestionEvent> congestionEvents = new ArrayList<CongestionEvent>();
-		
-		events.addHandler( new CongestionEventHandler() {
-
-			@Override
-			public void reset(int iteration) {				
-			}
-
-			@Override
-			public void handleEvent(CongestionEvent event) {
-				congestionEvents.add(event);
-			}	
-		});
-		
-		events.addHandler(new CongestionHandlerImplV3(events, (MutableScenario) sc));
-				
-		QSim sim = createQSim(sc, events);
-		sim.run();
-						
-		for (CongestionEvent event : congestionEvents) {
-		
-			System.out.println(event.toString());
-			
-			if (event.getCausingAgentId().toString().equals(this.testAgent1.toString()) && event.getAffectedAgentId().toString().equals(this.testAgent2.toString())) {				
-				Assert.assertEquals("wrong delay.", 10.0, event.getDelay(), MatsimTestUtils.EPSILON);
-			} else if ((event.getCausingAgentId().toString().equals(this.testAgent2.toString())) && (event.getAffectedAgentId().toString().equals(this.testAgent3.toString())) && (event.getTime() == 116.0)) {
-				Assert.assertEquals("wrong delay.", 10.0, event.getDelay(), MatsimTestUtils.EPSILON);
-			} else if ((event.getCausingAgentId().toString().equals(this.testAgent1.toString())) && (event.getAffectedAgentId().toString().equals(this.testAgent3.toString())) && (event.getTime() == 126.0)) {
-				Assert.assertEquals("wrong delay.", 9.0, event.getDelay(), MatsimTestUtils.EPSILON);
-			}
-			
-		}
-		
-	}
-	
-	// the flow capacity on link 3 (1car / 10 seconds) is activated by the first agent,
-	// then the storage capacity on link 3 (only one car) is reached, too
-	// finally, one car on the link before is delayed
-	@Test
-	public final void testFlowAndStorageCongestion_3agents_V9() {
-
-		Scenario sc = loadScenario1();
-		setPopulation1(sc);
-
-		final List<CongestionEvent> congestionEvents = new ArrayList<CongestionEvent>();
-
-		events.addHandler(new CongestionEventHandler() {
-
-			@Override
-			public void reset(int iteration) {
-			}
-
-			@Override
-			public void handleEvent(CongestionEvent event) {
-				congestionEvents.add(event);
-			}
-		});
-
-		events.addHandler(new CongestionHandlerImplV9(events, (MutableScenario) sc));
-
-		QSim sim = createQSim(sc, events);
-		sim.run();
-
-		double totalDelay = 0.;
-		
-		for (CongestionEvent event : congestionEvents) {
-
-			System.out.println(event.toString());
-			totalDelay += event.getDelay();
-		}
-		Assert.assertEquals("wrong total delay.", 50.0, totalDelay, MatsimTestUtils.EPSILON);
-
-	}
-	
-	/**
-	 * the flow capacity on link 3 (1car / 10 seconds) is activated by the first agent,
-	 * then the storage capacity on link 3 (only one car) is reached, too
-	 * finally, one car on the link before is delayed
-	 * 
-	 * V8 is the same as V9 but without charging for spill-back delays
-	 * 
-	 */
-	@Test
-	public final void testFlowAndStorageCongestion_3agents_V8() {
-
-		Scenario sc = loadScenario1();
-		setPopulation1(sc);
-
-		final List<CongestionEvent> congestionEvents = new ArrayList<CongestionEvent>();
-
-		events.addHandler(new CongestionEventHandler() {
-
-			@Override
-			public void reset(int iteration) {
-			}
-
-			@Override
-			public void handleEvent(CongestionEvent event) {
-				congestionEvents.add(event);
-			}
-		});
-
-		events.addHandler(new CongestionHandlerImplV8(events, (MutableScenario) sc));
-
-		QSim sim = createQSim(sc, events);
-		sim.run();
-
-		double totalDelay = 0.;
-		
-		for (CongestionEvent event : congestionEvents) {
-
-			System.out.println(event.toString());
-			totalDelay += event.getDelay();
-		}
-		Assert.assertEquals("wrong total delay.", 30.0, totalDelay, MatsimTestUtils.EPSILON);
-
-	}
-	
-	// three agents moving along the links (unlimited storage capacity)
-	@Ignore
-	@Test
-	public final void testFlowCongestion_3agents(){
-		
-		Scenario sc = loadScenario2();
-		setPopulation2(sc);
-		
-		final List<CongestionEvent> congestionEvents = new ArrayList<CongestionEvent>();
-		
-		events.addHandler( new CongestionEventHandler() {
-
-			@Override
-			public void reset(int iteration) {				
-			}
-
-			@Override
-			public void handleEvent(CongestionEvent event) {
-				congestionEvents.add(event);
-			}	
-		});
-		
-		events.addHandler( new LinkLeaveEventHandler() {
-
-			@Override
-			public void reset(int iteration) {				
-			}
-
-			@Override
-			public void handleEvent(LinkLeaveEvent event) {
-				System.out.println(event.toString());
-			}	
-		});
-		
-		events.addHandler(new CongestionHandlerImplV3(events, (MutableScenario) sc));
-				
-		QSim sim = createQSim(sc, events);
-		sim.run();
-						
-		for (CongestionEvent event : congestionEvents) {
-			System.out.println(event.toString());
-		}
-		
-	}
-	
-	// testing the routing
-	// link 2 has a capacity of 60 vehicles / hour (= 1 vehicle / 60 seconds)
-	// 3 agents enter the relevant link at 8:14 (in the time-bin 8:00-8:15), the second and third agent  leave the link after 8:15:00 (hence in the next time-bin 8:15-8:30)
-	// some minutes later 3 agents enter and leave the relevant link in the same time-bin (8:15-8:30)
-	// in both cases delays of about 1 + 2 minutes are caused
-	// in both cases the router should consider the time-bin of the LinkEnterEvent (not that one of the Link-LeaveEvent)
-	// this applies for the calculation of the average toll-costs, too.
-	//
-	// Moreover the "toll" and "tollOldValue" are compared here for the last iteration
-	// Due to no route- and mode-alternatives and no stucking agents
-	// in both iterations the "toll" and the "tollOldValue" should be the same
-	//
-	// 3 iterations are necessary to check the equality of the "toll" and the "tollOldValue"
-	@Test
-	public final void testRouting(){
-		
-		String configFile = testUtils.getPackageInputDirectory()+"MarginalCongestionHandlerV3QsimTest/configTestRouting.xml";
-		
-		Config config = ConfigUtils.loadConfig( configFile ) ;
-		
-		config.plansCalcRoute().setInsertingAccessEgressWalk(false);
-
-<<<<<<< HEAD
-		Controler controler = new Controler(config);
-		
-=======
-		final Scenario scenario = ScenarioUtils.loadScenario( testUtils.loadConfig( configFile ) );
-		Controler controler = new Controler( scenario );
-
->>>>>>> 148b57ce
-		final TollHandler tollHandler = new TollHandler(controler.getScenario());
-		final TollDisutilityCalculatorFactory tollDisutilityCalculatorFactory = new TollDisutilityCalculatorFactory(tollHandler);
-		controler.addOverridingModule(new AbstractModule() {
-			@Override
-			public void install() {
-				addControlerListenerBinding().toProvider(new Provider<ControlerListener>() {
-					@Inject Scenario scenario;
-					@Inject EventsManager eventsManager;
-					@Override
-					public ControlerListener get() {
-						return new MarginalCongestionPricingContolerListener(scenario, tollHandler, new CongestionHandlerImplV3(eventsManager, scenario));
-					}
-				});
-				bindCarTravelDisutilityFactory().toInstance(tollDisutilityCalculatorFactory);
-			}
-		});
-		final String timeBin1 = "08:00-08:15";
-		final String timeBin2 = "08:15-08:30";
-			
-		final Map<String,Integer> enterCounter = new HashMap<String,Integer>();
-		final Map<String,Integer> leaveCounter = new HashMap<String,Integer>();
-			
-		enterCounter.put(timeBin1,0);
-		enterCounter.put(timeBin2,0);
-		leaveCounter.put(timeBin1,0);
-		leaveCounter.put(timeBin2,0);
-		
-		controler.getEvents().addHandler( new LinkEnterEventHandler() {
-	
-			@Override
-			public void reset(int iteration) {	
-				enterCounter.put(timeBin1,0);
-				enterCounter.put(timeBin2,0);
-				leaveCounter.put(timeBin1,0);
-				leaveCounter.put(timeBin2,0);
-			}
-	
-			@Override
-			public void handleEvent(LinkEnterEvent event) {
-				if(event.getLinkId().toString().equals("linkId2_")){
-					if(event.getTime()>=28800 && event.getTime()<=29700){
-						enterCounter.put(timeBin1, (enterCounter.get(timeBin1)+1));
-					}else if(event.getTime()>=29700 && event.getTime()<=30600){
-						enterCounter.put(timeBin2, (enterCounter.get(timeBin2)+1));
-					}
-				}else{}
-			}	
-		});
-			
-		controler.getEvents().addHandler( new LinkLeaveEventHandler() {
-	
-			@Override
-			public void reset(int iteration) {	
-				enterCounter.put(timeBin1,0);
-				enterCounter.put(timeBin2,0);
-				leaveCounter.put(timeBin1,0);
-				leaveCounter.put(timeBin2,0);
-			}
-	
-			@Override
-			public void handleEvent(LinkLeaveEvent event) {
-				if(event.getLinkId().toString().equals("linkId2_")){
-					if(event.getTime()>=28800 && event.getTime()<=29700){
-						leaveCounter.put(timeBin1, (leaveCounter.get(timeBin1)+1));
-					}else if(event.getTime()>=29700 && event.getTime()<=30600){
-						leaveCounter.put(timeBin2, (leaveCounter.get(timeBin2)+1));
-					}
-				}else{}
-			}	
-		});
-			
-		controler.addControlerListener(new IterationStartsListener() {
-				
-			@Override
-			public void notifyIterationStarts(IterationStartsEvent event) {
-				// last but one iteration
-				if(((event.getServices().getConfig().controler().getLastIteration())-(event.getIteration()))==1){
-					avgValue1 = tollHandler.getAvgToll(linkId2_, 28800);
-					avgValue2 = tollHandler.getAvgToll(linkId2_, 29700);
-					avgOldValue1 = tollHandler.getAvgTollOldValue(linkId2_, 28800);
-					avgOldValue2 = tollHandler.getAvgTollOldValue(linkId2_, 28800);
-				}
-				// last iteration
-				else if(((event.getServices().getConfig().controler().getLastIteration())-(event.getIteration()))==0){
-					avgValue3 = tollHandler.getAvgToll(linkId2_, 28800);
-					avgValue4 = tollHandler.getAvgToll(linkId2_, 29700);
-					avgOldValue3 = tollHandler.getAvgTollOldValue(linkId2_, 28800);
-					avgOldValue4 = tollHandler.getAvgTollOldValue(linkId2_, 28800);
-				}
-			}
-				
-		});
-
-		controler.getConfig().controler().setOverwriteFileSetting(
-				OutputDirectoryHierarchy.OverwriteFileSetting.overwriteExistingFiles );
-		controler.run();
-			
-		{ // controlling and showing the conditions of the test:
-			Assert.assertEquals("entering agents in timeBin1.", 3.0, enterCounter.get(timeBin1), MatsimTestUtils.EPSILON);
-			Assert.assertEquals("entering agents in timeBin2.", 3.0, enterCounter.get(timeBin2), MatsimTestUtils.EPSILON);
-			Assert.assertEquals("leaving agents in timeBin1.", 1.0, leaveCounter.get(timeBin1), MatsimTestUtils.EPSILON);
-			Assert.assertEquals("leaving agents in timeBin1.", 5.0, leaveCounter.get(timeBin2), MatsimTestUtils.EPSILON);
-		}
-			
-		// for both time-bins ("28800-29700" and "29700-30600")
-		// the expectedTollDisutility should be the same
-		// because in both time-bins 3 agents enter the link,
-		// the congestion effects of each 3 cars are the same,
-		// the fact that 2 of the first 3 cars leave the link in the next time-bin should be irrelevant
-			
-		Assert.assertEquals("avgValue1 == avgValue2", avgValue1, avgValue2, MatsimTestUtils.EPSILON);
-		Assert.assertEquals("avgValue3 == avgValue3", avgValue3, avgValue4, MatsimTestUtils.EPSILON);
-		Assert.assertEquals("avgValue1 == avgValue3", avgValue1, avgValue3, MatsimTestUtils.EPSILON);
-			
-		Assert.assertEquals("avgOldValue1 == avgOldValue2", avgOldValue1, avgOldValue2, MatsimTestUtils.EPSILON);
-		Assert.assertEquals("avgOldValue3 == avgOldValue3", avgOldValue3, avgOldValue4, MatsimTestUtils.EPSILON);
-		Assert.assertEquals("avgOldValue1 == avgOldValue3", avgOldValue1, avgOldValue3, MatsimTestUtils.EPSILON);
-			
-		Assert.assertEquals("avgValue1 == avgOldValue1", avgValue1, avgOldValue1, MatsimTestUtils.EPSILON);
-		
-	 }
-	
-	// setInsertingWaitingVehiclesBeforeDrivingVehicles = false
-	@Test
-	public final void testInsertingWaitingVehicles_01(){
-		
-		Scenario sc = loadScenario4();
-		setPopulation4(sc);
-		
-		final List<CongestionEvent> congestionEvents = new ArrayList<CongestionEvent>();
-		
-		events.addHandler( new CongestionEventHandler() {
-
-			@Override
-			public void reset(int iteration) {				
-			}
-
-			@Override
-			public void handleEvent(CongestionEvent event) {
-				congestionEvents.add(event);
-			}	
-		});
-		
-		events.addHandler( new LinkLeaveEventHandler() {
-
-			@Override
-			public void reset(int iteration) {				
-			}
-
-			@Override
-			public void handleEvent(LinkLeaveEvent event) {
-				System.out.println(event.toString());
-			}	
-		});
-		
-		events.addHandler(new CongestionHandlerImplV3(events, (MutableScenario) sc));
-				
-		QSim sim = createQSim(sc, events);
-		sim.run();
-						
-		for (CongestionEvent event : congestionEvents) {
-		
-			System.out.println(event.toString());
-			
-		}
-		
-		Assert.assertEquals("numberOfCongestionEvents", congestionEvents.size(), 3, MatsimTestUtils.EPSILON);
-		
-		for(CongestionEvent mce : congestionEvents){
-			if((mce.getCausingAgentId().equals(testAgent1))&&(mce.getAffectedAgentId().equals(testAgent2))){
-				Assert.assertEquals("delay", 10., mce.getDelay(), MatsimTestUtils.EPSILON);
-			}else if((mce.getCausingAgentId().equals(testAgent2))&&(mce.getAffectedAgentId().equals(testAgent3))){
-				Assert.assertEquals("delay", 10., mce.getDelay(), MatsimTestUtils.EPSILON);
-			}else if((mce.getCausingAgentId().equals(testAgent1))&&(mce.getAffectedAgentId().equals(testAgent3))){
-				Assert.assertEquals("delay", 4., mce.getDelay(), MatsimTestUtils.EPSILON);
-			}
-		}
-	}
-	
-	// setInsertingWaitingVehiclesBeforeDrivingVehicles = true
-	// to compare
-	@Test
-	public final void testInsertingWaitingVehicles_02(){
-		
-		Scenario sc = loadScenario5();
-		setPopulation5(sc);
-		
-		final List<CongestionEvent> congestionEvents = new ArrayList<CongestionEvent>();
-		
-		events.addHandler( new CongestionEventHandler() {
-
-			@Override
-			public void reset(int iteration) {				
-			}
-
-			@Override
-			public void handleEvent(CongestionEvent event) {
-				congestionEvents.add(event);
-			}	
-		});
-		
-		events.addHandler( new LinkLeaveEventHandler() {
-
-			@Override
-			public void reset(int iteration) {				
-			}
-
-			@Override
-			public void handleEvent(LinkLeaveEvent event) {
-				System.out.println(event.toString());
-			}	
-		});
-		
-		events.addHandler(new CongestionHandlerImplV3(events, (MutableScenario) sc));
-				
-		QSim sim = createQSim(sc, events);
-		sim.run();
-						
-		for (CongestionEvent event : congestionEvents) {
-		
-			System.out.println(event.toString());
-			
-		}
-		
-		Assert.assertEquals("numberOfCongestionEvents", congestionEvents.size(), 3, MatsimTestUtils.EPSILON);
-		
-		for(CongestionEvent mce : congestionEvents){
-			if((mce.getCausingAgentId().equals(testAgent1))&&(mce.getAffectedAgentId().equals(testAgent3))){
-				Assert.assertEquals("delay", 4., mce.getDelay(), MatsimTestUtils.EPSILON);
-			}else if((mce.getCausingAgentId().equals(testAgent3))&&(mce.getAffectedAgentId().equals(testAgent2))){
-				Assert.assertEquals("delay", 10., mce.getDelay(), MatsimTestUtils.EPSILON);
-			}else if((mce.getCausingAgentId().equals(testAgent1))&&(mce.getAffectedAgentId().equals(testAgent2))){
-				Assert.assertEquals("delay", 10., mce.getDelay(), MatsimTestUtils.EPSILON);
-			}
-		}
-		
-	}
-	
-	// setInsertingWaitingVehiclesBeforeDrivingVehicles = false
-	// agent 2 is already on link 2 when agent 3 ends his activity,
-	// therefore agent 3 has to wait until agent 2 has left the link
-	@Test
-	public final void testInsertingWaitingVehicles_03(){
-		
-		Scenario sc = loadScenario4();
-		setPopulation6(sc);
-		
-		final List<CongestionEvent> congestionEvents = new ArrayList<CongestionEvent>();
-		
-		events.addHandler( new CongestionEventHandler() {
-
-			@Override
-			public void reset(int iteration) {				
-			}
-
-			@Override
-			public void handleEvent(CongestionEvent event) {
-				congestionEvents.add(event);
-			}	
-		});
-		
-		events.addHandler( new LinkLeaveEventHandler() {
-
-			@Override
-			public void reset(int iteration) {				
-			}
-
-			@Override
-			public void handleEvent(LinkLeaveEvent event) {
-				System.out.println(event.toString());
-			}	
-		});
-		
-		events.addHandler(new CongestionHandlerImplV3(events, (MutableScenario) sc));
-				
-		QSim sim = createQSim(sc, events);
-		sim.run();
-						
-		for (CongestionEvent event : congestionEvents) {
-		
-			System.out.println(event.toString());
-			
-		}
-		
-		Assert.assertEquals("numberOfCongestionEvents", congestionEvents.size(), 3, MatsimTestUtils.EPSILON);
-		
-		for(CongestionEvent mce : congestionEvents){
-			if((mce.getCausingAgentId().equals(testAgent1))&&(mce.getAffectedAgentId().equals(testAgent2))){
-				Assert.assertEquals("delay", 5., mce.getDelay(), MatsimTestUtils.EPSILON);
-			}else if((mce.getCausingAgentId().equals(testAgent2))&&(mce.getAffectedAgentId().equals(testAgent3))){
-				Assert.assertEquals("delay", 10., mce.getDelay(), MatsimTestUtils.EPSILON);
-			}else if((mce.getCausingAgentId().equals(testAgent1))&&(mce.getAffectedAgentId().equals(testAgent3))){
-				Assert.assertEquals("delay", 8., mce.getDelay(), MatsimTestUtils.EPSILON);
-			}
-		}
-		
-	}
-	
-	@Test
-	public final void testStuckTimePeriod(){
-		
-		Scenario sc = loadScenario1b();
-		setPopulation1(sc);
-		
-		final List<CongestionEvent> congestionEvents = new ArrayList<CongestionEvent>();
-		
-		events.addHandler( new CongestionEventHandler() {
-
-			@Override
-			public void reset(int iteration) {				
-			}
-
-			@Override
-			public void handleEvent(CongestionEvent event) {
-				congestionEvents.add(event);
-			}	
-		});
-		
-		events.addHandler( new LinkLeaveEventHandler() {
-
-			@Override
-			public void reset(int iteration) {				
-			}
-
-			@Override
-			public void handleEvent(LinkLeaveEvent event) {
-				System.out.println(event.toString());
-			}	
-		});
-		
-		events.addHandler( new LinkEnterEventHandler() {
-
-			@Override
-			public void reset(int iteration) {				
-			}
-
-			@Override
-			public void handleEvent(LinkEnterEvent event) {
-				System.out.println(event.toString());
-			}	
-		});
-		
-		events.addHandler(new CongestionHandlerImplV3(events, (MutableScenario) sc));
-		
-		QSim sim = createQSim(sc, events);
-		sim.run();
-						
-		for (CongestionEvent event : congestionEvents) {
-		
-			System.out.println(event.toString());
-			
-			if (event.getCausingAgentId().toString().equals(this.testAgent1.toString()) && event.getAffectedAgentId().toString().equals(this.testAgent2.toString())) {				
-				Assert.assertEquals("wrong delay.", 10.0, event.getDelay(), MatsimTestUtils.EPSILON);
-			} else if ((event.getCausingAgentId().toString().equals(this.testAgent2.toString())) && (event.getAffectedAgentId().toString().equals(this.testAgent3.toString())) && (event.getTime() == 116.0)) {
-				Assert.assertEquals("wrong delay.", 10.0, event.getDelay(), MatsimTestUtils.EPSILON);
-			} else if ((event.getCausingAgentId().toString().equals(this.testAgent1.toString())) && (event.getAffectedAgentId().toString().equals(this.testAgent3.toString())) && (event.getTime() == 126.0)) {
-				Assert.assertEquals("wrong delay.", 9.0, event.getDelay(), MatsimTestUtils.EPSILON);
-			}
-		}
-		
-	}
-	
-	// ################################################################################################################################
-
-	private void setPopulation1(Scenario scenario) {
-		
-		Population population = scenario.getPopulation();
-        PopulationFactoryImpl popFactory = (PopulationFactoryImpl) scenario.getPopulation().getFactory();
-		LinkNetworkRouteFactory routeFactory = new LinkNetworkRouteFactory();
-
-		Activity workActLink5 = popFactory.createActivityFromLinkId("work", linkId5);
-		
-		// leg: 1,2,3,4,5
-		Leg leg_1_5 = popFactory.createLeg("car");
-		List<Id<Link>> linkIds234 = new ArrayList<Id<Link>>();
-		linkIds234.add(linkId2);
-		linkIds234.add(linkId3);
-		linkIds234.add(linkId4);
-		NetworkRoute route1_5 = (NetworkRoute) routeFactory.createRoute(linkId1, linkId5);
-		route1_5.setLinkIds(linkId1, linkIds234, linkId5);
-		leg_1_5.setRoute(route1_5);
-		
-		// ################################################################
-		// first agent activating the flow capacity on link3
-		Person person1 = popFactory.createPerson(testAgent1);
-		Plan plan1 = popFactory.createPlan();
-		Activity homeActLink1_1 = popFactory.createActivityFromLinkId("home", linkId1);
-		homeActLink1_1.setEndTime(100);
-		plan1.addActivity(homeActLink1_1);
-		plan1.addLeg(leg_1_5);
-		plan1.addActivity(workActLink5);
-		person1.addPlan(plan1);
-		population.addPerson(person1);
-		
-		// ################################################################
-		// second agent delayed on link3; blocking link3
-		Person person2 = popFactory.createPerson(testAgent2);
-		Plan plan2 = popFactory.createPlan();
-		Activity homeActLink1_2 = popFactory.createActivityFromLinkId("home", linkId1);
-		homeActLink1_2.setEndTime(101);
-		plan2.addActivity(homeActLink1_2);
-		plan2.addLeg(leg_1_5);
-		plan2.addActivity(workActLink5);
-		person2.addPlan(plan2);
-		population.addPerson(person2);			
-		
-		// ################################################################
-		// third agent delayed on link2 (spill-back)
-		Person person3 = popFactory.createPerson(testAgent3);
-		Plan plan3 = popFactory.createPlan();
-		Activity homeActLink1_3 = popFactory.createActivityFromLinkId("home", linkId1);
-		homeActLink1_3.setEndTime(102);
-		plan3.addActivity(homeActLink1_3);
-		plan3.addLeg(leg_1_5);
-		plan3.addActivity(workActLink5);
-		person3.addPlan(plan3);
-		population.addPerson(person3);
-
-	}
-	
-private void setPopulation2(Scenario scenario) {
-		
-		Population population = scenario.getPopulation();
-    PopulationFactoryImpl popFactory = (PopulationFactoryImpl) scenario.getPopulation().getFactory();
-		LinkNetworkRouteFactory routeFactory = new LinkNetworkRouteFactory();
-
-		Activity workActLink5 = popFactory.createActivityFromLinkId("work", linkId5);
-		
-		// leg: 1,2,3,4,5
-		Leg leg_1_5 = popFactory.createLeg("car");
-		List<Id<Link>> linkIds234 = new ArrayList<Id<Link>>();
-		linkIds234.add(linkId2);
-		linkIds234.add(linkId3);
-		linkIds234.add(linkId4);
-		NetworkRoute route1_5 = (NetworkRoute) routeFactory.createRoute(linkId1, linkId5);
-		route1_5.setLinkIds(linkId1, linkIds234, linkId5);
-		leg_1_5.setRoute(route1_5);
-		
-		Person person1 = popFactory.createPerson(testAgent1);
-		Plan plan1 = popFactory.createPlan();
-		Activity homeActLink1_1 = popFactory.createActivityFromLinkId("home", linkId1);
-		homeActLink1_1.setEndTime(100);
-		plan1.addActivity(homeActLink1_1);
-		plan1.addLeg(leg_1_5);
-		plan1.addActivity(workActLink5);
-		person1.addPlan(plan1);
-		population.addPerson(person1);
-		
-		Person person2 = popFactory.createPerson(testAgent2);
-		Plan plan2 = popFactory.createPlan();
-		Activity homeActLink1_2 = popFactory.createActivityFromLinkId("home", linkId1);
-		homeActLink1_2.setEndTime(101);
-		plan2.addActivity(homeActLink1_2);
-		plan2.addLeg(leg_1_5);
-		plan2.addActivity(workActLink5);
-		person2.addPlan(plan2);
-		population.addPerson(person2);
-		
-		Person person3 = popFactory.createPerson(testAgent3);
-		Plan plan3 = popFactory.createPlan();
-		Activity homeActLink1_3 = popFactory.createActivityFromLinkId("home", linkId1);
-		homeActLink1_3.setEndTime(102);
-		plan3.addActivity(homeActLink1_3);
-		plan3.addLeg(leg_1_5);
-		plan3.addActivity(workActLink5);
-		person3.addPlan(plan3);
-		population.addPerson(person3);
-	}
-	
-	private void setPopulation4(Scenario scenario) {
-		
-		Population population = scenario.getPopulation();
-        PopulationFactoryImpl popFactory = (PopulationFactoryImpl) scenario.getPopulation().getFactory();
-		LinkNetworkRouteFactory routeFactory = new LinkNetworkRouteFactory();
-
-		Activity workActLink5 = popFactory.createActivityFromLinkId("work", linkId5);
-		
-		// leg: 1,2,3,4,5
-		Leg leg_1_5 = popFactory.createLeg("car");
-		List<Id<Link>> linkIds234 = new ArrayList<Id<Link>>();
-		linkIds234.add(linkId2);
-		linkIds234.add(linkId3);
-		linkIds234.add(linkId4);
-		NetworkRoute route1_5 = (NetworkRoute) routeFactory.createRoute(linkId1, linkId5);
-		route1_5.setLinkIds(linkId1, linkIds234, linkId5);
-		leg_1_5.setRoute(route1_5);
-		
-		Person person1 = popFactory.createPerson(testAgent1);
-		Plan plan1 = popFactory.createPlan();
-		Activity homeActLink1_1 = popFactory.createActivityFromLinkId("home", linkId1);
-		homeActLink1_1.setEndTime(100);
-		plan1.addActivity(homeActLink1_1);
-		plan1.addLeg(leg_1_5);
-		plan1.addActivity(workActLink5);
-		person1.addPlan(plan1);
-		population.addPerson(person1);
-		
-		Person person2 = popFactory.createPerson(testAgent2);
-		Plan plan2 = popFactory.createPlan();
-		Activity homeActLink1_2 = popFactory.createActivityFromLinkId("home", linkId1);
-		homeActLink1_2.setEndTime(101);
-		plan2.addActivity(homeActLink1_2);
-		plan2.addLeg(leg_1_5);
-		plan2.addActivity(workActLink5);
-		person2.addPlan(plan2);
-		population.addPerson(person2);
-		
-		// leg: 1,2,3,4,5
-		Leg leg_2_5 = popFactory.createLeg("car");
-		List<Id<Link>> linkIds34 = new ArrayList<Id<Link>>();
-		linkIds34.add(linkId3);
-		linkIds34.add(linkId4);
-		NetworkRoute route2_5 = (NetworkRoute) routeFactory.createRoute(linkId2, linkId5);
-		route2_5.setLinkIds(linkId2, linkIds34, linkId5);
-		leg_2_5.setRoute(route2_5);
-		
-		Person person3 = popFactory.createPerson(testAgent3);
-		Plan plan3 = popFactory.createPlan();
-		Activity homeActLink2_3 = popFactory.createActivityFromLinkId("home", linkId2);
-		homeActLink2_3.setEndTime(158);
-		plan3.addActivity(homeActLink2_3);
-		plan3.addLeg(leg_2_5);
-		plan3.addActivity(workActLink5);
-		person3.addPlan(plan3);
-		population.addPerson(person3);
-	
-	}
-	
-	private void setPopulation5(Scenario scenario) {
-		
-		Population population = scenario.getPopulation();
-        PopulationFactoryImpl popFactory = (PopulationFactoryImpl) scenario.getPopulation().getFactory();
-		LinkNetworkRouteFactory routeFactory = new LinkNetworkRouteFactory();
-
-		Activity workActLink5 = popFactory.createActivityFromLinkId("work", linkId5);
-		
-		// leg: 1,2,3,4,5
-		Leg leg_1_5 = popFactory.createLeg("car");
-		List<Id<Link>> linkIds234 = new ArrayList<Id<Link>>();
-		linkIds234.add(linkId2);
-		linkIds234.add(linkId3);
-		linkIds234.add(linkId4);
-		NetworkRoute route1_5 = (NetworkRoute) routeFactory.createRoute(linkId1, linkId5);
-		route1_5.setLinkIds(linkId1, linkIds234, linkId5);
-		leg_1_5.setRoute(route1_5);
-		
-		Person person1 = popFactory.createPerson(testAgent1);
-		Plan plan1 = popFactory.createPlan();
-		Activity homeActLink1_1 = popFactory.createActivityFromLinkId("home", linkId1);
-		homeActLink1_1.setEndTime(100);
-		plan1.addActivity(homeActLink1_1);
-		plan1.addLeg(leg_1_5);
-		plan1.addActivity(workActLink5);
-		person1.addPlan(plan1);
-		population.addPerson(person1);
-		
-		Person person2 = popFactory.createPerson(testAgent2);
-		Plan plan2 = popFactory.createPlan();
-		Activity homeActLink1_2 = popFactory.createActivityFromLinkId("home", linkId1);
-		homeActLink1_2.setEndTime(101);
-		plan2.addActivity(homeActLink1_2);
-		plan2.addLeg(leg_1_5);
-		plan2.addActivity(workActLink5);
-		person2.addPlan(plan2);
-		population.addPerson(person2);
-		
-		// leg: 1,2,3,4,5
-		Leg leg_2_5 = popFactory.createLeg("car");
-		List<Id<Link>> linkIds34 = new ArrayList<Id<Link>>();
-		linkIds34.add(linkId3);
-		linkIds34.add(linkId4);
-		NetworkRoute route2_5 = (NetworkRoute) routeFactory.createRoute(linkId2, linkId5);
-		route2_5.setLinkIds(linkId2, linkIds34, linkId5);
-		leg_2_5.setRoute(route2_5);
-		
-		Person person3 = popFactory.createPerson(testAgent3);
-		Plan plan3 = popFactory.createPlan();
-		Activity homeActLink2_3 = popFactory.createActivityFromLinkId("home", linkId2);
-		homeActLink2_3.setEndTime(158);
-		plan3.addActivity(homeActLink2_3);
-		plan3.addLeg(leg_2_5);
-		plan3.addActivity(workActLink5);
-		person3.addPlan(plan3);
-		population.addPerson(person3);
-	
-	}
-	
-private void setPopulation6(Scenario scenario) {
-		
-		Population population = scenario.getPopulation();
-    PopulationFactoryImpl popFactory = (PopulationFactoryImpl) scenario.getPopulation().getFactory();
-		LinkNetworkRouteFactory routeFactory = new LinkNetworkRouteFactory();
-
-		Activity workActLink5 = popFactory.createActivityFromLinkId("work", linkId5);
-		
-		// leg: 1,2,3,4,5
-		Leg leg_1_5 = popFactory.createLeg("car");
-		List<Id<Link>> linkIds234 = new ArrayList<Id<Link>>();
-		linkIds234.add(linkId2);
-		linkIds234.add(linkId3);
-		linkIds234.add(linkId4);
-		NetworkRoute route1_5 = (NetworkRoute) routeFactory.createRoute(linkId1, linkId5);
-		route1_5.setLinkIds(linkId1, linkIds234, linkId5);
-		leg_1_5.setRoute(route1_5);
-		
-		Person person1 = popFactory.createPerson(testAgent1);
-		Plan plan1 = popFactory.createPlan();
-		Activity homeActLink1_1 = popFactory.createActivityFromLinkId("home", linkId1);
-		homeActLink1_1.setEndTime(100);
-		plan1.addActivity(homeActLink1_1);
-		plan1.addLeg(leg_1_5);
-		plan1.addActivity(workActLink5);
-		person1.addPlan(plan1);
-		population.addPerson(person1);
-		
-		Person person2 = popFactory.createPerson(testAgent2);
-		Plan plan2 = popFactory.createPlan();
-		Activity homeActLink1_2 = popFactory.createActivityFromLinkId("home", linkId1);
-		homeActLink1_2.setEndTime(106);
-		plan2.addActivity(homeActLink1_2);
-		plan2.addLeg(leg_1_5);
-		plan2.addActivity(workActLink5);
-		person2.addPlan(plan2);
-		population.addPerson(person2);
-		
-		// leg: 1,2,3,4,5
-		Leg leg_2_5 = popFactory.createLeg("car");
-		List<Id<Link>> linkIds34 = new ArrayList<Id<Link>>();
-		linkIds34.add(linkId3);
-		linkIds34.add(linkId4);
-		NetworkRoute route2_5 = (NetworkRoute) routeFactory.createRoute(linkId2, linkId5);
-		route2_5.setLinkIds(linkId2, linkIds34, linkId5);
-		leg_2_5.setRoute(route2_5);
-		
-		Person person3 = popFactory.createPerson(testAgent3);
-		Plan plan3 = popFactory.createPlan();
-		Activity homeActLink2_3 = popFactory.createActivityFromLinkId("home", linkId2);
-		homeActLink2_3.setEndTime(154);
-		plan3.addActivity(homeActLink2_3);
-		plan3.addLeg(leg_2_5);
-		plan3.addActivity(workActLink5);
-		person3.addPlan(plan3);
-		population.addPerson(person3);
-	}
-
-	private Scenario loadScenario1() {
-			
-		// (0)				(1)				(2)				(3)				(4)				(5)
-		//    -----link1----   ----link2----   ----link3----   ----link4----   ----link5----   
-		
-		Config config = testUtils.loadConfig(null);
-		QSimConfigGroup qSimConfigGroup = config.qsim();
-		qSimConfigGroup.setFlowCapFactor(1.0);
-		qSimConfigGroup.setStorageCapFactor(1.0);
-		qSimConfigGroup.setInsertingWaitingVehiclesBeforeDrivingVehicles(true);
-		qSimConfigGroup.setRemoveStuckVehicles(true);
-		qSimConfigGroup.setStuckTime(3600.0);
-		Scenario scenario = (ScenarioUtils.createScenario(config));
-	
-		NetworkImpl network = (NetworkImpl) scenario.getNetwork();
-		network.setEffectiveCellSize(7.5);
-		network.setCapacityPeriod(3600.);
-
-		Node node0 = network.getFactory().createNode(Id.create("0", Node.class), new Coord(0., 0.));
-		Node node1 = network.getFactory().createNode(Id.create("1", Node.class), new Coord(100., 0.));
-		Node node2 = network.getFactory().createNode(Id.create("2", Node.class), new Coord(200., 0.));
-		Node node3 = network.getFactory().createNode(Id.create("3", Node.class), new Coord(300., 0.));
-		Node node4 = network.getFactory().createNode(Id.create("4", Node.class), new Coord(400., 0.));
-		Node node5 = network.getFactory().createNode(Id.create("5", Node.class), new Coord(500., 0.));
-		
-		Link link1 = network.getFactory().createLink(this.linkId1, node0, node1);
-		Link link2 = network.getFactory().createLink(this.linkId2, node1, node2);
-		Link link3 = network.getFactory().createLink(this.linkId3, node2, node3);
-		Link link4 = network.getFactory().createLink(this.linkId4, node3, node4);
-		Link link5 = network.getFactory().createLink(this.linkId5, node4, node5);
-
-		Set<String> modes = new HashSet<String>();
-		modes.add("car");
-		
-		// link without capacity restrictions
-		link1.setAllowedModes(modes);
-		link1.setCapacity(999999);
-		link1.setFreespeed(250); // one time step
-		link1.setNumberOfLanes(100);
-		link1.setLength(500);
-		
-		// link without capacity restrictions
-		link2.setAllowedModes(modes);
-		link2.setCapacity(999999);
-		link2.setFreespeed(166.66666667); // two time steps
-		link2.setNumberOfLanes(100);
-		link2.setLength(500);
-		
-		// link meant to reach storage capacity: space for one car, flow capacity: one car every 10 sec
-		link3.setAllowedModes(modes);
-		link3.setCapacity(360);
-		link3.setFreespeed(250); // one time step
-		link3.setNumberOfLanes(1);
-		link3.setLength(7.5);
-		
-		// link without capacity restrictions
-		link4.setAllowedModes(modes);
-		link4.setCapacity(999999);
-		link4.setFreespeed(166.66666667); // two time steps
-		link4.setNumberOfLanes(100);
-		link4.setLength(500);
-		
-		// link without capacity restrictions
-		link5.setAllowedModes(modes);
-		link5.setCapacity(999999);
-		link5.setFreespeed(250); // one time step
-		link5.setNumberOfLanes(100);
-		link5.setLength(500);
-		
-		network.addNode(node0);
-		network.addNode(node1);
-		network.addNode(node2);
-		network.addNode(node3);
-		network.addNode(node4);
-		network.addNode(node5);
-
-		network.addLink(link1);
-		network.addLink(link2);
-		network.addLink(link3);
-		network.addLink(link4);
-		network.addLink(link5);
-
-		this.events = EventsUtils.createEventsManager();
-		return scenario;
-	}
-	
-	private Scenario loadScenario1b() {
-		
-		// only the stuckTimePeriod has be changed to a small value
-		// (0)				(1)				(2)				(3)				(4)				(5)
-		//    -----link1----   ----link2----   ----link3----   ----link4----   ----link5----   
-		
-		Config config = testUtils.loadConfig(null);
-		QSimConfigGroup qSimConfigGroup = config.qsim();
-		qSimConfigGroup.setFlowCapFactor(1.0);
-		qSimConfigGroup.setStorageCapFactor(1.0);
-		qSimConfigGroup.setInsertingWaitingVehiclesBeforeDrivingVehicles(true);
-		qSimConfigGroup.setRemoveStuckVehicles(false);
-		qSimConfigGroup.setStuckTime(6.0);
-		Scenario scenario = (ScenarioUtils.createScenario(config));
-	
-		NetworkImpl network = (NetworkImpl) scenario.getNetwork();
-		network.setEffectiveCellSize(7.5);
-		network.setCapacityPeriod(3600.);
-
-		Node node0 = network.getFactory().createNode(Id.create("0", Node.class), new Coord(0., 0.));
-		Node node1 = network.getFactory().createNode(Id.create("1", Node.class), new Coord(100., 0.));
-		Node node2 = network.getFactory().createNode(Id.create("2", Node.class), new Coord(200., 0.));
-		Node node3 = network.getFactory().createNode(Id.create("3", Node.class), new Coord(300., 0.));
-		Node node4 = network.getFactory().createNode(Id.create("4", Node.class), new Coord(400., 0.));
-		Node node5 = network.getFactory().createNode(Id.create("5", Node.class), new Coord(500., 0.));
-		
-		Link link1 = network.getFactory().createLink(this.linkId1, node0, node1);
-		Link link2 = network.getFactory().createLink(this.linkId2, node1, node2);
-		Link link3 = network.getFactory().createLink(this.linkId3, node2, node3);
-		Link link4 = network.getFactory().createLink(this.linkId4, node3, node4);
-		Link link5 = network.getFactory().createLink(this.linkId5, node4, node5);
-
-		Set<String> modes = new HashSet<String>();
-		modes.add("car");
-		
-		// link without capacity restrictions
-		link1.setAllowedModes(modes);
-		link1.setCapacity(999999);
-		link1.setFreespeed(250); // one time step
-		link1.setNumberOfLanes(100);
-		link1.setLength(500);
-		
-		// link without capacity restrictions
-		link2.setAllowedModes(modes);
-		link2.setCapacity(999999);
-		link2.setFreespeed(166.66666667); // two time steps
-		link2.setNumberOfLanes(100);
-		link2.setLength(500);
-		
-		// link meant to reach storage capacity: space for one car, flow capacity: one car every 10 sec
-		link3.setAllowedModes(modes);
-		link3.setCapacity(360);
-		link3.setFreespeed(250); // one time step
-		link3.setNumberOfLanes(1);
-		link3.setLength(7.5);
-		
-		// link without capacity restrictions
-		link4.setAllowedModes(modes);
-		link4.setCapacity(999999);
-		link4.setFreespeed(166.66666667); // two time steps
-		link4.setNumberOfLanes(100);
-		link4.setLength(500);
-		
-		// link without capacity restrictions
-		link5.setAllowedModes(modes);
-		link5.setCapacity(999999);
-		link5.setFreespeed(250); // one time step
-		link5.setNumberOfLanes(100);
-		link5.setLength(500);
-		
-		network.addNode(node0);
-		network.addNode(node1);
-		network.addNode(node2);
-		network.addNode(node3);
-		network.addNode(node4);
-		network.addNode(node5);
-
-		network.addLink(link1);
-		network.addLink(link2);
-		network.addLink(link3);
-		network.addLink(link4);
-		network.addLink(link5);
-
-		this.events = EventsUtils.createEventsManager();
-		return scenario;
-	}
-	
-	private Scenario loadScenario2() {
-		
-		// (0)				(1)				(2)				(3)				(4)				(5)
-		//    -----link1----   ----link2----   ----link3----   ----link4----   ----link5----   
-		
-		Config config = testUtils.loadConfig(null);
-		QSimConfigGroup qSimConfigGroup = config.qsim();
-		qSimConfigGroup.setFlowCapFactor(1.0);
-		qSimConfigGroup.setStorageCapFactor(1.0);
-		qSimConfigGroup.setInsertingWaitingVehiclesBeforeDrivingVehicles(true);
-		qSimConfigGroup.setRemoveStuckVehicles(true);
-		qSimConfigGroup.setStuckTime(3600.0);
-		Scenario scenario = (ScenarioUtils.createScenario(config));
-	
-		NetworkImpl network = (NetworkImpl) scenario.getNetwork();
-		network.setEffectiveCellSize(7.5);
-		network.setCapacityPeriod(3600.);
-
-		Node node0 = network.getFactory().createNode(Id.create("0", Node.class), new Coord(0., 0.));
-		Node node1 = network.getFactory().createNode(Id.create("1", Node.class), new Coord(100., 0.));
-		Node node2 = network.getFactory().createNode(Id.create("2", Node.class), new Coord(200., 0.));
-		Node node3 = network.getFactory().createNode(Id.create("3", Node.class), new Coord(300., 0.));
-		Node node4 = network.getFactory().createNode(Id.create("4", Node.class), new Coord(400., 0.));
-		Node node5 = network.getFactory().createNode(Id.create("5", Node.class), new Coord(500., 0.));
-		
-		Link link1 = network.getFactory().createLink(this.linkId1, node0, node1);
-		Link link2 = network.getFactory().createLink(this.linkId2, node1, node2);
-		Link link3 = network.getFactory().createLink(this.linkId3, node2, node3);
-		Link link4 = network.getFactory().createLink(this.linkId4, node3, node4);
-		Link link5 = network.getFactory().createLink(this.linkId5, node4, node5);
-
-		Set<String> modes = new HashSet<String>();
-		modes.add("car");
-		
-		// link without capacity restrictions
-		link1.setAllowedModes(modes);
-		link1.setCapacity(999999);
-		link1.setFreespeed(250); // one time step
-		link1.setNumberOfLanes(100);
-		link1.setLength(500);
-
-		// link without capacity restrictions
-		link2.setAllowedModes(modes);
-		link2.setCapacity(999999);
-		link2.setFreespeed(166.66666667); // two time steps
-		link2.setNumberOfLanes(100);
-		link2.setLength(500);
-
-		// capacity: one car every 10 sec
-		link3.setAllowedModes(modes);
-		link3.setCapacity(360);
-		link3.setFreespeed(250); // one time step
-		link3.setNumberOfLanes(100);
-		link3.setLength(7.5);
-
-		// link without capacity restrictions
-		link4.setAllowedModes(modes);
-		link4.setCapacity(999999);
-		link4.setFreespeed(166.66666667); // two time steps
-		link4.setNumberOfLanes(100);
-		link4.setLength(500);
-
-		// link without capacity restrictions
-		link5.setAllowedModes(modes);
-		link5.setCapacity(999999);
-		link5.setFreespeed(250); // one time step
-		link5.setNumberOfLanes(100);
-		link5.setLength(500);
-		
-		network.addNode(node0);
-		network.addNode(node1);
-		network.addNode(node2);
-		network.addNode(node3);
-		network.addNode(node4);
-		network.addNode(node5);
-
-		network.addLink(link1);
-		network.addLink(link2);
-		network.addLink(link3);
-		network.addLink(link4);
-		network.addLink(link5);
-
-		this.events = EventsUtils.createEventsManager();
-		return scenario;
-	}
-	
-	private Scenario loadScenario4() {
-		
-		// (0)				(1)				(2)				(3)				(4)				(5)
-		//    -----link1----   ----link2----   ----link3----   ----link4----   ----link5----   
-		
-		Config config = testUtils.loadConfig(null);
-		QSimConfigGroup qSimConfigGroup = config.qsim();
-		qSimConfigGroup.setFlowCapFactor(1.0);
-		qSimConfigGroup.setStorageCapFactor(1.0);
-		qSimConfigGroup.setInsertingWaitingVehiclesBeforeDrivingVehicles(false);
-		qSimConfigGroup.setRemoveStuckVehicles(true);
-		qSimConfigGroup.setStuckTime(3600.0);
-		Scenario scenario = (ScenarioUtils.createScenario(config));
-	
-		NetworkImpl network = (NetworkImpl) scenario.getNetwork();
-		network.setEffectiveCellSize(7.5);
-		network.setCapacityPeriod(3600.);
-
-		Node node0 = network.getFactory().createNode(Id.create("0", Node.class), new Coord(0., 0.));
-		Node node1 = network.getFactory().createNode(Id.create("1", Node.class), new Coord(100., 0.));
-		Node node2 = network.getFactory().createNode(Id.create("2", Node.class), new Coord(200., 0.));
-		Node node3 = network.getFactory().createNode(Id.create("3", Node.class), new Coord(300., 0.));
-		Node node4 = network.getFactory().createNode(Id.create("4", Node.class), new Coord(400., 0.));
-		Node node5 = network.getFactory().createNode(Id.create("5", Node.class), new Coord(500., 0.));
-		
-		Link link1 = network.getFactory().createLink(this.linkId1, node0, node1);
-		Link link2 = network.getFactory().createLink(this.linkId2, node1, node2);
-		Link link3 = network.getFactory().createLink(this.linkId3, node2, node3);
-		Link link4 = network.getFactory().createLink(this.linkId4, node3, node4);
-		Link link5 = network.getFactory().createLink(this.linkId5, node4, node5);
-
-		Set<String> modes = new HashSet<String>();
-		modes.add("car");
-		
-		// link without capacity restrictions
-		link1.setAllowedModes(modes);
-		link1.setCapacity(999999);
-		link1.setFreespeed(10);
-		link1.setNumberOfLanes(100);
-		link1.setLength(500);
-
-		// link with capacity restrictions
-		link2.setAllowedModes(modes);
-		link2.setCapacity(360);
-		link2.setFreespeed(10);
-		link2.setNumberOfLanes(100);
-		link2.setLength(500);
-
-		// link without capacity restrictions
-		link3.setAllowedModes(modes);
-		link3.setCapacity(999999);
-		link3.setFreespeed(10);
-		link3.setNumberOfLanes(100);
-		link3.setLength(500);
-
-		// link without capacity restrictions
-		link4.setAllowedModes(modes);
-		link4.setCapacity(999999);
-		link4.setFreespeed(10); 
-		link4.setNumberOfLanes(100);
-		link4.setLength(500);
-
-		// link without capacity restrictions
-		link5.setAllowedModes(modes);
-		link5.setCapacity(999999);
-		link5.setFreespeed(10);
-		link5.setNumberOfLanes(100);
-		link5.setLength(500);
-		
-		network.addNode(node0);
-		network.addNode(node1);
-		network.addNode(node2);
-		network.addNode(node3);
-		network.addNode(node4);
-		network.addNode(node5);
-
-		network.addLink(link1);
-		network.addLink(link2);
-		network.addLink(link3);
-		network.addLink(link4);
-		network.addLink(link5);
-
-		this.events = EventsUtils.createEventsManager();
-		return scenario;
-	}
-	
-	private Scenario loadScenario5() {
-			
-		// (0)				(1)				(2)				(3)				(4)				(5)
-		//    -----link1----   ----link2----   ----link3----   ----link4----   ----link5----   
-		
-		Config config = testUtils.loadConfig(null);
-		QSimConfigGroup qSimConfigGroup = config.qsim();
-		qSimConfigGroup.setFlowCapFactor(1.0);
-		qSimConfigGroup.setStorageCapFactor(1.0);
-		qSimConfigGroup.setInsertingWaitingVehiclesBeforeDrivingVehicles(true);
-		qSimConfigGroup.setRemoveStuckVehicles(true);
-		qSimConfigGroup.setStuckTime(3600.0);
-		Scenario scenario = (ScenarioUtils.createScenario(config));
-	
-		NetworkImpl network = (NetworkImpl) scenario.getNetwork();
-		network.setEffectiveCellSize(7.5);
-		network.setCapacityPeriod(3600.);
-
-		Node node0 = network.getFactory().createNode(Id.create("0", Node.class), new Coord(0., 0.));
-		Node node1 = network.getFactory().createNode(Id.create("1", Node.class), new Coord(100., 0.));
-		Node node2 = network.getFactory().createNode(Id.create("2", Node.class), new Coord(200., 0.));
-		Node node3 = network.getFactory().createNode(Id.create("3", Node.class), new Coord(300., 0.));
-		Node node4 = network.getFactory().createNode(Id.create("4", Node.class), new Coord(400., 0.));
-		Node node5 = network.getFactory().createNode(Id.create("5", Node.class), new Coord(500., 0.));
-		
-		Link link1 = network.getFactory().createLink(this.linkId1, node0, node1);
-		Link link2 = network.getFactory().createLink(this.linkId2, node1, node2);
-		Link link3 = network.getFactory().createLink(this.linkId3, node2, node3);
-		Link link4 = network.getFactory().createLink(this.linkId4, node3, node4);
-		Link link5 = network.getFactory().createLink(this.linkId5, node4, node5);
-	
-		Set<String> modes = new HashSet<String>();
-		modes.add("car");
-		
-		// link without capacity restrictions
-		link1.setAllowedModes(modes);
-		link1.setCapacity(999999);
-		link1.setFreespeed(10);
-		link1.setNumberOfLanes(100);
-		link1.setLength(500);
-	
-		// link with capacity restrictions
-		link2.setAllowedModes(modes);
-		link2.setCapacity(360);
-		link2.setFreespeed(10);
-		link2.setNumberOfLanes(100);
-		link2.setLength(500);
-	
-		// link without capacity restrictions
-		link3.setAllowedModes(modes);
-		link3.setCapacity(999999);
-		link3.setFreespeed(10);
-		link3.setNumberOfLanes(100);
-		link3.setLength(500);
-	
-		// link without capacity restrictions
-		link4.setAllowedModes(modes);
-		link4.setCapacity(999999);
-		link4.setFreespeed(10); 
-		link4.setNumberOfLanes(100);
-		link4.setLength(500);
-	
-		// link without capacity restrictions
-		link5.setAllowedModes(modes);
-		link5.setCapacity(999999);
-		link5.setFreespeed(10);
-		link5.setNumberOfLanes(100);
-		link5.setLength(500);
-		
-		network.addNode(node0);
-		network.addNode(node1);
-		network.addNode(node2);
-		network.addNode(node3);
-		network.addNode(node4);
-		network.addNode(node5);
-	
-		network.addLink(link1);
-		network.addLink(link2);
-		network.addLink(link3);
-		network.addLink(link4);
-		network.addLink(link5);
-	
-		this.events = EventsUtils.createEventsManager();
-		return scenario;
-	}
-
-	private QSim createQSim(Scenario sc, EventsManager events) {
-		QSim qSim1 = new QSim(sc, events);
-		ActivityEngine activityEngine = new ActivityEngine(events, qSim1.getAgentCounter());
-		qSim1.addMobsimEngine(activityEngine);
-		qSim1.addActivityHandler(activityEngine);
-        QNetsimEngineModule.configure(qSim1);
-		TeleportationEngine teleportationEngine = new TeleportationEngine(sc, events);
-		qSim1.addMobsimEngine(teleportationEngine);
-		QSim qSim = qSim1;
-		AgentFactory agentFactory = new DefaultAgentFactory(qSim);
-		PopulationAgentSource agentSource = new PopulationAgentSource(sc.getPopulation(), agentFactory, qSim);
-		qSim.addAgentSource(agentSource);
-		return qSim;
-	}
-	
-}
+/* *********************************************************************** *
+ * project: org.matsim.*
+ *                                                                         *
+ * *********************************************************************** *
+ *                                                                         *
+ * copyright       : (C) 2013 by the members listed in the COPYING,        *
+ *                   LICENSE and WARRANTY file.                            *
+ * email           : info at matsim dot org                                *
+ *                                                                         *
+ * *********************************************************************** *
+ *                                                                         *
+ *   This program is free software; you can redistribute it and/or modify  *
+ *   it under the terms of the GNU General Public License as published by  *
+ *   the Free Software Foundation; either version 2 of the License, or     *
+ *   (at your option) any later version.                                   *
+ *   See also COPYING, LICENSE and WARRANTY file                           *
+ *                                                                         *
+ * *********************************************************************** */
+
+/**
+ * 
+ */
+package playground.vsp.congestion;
+
+import org.junit.Assert;
+import org.junit.Ignore;
+import org.junit.Rule;
+import org.junit.Test;
+import org.matsim.api.core.v01.Coord;
+import org.matsim.api.core.v01.Id;
+import org.matsim.api.core.v01.Scenario;
+import org.matsim.api.core.v01.events.LinkEnterEvent;
+import org.matsim.api.core.v01.events.LinkLeaveEvent;
+import org.matsim.api.core.v01.events.handler.LinkEnterEventHandler;
+import org.matsim.api.core.v01.events.handler.LinkLeaveEventHandler;
+import org.matsim.api.core.v01.network.Link;
+import org.matsim.api.core.v01.network.Node;
+import org.matsim.api.core.v01.population.*;
+import org.matsim.core.api.experimental.events.EventsManager;
+import org.matsim.core.config.Config;
+import org.matsim.core.config.ConfigUtils;
+import org.matsim.core.config.groups.QSimConfigGroup;
+import org.matsim.core.controler.AbstractModule;
+import org.matsim.core.controler.Controler;
+import org.matsim.core.controler.OutputDirectoryHierarchy;
+import org.matsim.core.controler.events.IterationStartsEvent;
+import org.matsim.core.controler.listener.ControlerListener;
+import org.matsim.core.controler.listener.IterationStartsListener;
+import org.matsim.core.events.EventsUtils;
+import org.matsim.core.mobsim.qsim.ActivityEngine;
+import org.matsim.core.mobsim.qsim.QSim;
+import org.matsim.core.mobsim.qsim.TeleportationEngine;
+import org.matsim.core.mobsim.qsim.agents.AgentFactory;
+import org.matsim.core.mobsim.qsim.agents.DefaultAgentFactory;
+import org.matsim.core.mobsim.qsim.agents.PopulationAgentSource;
+import org.matsim.core.mobsim.qsim.qnetsimengine.QNetsimEngineModule;
+import org.matsim.core.network.NetworkImpl;
+import org.matsim.core.population.PopulationFactoryImpl;
+import org.matsim.core.population.routes.LinkNetworkRouteFactory;
+import org.matsim.core.population.routes.NetworkRoute;
+import org.matsim.core.scenario.MutableScenario;
+import org.matsim.core.scenario.ScenarioUtils;
+import org.matsim.testcases.MatsimTestUtils;
+import playground.vsp.congestion.controler.MarginalCongestionPricingContolerListener;
+import playground.vsp.congestion.events.CongestionEvent;
+import playground.vsp.congestion.handlers.CongestionEventHandler;
+import playground.vsp.congestion.handlers.CongestionHandlerImplV3;
+import playground.vsp.congestion.handlers.CongestionHandlerImplV8;
+import playground.vsp.congestion.handlers.CongestionHandlerImplV9;
+import playground.vsp.congestion.handlers.TollHandler;
+import playground.vsp.congestion.routing.TollDisutilityCalculatorFactory;
+
+import javax.inject.Inject;
+import javax.inject.Provider;
+import java.util.*;
+
+/**
+ * @author ikaddoura , lkroeger
+ *
+ */
+
+public class MarginalCongestionHandlerV3QsimTest {
+	
+	@Rule
+	public MatsimTestUtils testUtils = new MatsimTestUtils();
+	
+	private EventsManager events;
+	
+	private Id<Person> testAgent1 = Id.create("testAgent1", Person.class);
+	private Id<Person> testAgent2 = Id.create("testAgent2", Person.class);
+	private Id<Person> testAgent3 = Id.create("testAgent3", Person.class);
+	
+	private Id<Link> linkId1 = Id.create("link1", Link.class);
+	private Id<Link> linkId2 = Id.create("link2", Link.class);
+	private Id<Link> linkId3 = Id.create("link3", Link.class);
+	private Id<Link> linkId4 = Id.create("link4", Link.class);
+	private Id<Link> linkId5 = Id.create("link5", Link.class);
+	
+	private Id<Link> linkId2_ = Id.create("linkId2_", Link.class);
+
+	double avgValue1 = 0.0;
+	double avgValue2 = 0.0;
+	double avgOldValue1 = 0.0;
+	double avgOldValue2 = 0.0;
+	double avgValue3 = 0.0;
+	double avgValue4 = 0.0;
+	double avgOldValue3 = 0.0;
+	double avgOldValue4 = 0.0;
+	
+	//++++++++++++++++++++++++++++++++++++++++++++++++++++++++++++++++++++++++++++++++++++++++++++++++++++++++
+	
+	// the flow capacity on link 3 (1car / 10 seconds) is activated by the first agent,
+	// then the storage capacity on link 3 (only one car) is reached, too
+	// finally, one car on the link before is delayed
+	@Test
+	public final void testFlowAndStorageCongestion_3agents(){
+		
+		Scenario sc = loadScenario1();
+		setPopulation1(sc);
+		
+		final List<CongestionEvent> congestionEvents = new ArrayList<CongestionEvent>();
+		
+		events.addHandler( new CongestionEventHandler() {
+
+			@Override
+			public void reset(int iteration) {				
+			}
+
+			@Override
+			public void handleEvent(CongestionEvent event) {
+				congestionEvents.add(event);
+			}	
+		});
+		
+		events.addHandler(new CongestionHandlerImplV3(events, (MutableScenario) sc));
+				
+		QSim sim = createQSim(sc, events);
+		sim.run();
+						
+		for (CongestionEvent event : congestionEvents) {
+		
+			System.out.println(event.toString());
+			
+			if (event.getCausingAgentId().toString().equals(this.testAgent1.toString()) && event.getAffectedAgentId().toString().equals(this.testAgent2.toString())) {				
+				Assert.assertEquals("wrong delay.", 10.0, event.getDelay(), MatsimTestUtils.EPSILON);
+			} else if ((event.getCausingAgentId().toString().equals(this.testAgent2.toString())) && (event.getAffectedAgentId().toString().equals(this.testAgent3.toString())) && (event.getTime() == 116.0)) {
+				Assert.assertEquals("wrong delay.", 10.0, event.getDelay(), MatsimTestUtils.EPSILON);
+			} else if ((event.getCausingAgentId().toString().equals(this.testAgent1.toString())) && (event.getAffectedAgentId().toString().equals(this.testAgent3.toString())) && (event.getTime() == 126.0)) {
+				Assert.assertEquals("wrong delay.", 9.0, event.getDelay(), MatsimTestUtils.EPSILON);
+			}
+			
+		}
+		
+	}
+	
+	// the flow capacity on link 3 (1car / 10 seconds) is activated by the first agent,
+	// then the storage capacity on link 3 (only one car) is reached, too
+	// finally, one car on the link before is delayed
+	@Test
+	public final void testFlowAndStorageCongestion_3agents_V9() {
+
+		Scenario sc = loadScenario1();
+		setPopulation1(sc);
+
+		final List<CongestionEvent> congestionEvents = new ArrayList<CongestionEvent>();
+
+		events.addHandler(new CongestionEventHandler() {
+
+			@Override
+			public void reset(int iteration) {
+			}
+
+			@Override
+			public void handleEvent(CongestionEvent event) {
+				congestionEvents.add(event);
+			}
+		});
+
+		events.addHandler(new CongestionHandlerImplV9(events, (MutableScenario) sc));
+
+		QSim sim = createQSim(sc, events);
+		sim.run();
+
+		double totalDelay = 0.;
+		
+		for (CongestionEvent event : congestionEvents) {
+
+			System.out.println(event.toString());
+			totalDelay += event.getDelay();
+		}
+		Assert.assertEquals("wrong total delay.", 50.0, totalDelay, MatsimTestUtils.EPSILON);
+
+	}
+	
+	/**
+	 * the flow capacity on link 3 (1car / 10 seconds) is activated by the first agent,
+	 * then the storage capacity on link 3 (only one car) is reached, too
+	 * finally, one car on the link before is delayed
+	 * 
+	 * V8 is the same as V9 but without charging for spill-back delays
+	 * 
+	 */
+	@Test
+	public final void testFlowAndStorageCongestion_3agents_V8() {
+
+		Scenario sc = loadScenario1();
+		setPopulation1(sc);
+
+		final List<CongestionEvent> congestionEvents = new ArrayList<CongestionEvent>();
+
+		events.addHandler(new CongestionEventHandler() {
+
+			@Override
+			public void reset(int iteration) {
+			}
+
+			@Override
+			public void handleEvent(CongestionEvent event) {
+				congestionEvents.add(event);
+			}
+		});
+
+		events.addHandler(new CongestionHandlerImplV8(events, (MutableScenario) sc));
+
+		QSim sim = createQSim(sc, events);
+		sim.run();
+
+		double totalDelay = 0.;
+		
+		for (CongestionEvent event : congestionEvents) {
+
+			System.out.println(event.toString());
+			totalDelay += event.getDelay();
+		}
+		Assert.assertEquals("wrong total delay.", 30.0, totalDelay, MatsimTestUtils.EPSILON);
+
+	}
+	
+	// three agents moving along the links (unlimited storage capacity)
+	@Ignore
+	@Test
+	public final void testFlowCongestion_3agents(){
+		
+		Scenario sc = loadScenario2();
+		setPopulation2(sc);
+		
+		final List<CongestionEvent> congestionEvents = new ArrayList<CongestionEvent>();
+		
+		events.addHandler( new CongestionEventHandler() {
+
+			@Override
+			public void reset(int iteration) {				
+			}
+
+			@Override
+			public void handleEvent(CongestionEvent event) {
+				congestionEvents.add(event);
+			}	
+		});
+		
+		events.addHandler( new LinkLeaveEventHandler() {
+
+			@Override
+			public void reset(int iteration) {				
+			}
+
+			@Override
+			public void handleEvent(LinkLeaveEvent event) {
+				System.out.println(event.toString());
+			}	
+		});
+		
+		events.addHandler(new CongestionHandlerImplV3(events, (MutableScenario) sc));
+				
+		QSim sim = createQSim(sc, events);
+		sim.run();
+						
+		for (CongestionEvent event : congestionEvents) {
+			System.out.println(event.toString());
+		}
+		
+	}
+	
+	// testing the routing
+	// link 2 has a capacity of 60 vehicles / hour (= 1 vehicle / 60 seconds)
+	// 3 agents enter the relevant link at 8:14 (in the time-bin 8:00-8:15), the second and third agent  leave the link after 8:15:00 (hence in the next time-bin 8:15-8:30)
+	// some minutes later 3 agents enter and leave the relevant link in the same time-bin (8:15-8:30)
+	// in both cases delays of about 1 + 2 minutes are caused
+	// in both cases the router should consider the time-bin of the LinkEnterEvent (not that one of the Link-LeaveEvent)
+	// this applies for the calculation of the average toll-costs, too.
+	//
+	// Moreover the "toll" and "tollOldValue" are compared here for the last iteration
+	// Due to no route- and mode-alternatives and no stucking agents
+	// in both iterations the "toll" and the "tollOldValue" should be the same
+	//
+	// 3 iterations are necessary to check the equality of the "toll" and the "tollOldValue"
+	@Test
+	public final void testRouting(){
+		
+		String configFile = testUtils.getPackageInputDirectory()+"MarginalCongestionHandlerV3QsimTest/configTestRouting.xml";
+		
+		Config config = ConfigUtils.loadConfig( configFile ) ;
+		
+		config.plansCalcRoute().setInsertingAccessEgressWalk(false);
+
+		final Scenario scenario = ScenarioUtils.loadScenario( config );
+		Controler controler = new Controler( scenario );
+
+		final TollHandler tollHandler = new TollHandler(controler.getScenario());
+		final TollDisutilityCalculatorFactory tollDisutilityCalculatorFactory = new TollDisutilityCalculatorFactory(tollHandler);
+		controler.addOverridingModule(new AbstractModule() {
+			@Override
+			public void install() {
+				addControlerListenerBinding().toProvider(new Provider<ControlerListener>() {
+					@Inject Scenario scenario;
+					@Inject EventsManager eventsManager;
+					@Override
+					public ControlerListener get() {
+						return new MarginalCongestionPricingContolerListener(scenario, tollHandler, new CongestionHandlerImplV3(eventsManager, scenario));
+					}
+				});
+				bindCarTravelDisutilityFactory().toInstance(tollDisutilityCalculatorFactory);
+			}
+		});
+		final String timeBin1 = "08:00-08:15";
+		final String timeBin2 = "08:15-08:30";
+			
+		final Map<String,Integer> enterCounter = new HashMap<String,Integer>();
+		final Map<String,Integer> leaveCounter = new HashMap<String,Integer>();
+			
+		enterCounter.put(timeBin1,0);
+		enterCounter.put(timeBin2,0);
+		leaveCounter.put(timeBin1,0);
+		leaveCounter.put(timeBin2,0);
+		
+		controler.getEvents().addHandler( new LinkEnterEventHandler() {
+	
+			@Override
+			public void reset(int iteration) {	
+				enterCounter.put(timeBin1,0);
+				enterCounter.put(timeBin2,0);
+				leaveCounter.put(timeBin1,0);
+				leaveCounter.put(timeBin2,0);
+			}
+	
+			@Override
+			public void handleEvent(LinkEnterEvent event) {
+				if(event.getLinkId().toString().equals("linkId2_")){
+					if(event.getTime()>=28800 && event.getTime()<=29700){
+						enterCounter.put(timeBin1, (enterCounter.get(timeBin1)+1));
+					}else if(event.getTime()>=29700 && event.getTime()<=30600){
+						enterCounter.put(timeBin2, (enterCounter.get(timeBin2)+1));
+					}
+				}else{}
+			}	
+		});
+			
+		controler.getEvents().addHandler( new LinkLeaveEventHandler() {
+	
+			@Override
+			public void reset(int iteration) {	
+				enterCounter.put(timeBin1,0);
+				enterCounter.put(timeBin2,0);
+				leaveCounter.put(timeBin1,0);
+				leaveCounter.put(timeBin2,0);
+			}
+	
+			@Override
+			public void handleEvent(LinkLeaveEvent event) {
+				if(event.getLinkId().toString().equals("linkId2_")){
+					if(event.getTime()>=28800 && event.getTime()<=29700){
+						leaveCounter.put(timeBin1, (leaveCounter.get(timeBin1)+1));
+					}else if(event.getTime()>=29700 && event.getTime()<=30600){
+						leaveCounter.put(timeBin2, (leaveCounter.get(timeBin2)+1));
+					}
+				}else{}
+			}	
+		});
+			
+		controler.addControlerListener(new IterationStartsListener() {
+				
+			@Override
+			public void notifyIterationStarts(IterationStartsEvent event) {
+				// last but one iteration
+				if(((event.getServices().getConfig().controler().getLastIteration())-(event.getIteration()))==1){
+					avgValue1 = tollHandler.getAvgToll(linkId2_, 28800);
+					avgValue2 = tollHandler.getAvgToll(linkId2_, 29700);
+					avgOldValue1 = tollHandler.getAvgTollOldValue(linkId2_, 28800);
+					avgOldValue2 = tollHandler.getAvgTollOldValue(linkId2_, 28800);
+				}
+				// last iteration
+				else if(((event.getServices().getConfig().controler().getLastIteration())-(event.getIteration()))==0){
+					avgValue3 = tollHandler.getAvgToll(linkId2_, 28800);
+					avgValue4 = tollHandler.getAvgToll(linkId2_, 29700);
+					avgOldValue3 = tollHandler.getAvgTollOldValue(linkId2_, 28800);
+					avgOldValue4 = tollHandler.getAvgTollOldValue(linkId2_, 28800);
+				}
+			}
+				
+		});
+
+		controler.getConfig().controler().setOverwriteFileSetting(
+				OutputDirectoryHierarchy.OverwriteFileSetting.overwriteExistingFiles );
+		controler.run();
+			
+		{ // controlling and showing the conditions of the test:
+			Assert.assertEquals("entering agents in timeBin1.", 3.0, enterCounter.get(timeBin1), MatsimTestUtils.EPSILON);
+			Assert.assertEquals("entering agents in timeBin2.", 3.0, enterCounter.get(timeBin2), MatsimTestUtils.EPSILON);
+			Assert.assertEquals("leaving agents in timeBin1.", 1.0, leaveCounter.get(timeBin1), MatsimTestUtils.EPSILON);
+			Assert.assertEquals("leaving agents in timeBin1.", 5.0, leaveCounter.get(timeBin2), MatsimTestUtils.EPSILON);
+		}
+			
+		// for both time-bins ("28800-29700" and "29700-30600")
+		// the expectedTollDisutility should be the same
+		// because in both time-bins 3 agents enter the link,
+		// the congestion effects of each 3 cars are the same,
+		// the fact that 2 of the first 3 cars leave the link in the next time-bin should be irrelevant
+			
+		Assert.assertEquals("avgValue1 == avgValue2", avgValue1, avgValue2, MatsimTestUtils.EPSILON);
+		Assert.assertEquals("avgValue3 == avgValue3", avgValue3, avgValue4, MatsimTestUtils.EPSILON);
+		Assert.assertEquals("avgValue1 == avgValue3", avgValue1, avgValue3, MatsimTestUtils.EPSILON);
+			
+		Assert.assertEquals("avgOldValue1 == avgOldValue2", avgOldValue1, avgOldValue2, MatsimTestUtils.EPSILON);
+		Assert.assertEquals("avgOldValue3 == avgOldValue3", avgOldValue3, avgOldValue4, MatsimTestUtils.EPSILON);
+		Assert.assertEquals("avgOldValue1 == avgOldValue3", avgOldValue1, avgOldValue3, MatsimTestUtils.EPSILON);
+			
+		Assert.assertEquals("avgValue1 == avgOldValue1", avgValue1, avgOldValue1, MatsimTestUtils.EPSILON);
+		
+	 }
+	
+	// setInsertingWaitingVehiclesBeforeDrivingVehicles = false
+	@Test
+	public final void testInsertingWaitingVehicles_01(){
+		
+		Scenario sc = loadScenario4();
+		setPopulation4(sc);
+		
+		final List<CongestionEvent> congestionEvents = new ArrayList<CongestionEvent>();
+		
+		events.addHandler( new CongestionEventHandler() {
+
+			@Override
+			public void reset(int iteration) {				
+			}
+
+			@Override
+			public void handleEvent(CongestionEvent event) {
+				congestionEvents.add(event);
+			}	
+		});
+		
+		events.addHandler( new LinkLeaveEventHandler() {
+
+			@Override
+			public void reset(int iteration) {				
+			}
+
+			@Override
+			public void handleEvent(LinkLeaveEvent event) {
+				System.out.println(event.toString());
+			}	
+		});
+		
+		events.addHandler(new CongestionHandlerImplV3(events, (MutableScenario) sc));
+				
+		QSim sim = createQSim(sc, events);
+		sim.run();
+						
+		for (CongestionEvent event : congestionEvents) {
+		
+			System.out.println(event.toString());
+			
+		}
+		
+		Assert.assertEquals("numberOfCongestionEvents", congestionEvents.size(), 3, MatsimTestUtils.EPSILON);
+		
+		for(CongestionEvent mce : congestionEvents){
+			if((mce.getCausingAgentId().equals(testAgent1))&&(mce.getAffectedAgentId().equals(testAgent2))){
+				Assert.assertEquals("delay", 10., mce.getDelay(), MatsimTestUtils.EPSILON);
+			}else if((mce.getCausingAgentId().equals(testAgent2))&&(mce.getAffectedAgentId().equals(testAgent3))){
+				Assert.assertEquals("delay", 10., mce.getDelay(), MatsimTestUtils.EPSILON);
+			}else if((mce.getCausingAgentId().equals(testAgent1))&&(mce.getAffectedAgentId().equals(testAgent3))){
+				Assert.assertEquals("delay", 4., mce.getDelay(), MatsimTestUtils.EPSILON);
+			}
+		}
+	}
+	
+	// setInsertingWaitingVehiclesBeforeDrivingVehicles = true
+	// to compare
+	@Test
+	public final void testInsertingWaitingVehicles_02(){
+		
+		Scenario sc = loadScenario5();
+		setPopulation5(sc);
+		
+		final List<CongestionEvent> congestionEvents = new ArrayList<CongestionEvent>();
+		
+		events.addHandler( new CongestionEventHandler() {
+
+			@Override
+			public void reset(int iteration) {				
+			}
+
+			@Override
+			public void handleEvent(CongestionEvent event) {
+				congestionEvents.add(event);
+			}	
+		});
+		
+		events.addHandler( new LinkLeaveEventHandler() {
+
+			@Override
+			public void reset(int iteration) {				
+			}
+
+			@Override
+			public void handleEvent(LinkLeaveEvent event) {
+				System.out.println(event.toString());
+			}	
+		});
+		
+		events.addHandler(new CongestionHandlerImplV3(events, (MutableScenario) sc));
+				
+		QSim sim = createQSim(sc, events);
+		sim.run();
+						
+		for (CongestionEvent event : congestionEvents) {
+		
+			System.out.println(event.toString());
+			
+		}
+		
+		Assert.assertEquals("numberOfCongestionEvents", congestionEvents.size(), 3, MatsimTestUtils.EPSILON);
+		
+		for(CongestionEvent mce : congestionEvents){
+			if((mce.getCausingAgentId().equals(testAgent1))&&(mce.getAffectedAgentId().equals(testAgent3))){
+				Assert.assertEquals("delay", 4., mce.getDelay(), MatsimTestUtils.EPSILON);
+			}else if((mce.getCausingAgentId().equals(testAgent3))&&(mce.getAffectedAgentId().equals(testAgent2))){
+				Assert.assertEquals("delay", 10., mce.getDelay(), MatsimTestUtils.EPSILON);
+			}else if((mce.getCausingAgentId().equals(testAgent1))&&(mce.getAffectedAgentId().equals(testAgent2))){
+				Assert.assertEquals("delay", 10., mce.getDelay(), MatsimTestUtils.EPSILON);
+			}
+		}
+		
+	}
+	
+	// setInsertingWaitingVehiclesBeforeDrivingVehicles = false
+	// agent 2 is already on link 2 when agent 3 ends his activity,
+	// therefore agent 3 has to wait until agent 2 has left the link
+	@Test
+	public final void testInsertingWaitingVehicles_03(){
+		
+		Scenario sc = loadScenario4();
+		setPopulation6(sc);
+		
+		final List<CongestionEvent> congestionEvents = new ArrayList<CongestionEvent>();
+		
+		events.addHandler( new CongestionEventHandler() {
+
+			@Override
+			public void reset(int iteration) {				
+			}
+
+			@Override
+			public void handleEvent(CongestionEvent event) {
+				congestionEvents.add(event);
+			}	
+		});
+		
+		events.addHandler( new LinkLeaveEventHandler() {
+
+			@Override
+			public void reset(int iteration) {				
+			}
+
+			@Override
+			public void handleEvent(LinkLeaveEvent event) {
+				System.out.println(event.toString());
+			}	
+		});
+		
+		events.addHandler(new CongestionHandlerImplV3(events, (MutableScenario) sc));
+				
+		QSim sim = createQSim(sc, events);
+		sim.run();
+						
+		for (CongestionEvent event : congestionEvents) {
+		
+			System.out.println(event.toString());
+			
+		}
+		
+		Assert.assertEquals("numberOfCongestionEvents", congestionEvents.size(), 3, MatsimTestUtils.EPSILON);
+		
+		for(CongestionEvent mce : congestionEvents){
+			if((mce.getCausingAgentId().equals(testAgent1))&&(mce.getAffectedAgentId().equals(testAgent2))){
+				Assert.assertEquals("delay", 5., mce.getDelay(), MatsimTestUtils.EPSILON);
+			}else if((mce.getCausingAgentId().equals(testAgent2))&&(mce.getAffectedAgentId().equals(testAgent3))){
+				Assert.assertEquals("delay", 10., mce.getDelay(), MatsimTestUtils.EPSILON);
+			}else if((mce.getCausingAgentId().equals(testAgent1))&&(mce.getAffectedAgentId().equals(testAgent3))){
+				Assert.assertEquals("delay", 8., mce.getDelay(), MatsimTestUtils.EPSILON);
+			}
+		}
+		
+	}
+	
+	@Test
+	public final void testStuckTimePeriod(){
+		
+		Scenario sc = loadScenario1b();
+		setPopulation1(sc);
+		
+		final List<CongestionEvent> congestionEvents = new ArrayList<CongestionEvent>();
+		
+		events.addHandler( new CongestionEventHandler() {
+
+			@Override
+			public void reset(int iteration) {				
+			}
+
+			@Override
+			public void handleEvent(CongestionEvent event) {
+				congestionEvents.add(event);
+			}	
+		});
+		
+		events.addHandler( new LinkLeaveEventHandler() {
+
+			@Override
+			public void reset(int iteration) {				
+			}
+
+			@Override
+			public void handleEvent(LinkLeaveEvent event) {
+				System.out.println(event.toString());
+			}	
+		});
+		
+		events.addHandler( new LinkEnterEventHandler() {
+
+			@Override
+			public void reset(int iteration) {				
+			}
+
+			@Override
+			public void handleEvent(LinkEnterEvent event) {
+				System.out.println(event.toString());
+			}	
+		});
+		
+		events.addHandler(new CongestionHandlerImplV3(events, (MutableScenario) sc));
+		
+		QSim sim = createQSim(sc, events);
+		sim.run();
+						
+		for (CongestionEvent event : congestionEvents) {
+		
+			System.out.println(event.toString());
+			
+			if (event.getCausingAgentId().toString().equals(this.testAgent1.toString()) && event.getAffectedAgentId().toString().equals(this.testAgent2.toString())) {				
+				Assert.assertEquals("wrong delay.", 10.0, event.getDelay(), MatsimTestUtils.EPSILON);
+			} else if ((event.getCausingAgentId().toString().equals(this.testAgent2.toString())) && (event.getAffectedAgentId().toString().equals(this.testAgent3.toString())) && (event.getTime() == 116.0)) {
+				Assert.assertEquals("wrong delay.", 10.0, event.getDelay(), MatsimTestUtils.EPSILON);
+			} else if ((event.getCausingAgentId().toString().equals(this.testAgent1.toString())) && (event.getAffectedAgentId().toString().equals(this.testAgent3.toString())) && (event.getTime() == 126.0)) {
+				Assert.assertEquals("wrong delay.", 9.0, event.getDelay(), MatsimTestUtils.EPSILON);
+			}
+		}
+		
+	}
+	
+	// ################################################################################################################################
+
+	private void setPopulation1(Scenario scenario) {
+		
+		Population population = scenario.getPopulation();
+        PopulationFactoryImpl popFactory = (PopulationFactoryImpl) scenario.getPopulation().getFactory();
+		LinkNetworkRouteFactory routeFactory = new LinkNetworkRouteFactory();
+
+		Activity workActLink5 = popFactory.createActivityFromLinkId("work", linkId5);
+		
+		// leg: 1,2,3,4,5
+		Leg leg_1_5 = popFactory.createLeg("car");
+		List<Id<Link>> linkIds234 = new ArrayList<Id<Link>>();
+		linkIds234.add(linkId2);
+		linkIds234.add(linkId3);
+		linkIds234.add(linkId4);
+		NetworkRoute route1_5 = (NetworkRoute) routeFactory.createRoute(linkId1, linkId5);
+		route1_5.setLinkIds(linkId1, linkIds234, linkId5);
+		leg_1_5.setRoute(route1_5);
+		
+		// ################################################################
+		// first agent activating the flow capacity on link3
+		Person person1 = popFactory.createPerson(testAgent1);
+		Plan plan1 = popFactory.createPlan();
+		Activity homeActLink1_1 = popFactory.createActivityFromLinkId("home", linkId1);
+		homeActLink1_1.setEndTime(100);
+		plan1.addActivity(homeActLink1_1);
+		plan1.addLeg(leg_1_5);
+		plan1.addActivity(workActLink5);
+		person1.addPlan(plan1);
+		population.addPerson(person1);
+		
+		// ################################################################
+		// second agent delayed on link3; blocking link3
+		Person person2 = popFactory.createPerson(testAgent2);
+		Plan plan2 = popFactory.createPlan();
+		Activity homeActLink1_2 = popFactory.createActivityFromLinkId("home", linkId1);
+		homeActLink1_2.setEndTime(101);
+		plan2.addActivity(homeActLink1_2);
+		plan2.addLeg(leg_1_5);
+		plan2.addActivity(workActLink5);
+		person2.addPlan(plan2);
+		population.addPerson(person2);			
+		
+		// ################################################################
+		// third agent delayed on link2 (spill-back)
+		Person person3 = popFactory.createPerson(testAgent3);
+		Plan plan3 = popFactory.createPlan();
+		Activity homeActLink1_3 = popFactory.createActivityFromLinkId("home", linkId1);
+		homeActLink1_3.setEndTime(102);
+		plan3.addActivity(homeActLink1_3);
+		plan3.addLeg(leg_1_5);
+		plan3.addActivity(workActLink5);
+		person3.addPlan(plan3);
+		population.addPerson(person3);
+
+	}
+	
+private void setPopulation2(Scenario scenario) {
+		
+		Population population = scenario.getPopulation();
+    PopulationFactoryImpl popFactory = (PopulationFactoryImpl) scenario.getPopulation().getFactory();
+		LinkNetworkRouteFactory routeFactory = new LinkNetworkRouteFactory();
+
+		Activity workActLink5 = popFactory.createActivityFromLinkId("work", linkId5);
+		
+		// leg: 1,2,3,4,5
+		Leg leg_1_5 = popFactory.createLeg("car");
+		List<Id<Link>> linkIds234 = new ArrayList<Id<Link>>();
+		linkIds234.add(linkId2);
+		linkIds234.add(linkId3);
+		linkIds234.add(linkId4);
+		NetworkRoute route1_5 = (NetworkRoute) routeFactory.createRoute(linkId1, linkId5);
+		route1_5.setLinkIds(linkId1, linkIds234, linkId5);
+		leg_1_5.setRoute(route1_5);
+		
+		Person person1 = popFactory.createPerson(testAgent1);
+		Plan plan1 = popFactory.createPlan();
+		Activity homeActLink1_1 = popFactory.createActivityFromLinkId("home", linkId1);
+		homeActLink1_1.setEndTime(100);
+		plan1.addActivity(homeActLink1_1);
+		plan1.addLeg(leg_1_5);
+		plan1.addActivity(workActLink5);
+		person1.addPlan(plan1);
+		population.addPerson(person1);
+		
+		Person person2 = popFactory.createPerson(testAgent2);
+		Plan plan2 = popFactory.createPlan();
+		Activity homeActLink1_2 = popFactory.createActivityFromLinkId("home", linkId1);
+		homeActLink1_2.setEndTime(101);
+		plan2.addActivity(homeActLink1_2);
+		plan2.addLeg(leg_1_5);
+		plan2.addActivity(workActLink5);
+		person2.addPlan(plan2);
+		population.addPerson(person2);
+		
+		Person person3 = popFactory.createPerson(testAgent3);
+		Plan plan3 = popFactory.createPlan();
+		Activity homeActLink1_3 = popFactory.createActivityFromLinkId("home", linkId1);
+		homeActLink1_3.setEndTime(102);
+		plan3.addActivity(homeActLink1_3);
+		plan3.addLeg(leg_1_5);
+		plan3.addActivity(workActLink5);
+		person3.addPlan(plan3);
+		population.addPerson(person3);
+	}
+	
+	private void setPopulation4(Scenario scenario) {
+		
+		Population population = scenario.getPopulation();
+        PopulationFactoryImpl popFactory = (PopulationFactoryImpl) scenario.getPopulation().getFactory();
+		LinkNetworkRouteFactory routeFactory = new LinkNetworkRouteFactory();
+
+		Activity workActLink5 = popFactory.createActivityFromLinkId("work", linkId5);
+		
+		// leg: 1,2,3,4,5
+		Leg leg_1_5 = popFactory.createLeg("car");
+		List<Id<Link>> linkIds234 = new ArrayList<Id<Link>>();
+		linkIds234.add(linkId2);
+		linkIds234.add(linkId3);
+		linkIds234.add(linkId4);
+		NetworkRoute route1_5 = (NetworkRoute) routeFactory.createRoute(linkId1, linkId5);
+		route1_5.setLinkIds(linkId1, linkIds234, linkId5);
+		leg_1_5.setRoute(route1_5);
+		
+		Person person1 = popFactory.createPerson(testAgent1);
+		Plan plan1 = popFactory.createPlan();
+		Activity homeActLink1_1 = popFactory.createActivityFromLinkId("home", linkId1);
+		homeActLink1_1.setEndTime(100);
+		plan1.addActivity(homeActLink1_1);
+		plan1.addLeg(leg_1_5);
+		plan1.addActivity(workActLink5);
+		person1.addPlan(plan1);
+		population.addPerson(person1);
+		
+		Person person2 = popFactory.createPerson(testAgent2);
+		Plan plan2 = popFactory.createPlan();
+		Activity homeActLink1_2 = popFactory.createActivityFromLinkId("home", linkId1);
+		homeActLink1_2.setEndTime(101);
+		plan2.addActivity(homeActLink1_2);
+		plan2.addLeg(leg_1_5);
+		plan2.addActivity(workActLink5);
+		person2.addPlan(plan2);
+		population.addPerson(person2);
+		
+		// leg: 1,2,3,4,5
+		Leg leg_2_5 = popFactory.createLeg("car");
+		List<Id<Link>> linkIds34 = new ArrayList<Id<Link>>();
+		linkIds34.add(linkId3);
+		linkIds34.add(linkId4);
+		NetworkRoute route2_5 = (NetworkRoute) routeFactory.createRoute(linkId2, linkId5);
+		route2_5.setLinkIds(linkId2, linkIds34, linkId5);
+		leg_2_5.setRoute(route2_5);
+		
+		Person person3 = popFactory.createPerson(testAgent3);
+		Plan plan3 = popFactory.createPlan();
+		Activity homeActLink2_3 = popFactory.createActivityFromLinkId("home", linkId2);
+		homeActLink2_3.setEndTime(158);
+		plan3.addActivity(homeActLink2_3);
+		plan3.addLeg(leg_2_5);
+		plan3.addActivity(workActLink5);
+		person3.addPlan(plan3);
+		population.addPerson(person3);
+	
+	}
+	
+	private void setPopulation5(Scenario scenario) {
+		
+		Population population = scenario.getPopulation();
+        PopulationFactoryImpl popFactory = (PopulationFactoryImpl) scenario.getPopulation().getFactory();
+		LinkNetworkRouteFactory routeFactory = new LinkNetworkRouteFactory();
+
+		Activity workActLink5 = popFactory.createActivityFromLinkId("work", linkId5);
+		
+		// leg: 1,2,3,4,5
+		Leg leg_1_5 = popFactory.createLeg("car");
+		List<Id<Link>> linkIds234 = new ArrayList<Id<Link>>();
+		linkIds234.add(linkId2);
+		linkIds234.add(linkId3);
+		linkIds234.add(linkId4);
+		NetworkRoute route1_5 = (NetworkRoute) routeFactory.createRoute(linkId1, linkId5);
+		route1_5.setLinkIds(linkId1, linkIds234, linkId5);
+		leg_1_5.setRoute(route1_5);
+		
+		Person person1 = popFactory.createPerson(testAgent1);
+		Plan plan1 = popFactory.createPlan();
+		Activity homeActLink1_1 = popFactory.createActivityFromLinkId("home", linkId1);
+		homeActLink1_1.setEndTime(100);
+		plan1.addActivity(homeActLink1_1);
+		plan1.addLeg(leg_1_5);
+		plan1.addActivity(workActLink5);
+		person1.addPlan(plan1);
+		population.addPerson(person1);
+		
+		Person person2 = popFactory.createPerson(testAgent2);
+		Plan plan2 = popFactory.createPlan();
+		Activity homeActLink1_2 = popFactory.createActivityFromLinkId("home", linkId1);
+		homeActLink1_2.setEndTime(101);
+		plan2.addActivity(homeActLink1_2);
+		plan2.addLeg(leg_1_5);
+		plan2.addActivity(workActLink5);
+		person2.addPlan(plan2);
+		population.addPerson(person2);
+		
+		// leg: 1,2,3,4,5
+		Leg leg_2_5 = popFactory.createLeg("car");
+		List<Id<Link>> linkIds34 = new ArrayList<Id<Link>>();
+		linkIds34.add(linkId3);
+		linkIds34.add(linkId4);
+		NetworkRoute route2_5 = (NetworkRoute) routeFactory.createRoute(linkId2, linkId5);
+		route2_5.setLinkIds(linkId2, linkIds34, linkId5);
+		leg_2_5.setRoute(route2_5);
+		
+		Person person3 = popFactory.createPerson(testAgent3);
+		Plan plan3 = popFactory.createPlan();
+		Activity homeActLink2_3 = popFactory.createActivityFromLinkId("home", linkId2);
+		homeActLink2_3.setEndTime(158);
+		plan3.addActivity(homeActLink2_3);
+		plan3.addLeg(leg_2_5);
+		plan3.addActivity(workActLink5);
+		person3.addPlan(plan3);
+		population.addPerson(person3);
+	
+	}
+	
+private void setPopulation6(Scenario scenario) {
+		
+		Population population = scenario.getPopulation();
+    PopulationFactoryImpl popFactory = (PopulationFactoryImpl) scenario.getPopulation().getFactory();
+		LinkNetworkRouteFactory routeFactory = new LinkNetworkRouteFactory();
+
+		Activity workActLink5 = popFactory.createActivityFromLinkId("work", linkId5);
+		
+		// leg: 1,2,3,4,5
+		Leg leg_1_5 = popFactory.createLeg("car");
+		List<Id<Link>> linkIds234 = new ArrayList<Id<Link>>();
+		linkIds234.add(linkId2);
+		linkIds234.add(linkId3);
+		linkIds234.add(linkId4);
+		NetworkRoute route1_5 = (NetworkRoute) routeFactory.createRoute(linkId1, linkId5);
+		route1_5.setLinkIds(linkId1, linkIds234, linkId5);
+		leg_1_5.setRoute(route1_5);
+		
+		Person person1 = popFactory.createPerson(testAgent1);
+		Plan plan1 = popFactory.createPlan();
+		Activity homeActLink1_1 = popFactory.createActivityFromLinkId("home", linkId1);
+		homeActLink1_1.setEndTime(100);
+		plan1.addActivity(homeActLink1_1);
+		plan1.addLeg(leg_1_5);
+		plan1.addActivity(workActLink5);
+		person1.addPlan(plan1);
+		population.addPerson(person1);
+		
+		Person person2 = popFactory.createPerson(testAgent2);
+		Plan plan2 = popFactory.createPlan();
+		Activity homeActLink1_2 = popFactory.createActivityFromLinkId("home", linkId1);
+		homeActLink1_2.setEndTime(106);
+		plan2.addActivity(homeActLink1_2);
+		plan2.addLeg(leg_1_5);
+		plan2.addActivity(workActLink5);
+		person2.addPlan(plan2);
+		population.addPerson(person2);
+		
+		// leg: 1,2,3,4,5
+		Leg leg_2_5 = popFactory.createLeg("car");
+		List<Id<Link>> linkIds34 = new ArrayList<Id<Link>>();
+		linkIds34.add(linkId3);
+		linkIds34.add(linkId4);
+		NetworkRoute route2_5 = (NetworkRoute) routeFactory.createRoute(linkId2, linkId5);
+		route2_5.setLinkIds(linkId2, linkIds34, linkId5);
+		leg_2_5.setRoute(route2_5);
+		
+		Person person3 = popFactory.createPerson(testAgent3);
+		Plan plan3 = popFactory.createPlan();
+		Activity homeActLink2_3 = popFactory.createActivityFromLinkId("home", linkId2);
+		homeActLink2_3.setEndTime(154);
+		plan3.addActivity(homeActLink2_3);
+		plan3.addLeg(leg_2_5);
+		plan3.addActivity(workActLink5);
+		person3.addPlan(plan3);
+		population.addPerson(person3);
+	}
+
+	private Scenario loadScenario1() {
+			
+		// (0)				(1)				(2)				(3)				(4)				(5)
+		//    -----link1----   ----link2----   ----link3----   ----link4----   ----link5----   
+		
+		Config config = testUtils.loadConfig(null);
+		QSimConfigGroup qSimConfigGroup = config.qsim();
+		qSimConfigGroup.setFlowCapFactor(1.0);
+		qSimConfigGroup.setStorageCapFactor(1.0);
+		qSimConfigGroup.setInsertingWaitingVehiclesBeforeDrivingVehicles(true);
+		qSimConfigGroup.setRemoveStuckVehicles(true);
+		qSimConfigGroup.setStuckTime(3600.0);
+		Scenario scenario = (ScenarioUtils.createScenario(config));
+	
+		NetworkImpl network = (NetworkImpl) scenario.getNetwork();
+		network.setEffectiveCellSize(7.5);
+		network.setCapacityPeriod(3600.);
+
+		Node node0 = network.getFactory().createNode(Id.create("0", Node.class), new Coord(0., 0.));
+		Node node1 = network.getFactory().createNode(Id.create("1", Node.class), new Coord(100., 0.));
+		Node node2 = network.getFactory().createNode(Id.create("2", Node.class), new Coord(200., 0.));
+		Node node3 = network.getFactory().createNode(Id.create("3", Node.class), new Coord(300., 0.));
+		Node node4 = network.getFactory().createNode(Id.create("4", Node.class), new Coord(400., 0.));
+		Node node5 = network.getFactory().createNode(Id.create("5", Node.class), new Coord(500., 0.));
+		
+		Link link1 = network.getFactory().createLink(this.linkId1, node0, node1);
+		Link link2 = network.getFactory().createLink(this.linkId2, node1, node2);
+		Link link3 = network.getFactory().createLink(this.linkId3, node2, node3);
+		Link link4 = network.getFactory().createLink(this.linkId4, node3, node4);
+		Link link5 = network.getFactory().createLink(this.linkId5, node4, node5);
+
+		Set<String> modes = new HashSet<String>();
+		modes.add("car");
+		
+		// link without capacity restrictions
+		link1.setAllowedModes(modes);
+		link1.setCapacity(999999);
+		link1.setFreespeed(250); // one time step
+		link1.setNumberOfLanes(100);
+		link1.setLength(500);
+		
+		// link without capacity restrictions
+		link2.setAllowedModes(modes);
+		link2.setCapacity(999999);
+		link2.setFreespeed(166.66666667); // two time steps
+		link2.setNumberOfLanes(100);
+		link2.setLength(500);
+		
+		// link meant to reach storage capacity: space for one car, flow capacity: one car every 10 sec
+		link3.setAllowedModes(modes);
+		link3.setCapacity(360);
+		link3.setFreespeed(250); // one time step
+		link3.setNumberOfLanes(1);
+		link3.setLength(7.5);
+		
+		// link without capacity restrictions
+		link4.setAllowedModes(modes);
+		link4.setCapacity(999999);
+		link4.setFreespeed(166.66666667); // two time steps
+		link4.setNumberOfLanes(100);
+		link4.setLength(500);
+		
+		// link without capacity restrictions
+		link5.setAllowedModes(modes);
+		link5.setCapacity(999999);
+		link5.setFreespeed(250); // one time step
+		link5.setNumberOfLanes(100);
+		link5.setLength(500);
+		
+		network.addNode(node0);
+		network.addNode(node1);
+		network.addNode(node2);
+		network.addNode(node3);
+		network.addNode(node4);
+		network.addNode(node5);
+
+		network.addLink(link1);
+		network.addLink(link2);
+		network.addLink(link3);
+		network.addLink(link4);
+		network.addLink(link5);
+
+		this.events = EventsUtils.createEventsManager();
+		return scenario;
+	}
+	
+	private Scenario loadScenario1b() {
+		
+		// only the stuckTimePeriod has be changed to a small value
+		// (0)				(1)				(2)				(3)				(4)				(5)
+		//    -----link1----   ----link2----   ----link3----   ----link4----   ----link5----   
+		
+		Config config = testUtils.loadConfig(null);
+		QSimConfigGroup qSimConfigGroup = config.qsim();
+		qSimConfigGroup.setFlowCapFactor(1.0);
+		qSimConfigGroup.setStorageCapFactor(1.0);
+		qSimConfigGroup.setInsertingWaitingVehiclesBeforeDrivingVehicles(true);
+		qSimConfigGroup.setRemoveStuckVehicles(false);
+		qSimConfigGroup.setStuckTime(6.0);
+		Scenario scenario = (ScenarioUtils.createScenario(config));
+	
+		NetworkImpl network = (NetworkImpl) scenario.getNetwork();
+		network.setEffectiveCellSize(7.5);
+		network.setCapacityPeriod(3600.);
+
+		Node node0 = network.getFactory().createNode(Id.create("0", Node.class), new Coord(0., 0.));
+		Node node1 = network.getFactory().createNode(Id.create("1", Node.class), new Coord(100., 0.));
+		Node node2 = network.getFactory().createNode(Id.create("2", Node.class), new Coord(200., 0.));
+		Node node3 = network.getFactory().createNode(Id.create("3", Node.class), new Coord(300., 0.));
+		Node node4 = network.getFactory().createNode(Id.create("4", Node.class), new Coord(400., 0.));
+		Node node5 = network.getFactory().createNode(Id.create("5", Node.class), new Coord(500., 0.));
+		
+		Link link1 = network.getFactory().createLink(this.linkId1, node0, node1);
+		Link link2 = network.getFactory().createLink(this.linkId2, node1, node2);
+		Link link3 = network.getFactory().createLink(this.linkId3, node2, node3);
+		Link link4 = network.getFactory().createLink(this.linkId4, node3, node4);
+		Link link5 = network.getFactory().createLink(this.linkId5, node4, node5);
+
+		Set<String> modes = new HashSet<String>();
+		modes.add("car");
+		
+		// link without capacity restrictions
+		link1.setAllowedModes(modes);
+		link1.setCapacity(999999);
+		link1.setFreespeed(250); // one time step
+		link1.setNumberOfLanes(100);
+		link1.setLength(500);
+		
+		// link without capacity restrictions
+		link2.setAllowedModes(modes);
+		link2.setCapacity(999999);
+		link2.setFreespeed(166.66666667); // two time steps
+		link2.setNumberOfLanes(100);
+		link2.setLength(500);
+		
+		// link meant to reach storage capacity: space for one car, flow capacity: one car every 10 sec
+		link3.setAllowedModes(modes);
+		link3.setCapacity(360);
+		link3.setFreespeed(250); // one time step
+		link3.setNumberOfLanes(1);
+		link3.setLength(7.5);
+		
+		// link without capacity restrictions
+		link4.setAllowedModes(modes);
+		link4.setCapacity(999999);
+		link4.setFreespeed(166.66666667); // two time steps
+		link4.setNumberOfLanes(100);
+		link4.setLength(500);
+		
+		// link without capacity restrictions
+		link5.setAllowedModes(modes);
+		link5.setCapacity(999999);
+		link5.setFreespeed(250); // one time step
+		link5.setNumberOfLanes(100);
+		link5.setLength(500);
+		
+		network.addNode(node0);
+		network.addNode(node1);
+		network.addNode(node2);
+		network.addNode(node3);
+		network.addNode(node4);
+		network.addNode(node5);
+
+		network.addLink(link1);
+		network.addLink(link2);
+		network.addLink(link3);
+		network.addLink(link4);
+		network.addLink(link5);
+
+		this.events = EventsUtils.createEventsManager();
+		return scenario;
+	}
+	
+	private Scenario loadScenario2() {
+		
+		// (0)				(1)				(2)				(3)				(4)				(5)
+		//    -----link1----   ----link2----   ----link3----   ----link4----   ----link5----   
+		
+		Config config = testUtils.loadConfig(null);
+		QSimConfigGroup qSimConfigGroup = config.qsim();
+		qSimConfigGroup.setFlowCapFactor(1.0);
+		qSimConfigGroup.setStorageCapFactor(1.0);
+		qSimConfigGroup.setInsertingWaitingVehiclesBeforeDrivingVehicles(true);
+		qSimConfigGroup.setRemoveStuckVehicles(true);
+		qSimConfigGroup.setStuckTime(3600.0);
+		Scenario scenario = (ScenarioUtils.createScenario(config));
+	
+		NetworkImpl network = (NetworkImpl) scenario.getNetwork();
+		network.setEffectiveCellSize(7.5);
+		network.setCapacityPeriod(3600.);
+
+		Node node0 = network.getFactory().createNode(Id.create("0", Node.class), new Coord(0., 0.));
+		Node node1 = network.getFactory().createNode(Id.create("1", Node.class), new Coord(100., 0.));
+		Node node2 = network.getFactory().createNode(Id.create("2", Node.class), new Coord(200., 0.));
+		Node node3 = network.getFactory().createNode(Id.create("3", Node.class), new Coord(300., 0.));
+		Node node4 = network.getFactory().createNode(Id.create("4", Node.class), new Coord(400., 0.));
+		Node node5 = network.getFactory().createNode(Id.create("5", Node.class), new Coord(500., 0.));
+		
+		Link link1 = network.getFactory().createLink(this.linkId1, node0, node1);
+		Link link2 = network.getFactory().createLink(this.linkId2, node1, node2);
+		Link link3 = network.getFactory().createLink(this.linkId3, node2, node3);
+		Link link4 = network.getFactory().createLink(this.linkId4, node3, node4);
+		Link link5 = network.getFactory().createLink(this.linkId5, node4, node5);
+
+		Set<String> modes = new HashSet<String>();
+		modes.add("car");
+		
+		// link without capacity restrictions
+		link1.setAllowedModes(modes);
+		link1.setCapacity(999999);
+		link1.setFreespeed(250); // one time step
+		link1.setNumberOfLanes(100);
+		link1.setLength(500);
+
+		// link without capacity restrictions
+		link2.setAllowedModes(modes);
+		link2.setCapacity(999999);
+		link2.setFreespeed(166.66666667); // two time steps
+		link2.setNumberOfLanes(100);
+		link2.setLength(500);
+
+		// capacity: one car every 10 sec
+		link3.setAllowedModes(modes);
+		link3.setCapacity(360);
+		link3.setFreespeed(250); // one time step
+		link3.setNumberOfLanes(100);
+		link3.setLength(7.5);
+
+		// link without capacity restrictions
+		link4.setAllowedModes(modes);
+		link4.setCapacity(999999);
+		link4.setFreespeed(166.66666667); // two time steps
+		link4.setNumberOfLanes(100);
+		link4.setLength(500);
+
+		// link without capacity restrictions
+		link5.setAllowedModes(modes);
+		link5.setCapacity(999999);
+		link5.setFreespeed(250); // one time step
+		link5.setNumberOfLanes(100);
+		link5.setLength(500);
+		
+		network.addNode(node0);
+		network.addNode(node1);
+		network.addNode(node2);
+		network.addNode(node3);
+		network.addNode(node4);
+		network.addNode(node5);
+
+		network.addLink(link1);
+		network.addLink(link2);
+		network.addLink(link3);
+		network.addLink(link4);
+		network.addLink(link5);
+
+		this.events = EventsUtils.createEventsManager();
+		return scenario;
+	}
+	
+	private Scenario loadScenario4() {
+		
+		// (0)				(1)				(2)				(3)				(4)				(5)
+		//    -----link1----   ----link2----   ----link3----   ----link4----   ----link5----   
+		
+		Config config = testUtils.loadConfig(null);
+		QSimConfigGroup qSimConfigGroup = config.qsim();
+		qSimConfigGroup.setFlowCapFactor(1.0);
+		qSimConfigGroup.setStorageCapFactor(1.0);
+		qSimConfigGroup.setInsertingWaitingVehiclesBeforeDrivingVehicles(false);
+		qSimConfigGroup.setRemoveStuckVehicles(true);
+		qSimConfigGroup.setStuckTime(3600.0);
+		Scenario scenario = (ScenarioUtils.createScenario(config));
+	
+		NetworkImpl network = (NetworkImpl) scenario.getNetwork();
+		network.setEffectiveCellSize(7.5);
+		network.setCapacityPeriod(3600.);
+
+		Node node0 = network.getFactory().createNode(Id.create("0", Node.class), new Coord(0., 0.));
+		Node node1 = network.getFactory().createNode(Id.create("1", Node.class), new Coord(100., 0.));
+		Node node2 = network.getFactory().createNode(Id.create("2", Node.class), new Coord(200., 0.));
+		Node node3 = network.getFactory().createNode(Id.create("3", Node.class), new Coord(300., 0.));
+		Node node4 = network.getFactory().createNode(Id.create("4", Node.class), new Coord(400., 0.));
+		Node node5 = network.getFactory().createNode(Id.create("5", Node.class), new Coord(500., 0.));
+		
+		Link link1 = network.getFactory().createLink(this.linkId1, node0, node1);
+		Link link2 = network.getFactory().createLink(this.linkId2, node1, node2);
+		Link link3 = network.getFactory().createLink(this.linkId3, node2, node3);
+		Link link4 = network.getFactory().createLink(this.linkId4, node3, node4);
+		Link link5 = network.getFactory().createLink(this.linkId5, node4, node5);
+
+		Set<String> modes = new HashSet<String>();
+		modes.add("car");
+		
+		// link without capacity restrictions
+		link1.setAllowedModes(modes);
+		link1.setCapacity(999999);
+		link1.setFreespeed(10);
+		link1.setNumberOfLanes(100);
+		link1.setLength(500);
+
+		// link with capacity restrictions
+		link2.setAllowedModes(modes);
+		link2.setCapacity(360);
+		link2.setFreespeed(10);
+		link2.setNumberOfLanes(100);
+		link2.setLength(500);
+
+		// link without capacity restrictions
+		link3.setAllowedModes(modes);
+		link3.setCapacity(999999);
+		link3.setFreespeed(10);
+		link3.setNumberOfLanes(100);
+		link3.setLength(500);
+
+		// link without capacity restrictions
+		link4.setAllowedModes(modes);
+		link4.setCapacity(999999);
+		link4.setFreespeed(10); 
+		link4.setNumberOfLanes(100);
+		link4.setLength(500);
+
+		// link without capacity restrictions
+		link5.setAllowedModes(modes);
+		link5.setCapacity(999999);
+		link5.setFreespeed(10);
+		link5.setNumberOfLanes(100);
+		link5.setLength(500);
+		
+		network.addNode(node0);
+		network.addNode(node1);
+		network.addNode(node2);
+		network.addNode(node3);
+		network.addNode(node4);
+		network.addNode(node5);
+
+		network.addLink(link1);
+		network.addLink(link2);
+		network.addLink(link3);
+		network.addLink(link4);
+		network.addLink(link5);
+
+		this.events = EventsUtils.createEventsManager();
+		return scenario;
+	}
+	
+	private Scenario loadScenario5() {
+			
+		// (0)				(1)				(2)				(3)				(4)				(5)
+		//    -----link1----   ----link2----   ----link3----   ----link4----   ----link5----   
+		
+		Config config = testUtils.loadConfig(null);
+		QSimConfigGroup qSimConfigGroup = config.qsim();
+		qSimConfigGroup.setFlowCapFactor(1.0);
+		qSimConfigGroup.setStorageCapFactor(1.0);
+		qSimConfigGroup.setInsertingWaitingVehiclesBeforeDrivingVehicles(true);
+		qSimConfigGroup.setRemoveStuckVehicles(true);
+		qSimConfigGroup.setStuckTime(3600.0);
+		Scenario scenario = (ScenarioUtils.createScenario(config));
+	
+		NetworkImpl network = (NetworkImpl) scenario.getNetwork();
+		network.setEffectiveCellSize(7.5);
+		network.setCapacityPeriod(3600.);
+
+		Node node0 = network.getFactory().createNode(Id.create("0", Node.class), new Coord(0., 0.));
+		Node node1 = network.getFactory().createNode(Id.create("1", Node.class), new Coord(100., 0.));
+		Node node2 = network.getFactory().createNode(Id.create("2", Node.class), new Coord(200., 0.));
+		Node node3 = network.getFactory().createNode(Id.create("3", Node.class), new Coord(300., 0.));
+		Node node4 = network.getFactory().createNode(Id.create("4", Node.class), new Coord(400., 0.));
+		Node node5 = network.getFactory().createNode(Id.create("5", Node.class), new Coord(500., 0.));
+		
+		Link link1 = network.getFactory().createLink(this.linkId1, node0, node1);
+		Link link2 = network.getFactory().createLink(this.linkId2, node1, node2);
+		Link link3 = network.getFactory().createLink(this.linkId3, node2, node3);
+		Link link4 = network.getFactory().createLink(this.linkId4, node3, node4);
+		Link link5 = network.getFactory().createLink(this.linkId5, node4, node5);
+	
+		Set<String> modes = new HashSet<String>();
+		modes.add("car");
+		
+		// link without capacity restrictions
+		link1.setAllowedModes(modes);
+		link1.setCapacity(999999);
+		link1.setFreespeed(10);
+		link1.setNumberOfLanes(100);
+		link1.setLength(500);
+	
+		// link with capacity restrictions
+		link2.setAllowedModes(modes);
+		link2.setCapacity(360);
+		link2.setFreespeed(10);
+		link2.setNumberOfLanes(100);
+		link2.setLength(500);
+	
+		// link without capacity restrictions
+		link3.setAllowedModes(modes);
+		link3.setCapacity(999999);
+		link3.setFreespeed(10);
+		link3.setNumberOfLanes(100);
+		link3.setLength(500);
+	
+		// link without capacity restrictions
+		link4.setAllowedModes(modes);
+		link4.setCapacity(999999);
+		link4.setFreespeed(10); 
+		link4.setNumberOfLanes(100);
+		link4.setLength(500);
+	
+		// link without capacity restrictions
+		link5.setAllowedModes(modes);
+		link5.setCapacity(999999);
+		link5.setFreespeed(10);
+		link5.setNumberOfLanes(100);
+		link5.setLength(500);
+		
+		network.addNode(node0);
+		network.addNode(node1);
+		network.addNode(node2);
+		network.addNode(node3);
+		network.addNode(node4);
+		network.addNode(node5);
+	
+		network.addLink(link1);
+		network.addLink(link2);
+		network.addLink(link3);
+		network.addLink(link4);
+		network.addLink(link5);
+	
+		this.events = EventsUtils.createEventsManager();
+		return scenario;
+	}
+
+	private QSim createQSim(Scenario sc, EventsManager events) {
+		QSim qSim1 = new QSim(sc, events);
+		ActivityEngine activityEngine = new ActivityEngine(events, qSim1.getAgentCounter());
+		qSim1.addMobsimEngine(activityEngine);
+		qSim1.addActivityHandler(activityEngine);
+        QNetsimEngineModule.configure(qSim1);
+		TeleportationEngine teleportationEngine = new TeleportationEngine(sc, events);
+		qSim1.addMobsimEngine(teleportationEngine);
+		QSim qSim = qSim1;
+		AgentFactory agentFactory = new DefaultAgentFactory(qSim);
+		PopulationAgentSource agentSource = new PopulationAgentSource(sc.getPopulation(), agentFactory, qSim);
+		qSim.addAgentSource(agentSource);
+		return qSim;
+	}
+	
+}